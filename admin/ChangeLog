<<<<<<< HEAD
2008-08-06  Juanma Barranquero  <lekktu@gmail.com>
=======
2008-08-16  Jason Rumney  <jasonr@gnu.org>

	* admin.el (set-version): Set version in nt/emacsclient.rc

2008-03-26  Chong Yidong  <cyd@stupidchicken.com>
>>>>>>> 2db0e49c

	* nt/dump.bat: Fix mixed EOLs.

2008-08-04  Adrian Robert  <Adrian.B.Robert@gmail.com>

	* CPP_DEFINES: Add DARWIN_OS.  Move USE_LISP_UNION_TYPE away from OS's.

2008-08-02  Eli Zaretskii  <eliz@gnu.org>

	* CPP-DEFINES: Add defines for accessing system processes.

2008-07-27  Dan Nicolaescu  <dann@ics.uci.edu>

	* make-tarball.txt:
	* admin.el:
	* FOR-RELEASE:
	* CPP-DEFINES: Remove mentions of Mac Carbon.

2008-07-16  Glenn Morris  <rgm@gnu.org>

	* admin.el (set-version, set-copyright): Add nextstep/ files.

2008-07-15  Adrian Robert  <Adrian.B.Robert@gmail.com>

	* CPP_DEFINES: Add NS port related defines.

2008-06-16  Glenn Morris  <rgm@gnu.org>

	* admin.el (set-version): Add doc/lispref/vol1.texi,vol2.texi,
	doc/lispref/book-spine.texinfo.

2008-06-15  Glenn Morris  <rgm@gnu.org>

	* admin.el (set-version): Add doc/misc/faq.texi.

2008-05-22  Juanma Barranquero  <lekktu@gmail.com>

	* FOR-RELEASE: Remove Windows problem about the XPM image library
	being loaded too soon (fixed by Stefan Monnier on 2008-05-07).

2008-04-15  Juanma Barranquero  <lekktu@gmail.com>

	* unidata/UnicodeData.txt: Update to Unicode 5.1.

2008-04-14  Juanma Barranquero  <lekktu@gmail.com>

	* unidata/unidata-gen.el (unidata-prop-alist):
	Fix typo in description of `numeric-value'.
	(unidata-put-character): Fix typo in error message.

2008-02-21  Glenn Morris  <rgm@gnu.org>

	* notes/unicode, notes/font-backend: New files, split off from
	README.unicode.

2008-02-20  Kenichi Handa  <handa@ni.aist.go.jp>

	* FOR-RELEASE: Remove the problem of ucs-mule-8859-to-mule-unicode
	being used in latin1-disp.el.  Remove the problem of
	cp-supported-codepages.  Remove the problem of lost changelog for
	ps-prin1.ps.

2008-02-16  Eli Zaretskii  <eliz@gnu.org>

	* unidata/makefile.w32-in (unidata.txt): Don't use $<, it's
	non-portable in this context.

	* unidata/Makefile.in (unidata.txt): Don't use $<, it's
	non-portable in this context.

2008-02-09  Eli Zaretskii  <eliz@gnu.org>

	* unidata/makefile.w32-in (lisp): New variable.
	(EMACSLOADPATH): Use $(lisp).  Add lisp/international and
	lisp/emacs-lisp.

2008-02-04  Jason Rumney  <jasonr@gnu.org>

	* unidata/makefile.w32-in (unidata.txt): Use ARGQUOTE and DQUOTE macros.

2008-02-02  Juanma Barranquero  <lekktu@gmail.com>

	* unidata/.cvsignore: Ignore also "Makefile.unix" and "makefile".

2008-02-02  Eli Zaretskii  <eliz@gnu.org>

	* unidata/makefile.w32-in (charprop-CMD): Fix last change.

	* unidata/Makefile.in: Rename from Makefile.

	* unidata/makefile.w32-in: New file.

2008-02-02  Jason Rumney  <jasonr@gnu.org>

	* unidata/unidata-gen.el (unidata-gen-files): Force unix line ends.

2008-02-01  Kenichi Handa  <handa@m17n.org>

	* unidata/copyright.html: New file.

2008-02-01  Kenichi Handa  <handa@m17n.org>

	* unidata/unidata-gen.el (unidata-get-decomposition): For Hangul
	decomposition, if T is the same as TBase, don't include it in the
	returned list.

2008-02-01  Kenichi Handa  <handa@m17n.org>

	* unidata/unidata-gen.el (unidata-text-file): Delete it.
	(unidata-list): Initialize to nil.
	(unidata-setup-list): New function.
	(unidata-gen-files): New optional arg unidata-text-file.
	If it's nil, set unidata-text-file to the left command line arg.
	Call unidate-setup-list at first.

	* unidata/Makefile (all): Depends on ${DSTDIR}/charprop.el.
	(${DSTDIR}/charprop.el): Run emacs after cd to DISDIR.

2008-02-01  Kenichi Handa  <handa@m17n.org>

	* unidata/unidata-gen.el: Fix comment typo.
	Change string-to-int to string-to-number.
	(unidata-text-file): Define to .../unidata.txt.
	(unidata-list): Just insert unidata-text-file.
	(unidata-get-decomposition): Handle Hangul decomposition.
	(unidata-gen-files): Don't use \040, instead at ^L near the end of file.

	* unidata/Makefile (unidata.txt): New target.
	(charprop.el): Depends on unidata.txt.
	(clean): Remove unidata.txt.

2008-02-01  Kenichi Handa  <handa@m17n.org>

	* unidata/unidata-gen.el (unidata-get-name): Handle "CJK IDEOGRAPH".
	(unidata-get-name): Handle U+110B.

2008-02-01  Kenichi Handa  <handa@m17n.org>

	Sub-directory `unidata' is for codes to generate charprop.el and
	many other uni-*.el files from `UnicodeData.txt'.

	* Unidata/README: New file.

	* unidata/Makefile: New file.

	* unidata/unidata-gen.el: New file.

	* unidata/UnicodeData.txt: New file.  Copied from
	http://www.unicode.org on 2006-05-23.

	* unidata/.cvsignore: New file.

2008-02-01  Kenichi Handa  <handa@m17n.org>

	* charsets/.cvsignore: New file.

	* charsets/mapconv: Add code for handling KANJI-DATABASE format.

	* charsets/Makefile (all): Rename target from charsets.
	Depend on ${TRANS_TABLE}.
	(CNS-2.map, CNS-3.map, CNS-4.map, CNS-5.map, CNS-6.map, CNS-7.map):
	Generate from cns2ucsdkw.txt.
	(install): Copy updated files only.

2008-02-02  Kenichi Handa  <handa@m17n.org>

	* charsets/cp932.awk: Append user-defined area of CP932.

2008-02-02  Kenichi Handa  <handa@m17n.org>

	* charsets/Makefile (JISX2131.map): Convert 0x2015 to 0x2014,
	0x2299 to 0x29BF.

2008-02-01  Kenichi Handa  <handa@m17n.org>

	* charsets/Makefile (TRANS_TABLE): New macro.
	(JISX0208.map): Convert 0x2015 to 0x2014.
	(cp51932.el): New target.
	(eucjp-ms.el): New target.
	(install): Include ${TRANS_TABLE}.
	(CJK): Include JISX213A.map.
	(JISX213A.map): New target.

	* charsets/eucjp-ms.awk: New file.

	* charsets/cp51932.awk: New file.

2008-02-01  Kenichi Handa  <handa@m17n.org>

	* charsets/cp932.awk: New file.

	* charsets/Makefile (CP932-2BYTE.map): Call mapconv with cp932.awk.

	* charsets/mapconv: In UNICODE2 case, sort by 4th field after
	running an awk program.

2008-02-01  Kenichi Handa  <handa@m17n.org>

	* charsets/mapconv: Handle UNICODE2.

	* charsets/Makefile (CJK): Include CP932-2BYTE.map
	(CP932-2BYTE.map): New target.

2008-02-01  Kenichi Handa  <handa@m17n.org>

	* charsets: New directory for scripts to generate charset map
	files in ../etc/charsets/.

	* charsets/Makefile, charsets/mapconv, charsets/compact.awk:
	* charsets/big5.awk, charsets/gb18030-2.awk, charsets/gb18030-4.awk:
	* charsets/kuten.awk: New files.

2008-01-08  Glenn Morris  <rgm@gnu.org>

	* admin.el (set-version): Add doc/man/emacs.1.

2008-01-06  Dan Nicolaescu  <dann@ics.uci.edu>

	* notes/copyright:
	* MAINTAINERS: Remove references to files that have been removed.

2008-01-04  Glenn Morris  <rgm@gnu.org>

	* admin.el (set-copyright): Add lib-src/ebrowse.c.

2007-12-10  Stefan Monnier  <monnier@iro.umontreal.ca>

	* CPP-DEFINES: New file.

2007-12-08  Reiner Steib  <Reiner.Steib@gmx.de>

	* FOR-RELEASE: Remove "window-system in face definition" [of
	gnus-treat-emphasize].  Remove "Gnus archive groups".  Add comment
	on gnus-dired.el.

2007-12-05  Glenn Morris  <rgm@gnu.org>

	* admin.el (set-version): Handle configure.in.  Adapt for doc/
	directory layout for manuals.

2007-12-01  Reiner Steib  <Reiner.Steib@gmx.de>

	* FOR-RELEASE: Remove Gnus send mail problem.  Other Gnus bugs have
	been fixed in Gnus CVS but have not yet been synched to Emacs.

2007-11-17  Glenn Morris  <rgm@gnu.org>

	* admin.el (process-lines): Move to ../lisp/subr.el.

2007-10-23  Glenn Morris  <rgm@gnu.org>

	* MAINTAINERS: Move here from ../.

2007-10-17  Juanma Barranquero  <lekktu@gmail.com>

	* make-emacs: Doc fix.

2007-08-28  Glenn Morris  <rgm@gnu.org>

	* admin.el: Provide self.

2007-08-10  Jan Djärv  <jan.h.d@swipnet.se>

	* FOR-RELEASE: Add Gtk+ tool bar and GUD focus problem.

2007-07-25  Glenn Morris  <rgm@gnu.org>

	* Relicense all FSF files to GPLv3 or later.

2007-06-07  Glenn Morris  <rgm@gnu.org>

	* admin.el (set-copyright): New function.

2007-04-25  Nick Roberts  <nickrob@snap.net.nz>

	* make-tarball.txt: Add note about cutting the branch.

2007-06-02  Chong Yidong  <cyd@stupidchicken.com>

	* Version 22.1 released.

2007-02-03  Eli Zaretskii  <eliz@gnu.org>

	* nt/makedist.bat: Change EOL format to DOS.  Don't use
	redirection characters in REM lines.

2007-01-27  Jan Djärv  <jan.h.d@swipnet.se>

	* FOR-RELEASE: Removed Gtk/Xft issue.

2007-01-01  Miles Bader  <miles@gnu.org>

	* quick-install-emacs (get_config_var): Deal with weird magic
	string inserted by recent versions of autoconf.

2006-11-25  Juanma Barranquero  <lekktu@gmail.com>

	* admin.el (set-version): Set version number in
	lib-src/makefile.w32-in.

2006-11-06  Reiner Steib  <Reiner.Steib@gmx.de>

	* FOR-RELEASE (BUGS): Remove "Build failure under Suse 10.0" was
	due to a local miss-configuration.

2006-10-28  Chong Yidong  <cyd@stupidchicken.com>

	* make-announcement (OLD): Remove LEIM references in announcement
	since it is now built-in.

2006-10-15  YAMAMOTO Mitsuharu  <mituharu@math.s.chiba-u.ac.jp>

	* admin.el (set-version): Set version numbers in "mac" subdirectory.

2006-10-03  Kenichi Handa  <handa@m17n.org>

	* FOR-RELEASE (BUGS): "An iso-8859-6 cannot be saved" fixed.

2006-08-13  Chong Yidong  <cyd@stupidchicken.com>

	* FOR-RELEASE: Elisp manual checking completed.

2006-07-17  Reiner Steib  <Reiner.Steib@gmx.de>

	* FOR-RELEASE: Update refcard section.

2006-07-14  Kim F. Storm  <storm@cua.dk>

	* FOR-RELEASE (BUGS): High cpu load on windows server sockets fixed.

2006-07-09  Kim F. Storm  <storm@cua.dk>

	* README: Use outline format.  Add FOR-RELEASE.

2006-06-27  Chong Yidong  <cyd@stupidchicken.com>

	* FOR-RELEASE: Checking of info.texi done.

2006-06-08  Reiner Steib  <Reiner.Steib@gmx.de>

	* FOR-RELEASE: Update refcard section.

2006-06-07  Reiner Steib  <Reiner.Steib@gmx.de>

	* FOR-RELEASE: Update refcard section.

2006-05-25  Chong Yidong  <cyd@stupidchicken.com>

	* FOR-RELEASE: Key sequence elisp node done.

2006-05-24  Reiner Steib  <Reiner.Steib@gmx.de>

	* FOR-RELEASE: Update refcard translations.  Add coding cookie.

2006-05-21  Chong Yidong  <cyd@mit.edu>

	* FOR-RELEASE: point-entered /point-left bug fixed.

2006-05-12  Eli Zaretskii  <eliz@gnu.org>

	* FOR-RELEASE: Spell-checking the manuals is now done; remove the
	entry.

2006-05-06  Bill Wohler  <wohler@newt.com>

	* FOR-RELEASE: MH-E 8.0 has been released, so removed reminder
	about it.

2006-04-17  Ramprasad B  <ramprasad_i82@yahoo.com>

	* ./* (Copyright): Updated Copyright year(s).

2006-02-24  Reiner Steib  <Reiner.Steib@gmx.de>

	* FOR-RELEASE (BUGS): Add URLs/MIDs.

2006-02-20  Kim F. Storm  <storm@cua.dk>

	* FOR-RELEASE (NEW FEATURES): Completed work on this item:
	Rework how fringe bitmaps are defined and used.
	Currently, bitmap usage and bitmap appearence are "mixed-up" in a
	one-level representation.  It would be cleaner to split the
	representation into a two-level model where first level maps
	bitmap usage to a bitmap name, and second level maps bitmap name to
	a bitmap appearence.

2006-01-27  Chong Yidong  <cyd@stupidchicken.com>

	* FOR-RELEASE: String allocation bugs fixed.

2005-12-13  Bill Wohler  <wohler@newt.com>

	* FOR-RELEASE: Ensure MH-E 8.0 has been released.

2005-12-09  Reiner Steib  <Reiner.Steib@gmx.de>

	* FOR-RELEASE (DOCUMENTATION): Remove message-mail, gnus-*
	completing-read-multiple, mail-extract-address-components,
	mail-mode, quail-define-package, save-buffer and
	ucs-set-table-for-input from doc strings item (Done).

2005-11-28  Chong Yidong  <cyd@stupidchicken.com>

	* FOR-RELEASE: Icons installed.  Partial completion bug fixed.

2005-11-11  Kim F. Storm  <storm@cua.dk>

	* FOR-RELEASE (FATAL ERRORS): Fix infinite loop in redisplay
	when displaying a non-breaking space in an overlay string.

2005-10-30  Chong Yidong  <cyd@stupidchicken.com>

	* FOR-RELEASE: Init file change implemented.

2005-10-27  Chong Yidong  <cyd@stupidchicken.com>

	* FOR-RELEASE: Fringe angle bitmap at eob fixed.

2005-10-19  Chong Yidong  <cyd@stupidchicken.com>

	* FOR-RELEASE (New features): max-image-size implemented.
	(Bugs): split-window done, by Kim F. Storm.

2005-10-17  Bill Wohler  <wohler@newt.com>

	* FOR-RELEASE (DOCUMENTATION): Removed lisp/toolbar from list
	since it's gone.  Also marked mh-e as done.

2005-10-11  Juanma Barranquero  <lekktu@gmail.com>

	* FOR-RELEASE (FATAL ERRORS): Remove item about JPEG
	libraries on Windows (Done).

2005-10-01  Jason Rumney  <jasonr@gnu.org>

	* admin.el (set-version): Set version numbers in nt/emacs.rc.

2005-08-31  Romain Francoise  <romain@orebokech.com>

	* FOR-RELEASE (New features): Remove vhdl-mode.el update
	item (Done).

2005-08-27  Romain Francoise  <romain@orebokech.com>

	* FOR-RELEASE (Bugs): Remove compile-internal item (Done).

2005-07-04  Lute Kamstra  <lute@gnu.org>

	Update FSF's address in GPL notices.

2005-06-10  Lute Kamstra  <lute@gnu.org>

	* admin.el (set-version): Set version in lisp manual too.
	* make-tarball.txt: Commit lispref/elisp.texi too.

2005-06-04  Richard M. Stallman  <rms@gnu.org>

	* emacs-pretesters: Refer to etc/DEBUG instead of duplicating it.
	Other cleanups.

2005-04-19  Lute Kamstra  <lute@gnu.org>

	* make-tarball.txt: Don't commit lisp/loaddefs.el.

2005-04-14  Lute Kamstra  <lute@gnu.org>

	* nt/makedist.bat (elfiles): Update.

	* admin.el (add-release-logs): Fix require call.

2005-03-30  Marcelo Toledo  <marcelo@marcelotoledo.org>

	* FOR-RELEASE (Documentation): Added check the Emacs Tutorial.
	The first line of every tutorial must begin with a sentence saying
	"Emacs Tutorial" in the respective language.  This should be
	followed by "See end for copying conditions", likewise in the
	respective language.

2005-03-29  Luc Teirlinck  <teirllm@auburn.edu>

	* FOR-RELEASE (TO BE DONE SHORTLY BEFORE RELEASE): New section.
	Add `undo-ask-before-discard' to it.

2005-03-02  Miles Bader  <miles@gnu.org>

	* quick-install-emacs: Only use the mkdir --verbose option if the
	script's --verbose option was specified (this avoids problems with
	default usage on systems where mkdir doesn't support that option).

2005-02-15  Jason Rumney  <jasonr@gnu.org>

	* nt/makedist.bat: Do not rely on non-standard behavior of
	tar --exclude.

2004-11-02  Jan Djärv  <jan.h.d@swipnet.se>

	* FOR-RELEASE (Indications): Remove two stage update for toolbar (Done).

2004-09-20  Luc Teirlinck  <teirllm@auburn.edu>

	* FOR-RELEASE (Indications): Rearrange checklists for Emacs and
	Elisp manuals.

2004-09-18  Luc Teirlinck  <teirllm@auburn.edu>

	* FOR-RELEASE (Indications): Clean up and update checklists for
	Emacs and Elisp manuals.

2004-09-11  Kim F. Storm  <storm@cua.dk>

	* FOR-RELEASE (New features): Remove Gnus 5.10 entry (Done!).
	(Documentation): Add NEWS entry.
	Add section lists for proof-reading Emacs and Lisp manuals.

2004-08-29  Kim F. Storm  <storm@cua.dk>

	* FOR-RELEASE (Documentation): Add man/ack.texi and AUTHORS.

2004-08-28  Jan Djärv  <jan.h.d@swipnet.se>

	* FOR-RELEASE (Indications): Remove entry about GTK and geometry,
	(now behaves as well as other ports).

2004-06-28  Jan Djärv  <jan.h.d@swipnet.se>

	* FOR-RELEASE: Remove entry about GTK and monochrome displays (done).

2004-06-26  Eli Zaretskii  <eliz@is.elta.co.il>

	* FOR-RELEASE: Moved here from the etc directory.

2004-05-08  Thien-Thi Nguyen  <ttn@gnu.org>

	* notes/BRANCH: New file, to be maintained per CVS branch.

2003-10-01  Miles Bader  <miles@gnu.org>

	* quick-install-emacs: Don't use "function" keyword when defining
	shell functions.

2003-09-29  Lute Kamstra  <lute@gnu.org>

	* make-tarball.txt: Mention regenerating Emacs' AUTHORS file.

2003-09-27  Miles Bader  <miles@gnu.ai.mit.edu>

	* quick-install-emacs: Remove fns-* pruning, since that file no
	longer seems to be generated.
	(AVOID): Quote literal periods.  Quote braces in a way acceptable
	to all parties (gawk gets bitchy about using `\').

2003-08-19  Miles Bader  <miles@gnu.org>

	* quick-install-emacs: Add arch-specific ignored files to
	quick-install-emacs.  Use quoting for periods that's acceptable
	to recent versions of gawk.

2003-08-11  Markus Rost  <rost@math.ohio-state.edu>

	* cus-test.el: Remove obsolete workaround.

2003-04-22  Andrew Innes  <andrewi@gnu.org>

	* nt/makedist.bat: Fix multi-file .zip distribution, by splitting
	emacs.exe before zipping, and including batch file to recreate
	after unpacking.

	* nt/stitch.bat: New file.

	* nt/README-ftp-server: Update wording and version number etc.
	Add extra instructions for installing multi-file .zip
	distribution.

	* nt/README.W32: Remove personal email address and update wording.

	* nt/README-UNDUMP.W32: Remove personal email address and update
	wording.

2003-02-10  Francesco Potortì  <pot@gnu.org>

	* make-changelog-diff: New script, code stolen from make-announcement.

	* make-announcement: Use make-changelog-diff.

2003-01-20  Francesco Potortì  <pot@gnu.org>

	* make-tarball.txt: Step-by-step instructions for making a tarball.

	* make-announcement: A script for creating pretest annuncements.

2003-01-17  Francesco Potortì  <pot@gnu.org>

	* admin.el (add-release-logs): Expand the directory name before
	calling find(1).
	(add-release-logs): Use the same methods as add-log.el for writing
	the date and the user's name and address.

2003-01-07  Miles Bader  <miles@gnu.org>

	* quick-install-emacs: Unset LANG etc. to avoid non-standard
	command output from non-C locales.

2002-10-16  Markus Rost  <rost@math.ohio-state.edu>

	* cus-test.el: Extended and reorganized.  There are now 4 tests
	which can be run in batch mode.  See the Commentary section.

2002-10-08  Markus Rost  <rost@math.ohio-state.edu>

	* cus-test.el: New file.

2002-05-27  Miles Bader  <miles@gnu.org>

	* quick-install-emacs (VERSION): Calculate using the same method
	that configure.in uses.

2002-04-26  Pavel Janík  <Pavel@Janik.cz>

	* emacs-pretesters: New file with information for Emacs
	pretesters.

2002-03-22  Paul Eggert  <eggert@twinsun.com>

	* quick-install-emacs (PRUNED): Avoid "head -1" and "tail +2", as
	POSIX 1003.1-2001 disallows both usages.

2002-02-11  Andrew Innes  <andrewi@gnu.org>

	* nt/makedist.bat: Don't include elisp/term/*.el files twice.

2002-01-24  Andrew Innes  <andrewi@gnu.org>

	* nt/README.W32: Remove unnecessary version number and date
	references.

	* nt/README-UNDUMP.W32: Ditto.

2001-12-06  Gerd Moellmann  <gerd@gnu.org>

	* make-emacs: Add --trace-move.

2001-10-23  Andrew Innes  <andrewi@gnu.org>

	* nt/makedist.bat: Remove remaining obsolete reference to
	GETTING.GNU.SOFTWARE.

2001-10-22  Gerd Moellmann  <gerd@gnu.org>

	* admin.el (set-version): Use `s' interactive spec for
	version number.

2001-10-20  Gerd Moellmann  <gerd@gnu.org>

	* (Version 21.1 released.)

2001-10-20  Gerd Moellmann  <gerd@gnu.org>

	* admin.el (add-release-logs): Put the log entry in lispref, too.

2001-10-20  Miles Bader  <miles@gnu.org>

	* quick-install-emacs: Exit if we can't find some variable.
	(AVOID): Add .orig & .rej files.
	(get_config_var): Be more liberal about format of config.status
	sed commands.

2001-10-19  Gerd Moellmann  <gerd@gnu.org>

	* admin.el: New file.

	* build-configs: Add --help option.  Add support for building
	in arbitrary source trees.

2001-10-17  Gerd Moellmann  <gerd@gnu.org>

	* alloc-colors.c: New file.

2001-10-13  Gerd Moellmann  <gerd@gnu.org>

	* make-emacs: Add --boot switch for bootstrapping.  Logs to
	EMACS_ROOT/boot.log, renames previous log file to boot.log.old.

2001-10-05  Gerd Moellmann  <gerd@gnu.org>

	* Branch for 21.1.

2001-09-04  Andrew Innes  <andrewi@gnu.org>

	* admin/nt/makedist.bat: Remove reference to obsolete file
	GETTING.GNU.SOFTWARE.  Remove outdated comments.  Explain about
	version of tar used.

;; Local Variables:
;; coding: utf-8
;; add-log-time-zone-rule: t
;; End:

    Copyright (C) 2001, 2002, 2003, 2004, 2005, 2006, 2007,
	2008  Free Software Foundation, Inc.

  This file is part of GNU Emacs.

  GNU Emacs is free software: you can redistribute it and/or modify
  it under the terms of the GNU General Public License as published by
  the Free Software Foundation, either version 3 of the License, or
  (at your option) any later version.

  GNU Emacs is distributed in the hope that it will be useful,
  but WITHOUT ANY WARRANTY; without even the implied warranty of
  MERCHANTABILITY or FITNESS FOR A PARTICULAR PURPOSE.  See the
  GNU General Public License for more details.

  You should have received a copy of the GNU General Public License
  along with GNU Emacs.  If not, see <http://www.gnu.org/licenses/>.

;;; arch-tag: 97728c77-77c0-4156-b669-0e8c07d94e5a<|MERGE_RESOLUTION|>--- conflicted
+++ resolved
@@ -1,12 +1,8 @@
-<<<<<<< HEAD
+2008-08-16  Jason Rumney  <jasonr@gnu.org>
+
+	* admin.el (set-version): Set version in nt/emacsclient.rc
+
 2008-08-06  Juanma Barranquero  <lekktu@gmail.com>
-=======
-2008-08-16  Jason Rumney  <jasonr@gnu.org>
-
-	* admin.el (set-version): Set version in nt/emacsclient.rc
-
-2008-03-26  Chong Yidong  <cyd@stupidchicken.com>
->>>>>>> 2db0e49c
 
 	* nt/dump.bat: Fix mixed EOLs.
 
