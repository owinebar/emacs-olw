--- conflicted
+++ resolved
@@ -845,12 +845,7 @@
 
 $(foreach dir,$(clean_dirs),$(eval $(call submake_template,$(dir),clean)))
 
-<<<<<<< HEAD
 clean: $(clean_dirs:=_clean) clean-gsettings-schemas
-	$(MAKE) -C admin/charsets $@
-=======
-clean: $(clean_dirs:=_clean)
->>>>>>> 86d1b4d8
 	[ ! -d test ] || $(MAKE) -C test $@
 	-rm -f ./*.tmp etc/*.tmp*
 	-rm -rf info-dir.*
