<<<<<<< HEAD
# gnulib-common.m4 serial 69
dnl Copyright (C) 2007-2021 Free Software Foundation, Inc.
=======
# gnulib-common.m4 serial 67
dnl Copyright (C) 2007-2022 Free Software Foundation, Inc.
>>>>>>> 836be7a1
dnl This file is free software; the Free Software Foundation
dnl gives unlimited permission to copy and/or distribute it,
dnl with or without modifications, as long as this notice is preserved.

AC_PREREQ([2.62])

# gl_COMMON
# is expanded unconditionally through gnulib-tool magic.
AC_DEFUN([gl_COMMON], [
  dnl Use AC_REQUIRE here, so that the code is expanded once only.
  AC_REQUIRE([gl_00GNULIB])
  AC_REQUIRE([gl_COMMON_BODY])
  AC_REQUIRE([gl_ZZGNULIB])
])
AC_DEFUN([gl_COMMON_BODY], [
  AH_VERBATIM([_GL_GNUC_PREREQ],
[/* True if the compiler says it groks GNU C version MAJOR.MINOR.  */
#if defined __GNUC__ && defined __GNUC_MINOR__
# define _GL_GNUC_PREREQ(major, minor) \
    ((major) < __GNUC__ + ((minor) <= __GNUC_MINOR__))
#else
# define _GL_GNUC_PREREQ(major, minor) 0
#endif
])
  AH_VERBATIM([_Noreturn],
[/* The _Noreturn keyword of C11.  */
#ifndef _Noreturn
# if (defined __cplusplus \
      && ((201103 <= __cplusplus && !(__GNUC__ == 4 && __GNUC_MINOR__ == 7)) \
          || (defined _MSC_VER && 1900 <= _MSC_VER)) \
      && 0)
    /* [[noreturn]] is not practically usable, because with it the syntax
         extern _Noreturn void func (...);
       would not be valid; such a declaration would only be valid with 'extern'
       and '_Noreturn' swapped, or without the 'extern' keyword.  However, some
       AIX system header files and several gnulib header files use precisely
       this syntax with 'extern'.  */
#  define _Noreturn [[noreturn]]
# elif ((!defined __cplusplus || defined __clang__) \
        && (201112 <= (defined __STDC_VERSION__ ? __STDC_VERSION__ : 0) \
            || (!defined __STRICT_ANSI__ \
                && (_GL_GNUC_PREREQ (4, 7) \
                    || (defined __apple_build_version__ \
                        ? 6000000 <= __apple_build_version__ \
                        : 3 < __clang_major__ + (5 <= __clang_minor__))))))
   /* _Noreturn works as-is.  */
# elif _GL_GNUC_PREREQ (2, 8) || defined __clang__ || 0x5110 <= __SUNPRO_C
#  define _Noreturn __attribute__ ((__noreturn__))
# elif 1200 <= (defined _MSC_VER ? _MSC_VER : 0)
#  define _Noreturn __declspec (noreturn)
# else
#  define _Noreturn
# endif
#endif
])
  AH_VERBATIM([isoc99_inline],
[/* Work around a bug in Apple GCC 4.0.1 build 5465: In C99 mode, it supports
   the ISO C 99 semantics of 'extern inline' (unlike the GNU C semantics of
   earlier versions), but does not display it by setting __GNUC_STDC_INLINE__.
   __APPLE__ && __MACH__ test for Mac OS X.
   __APPLE_CC__ tests for the Apple compiler and its version.
   __STDC_VERSION__ tests for the C99 mode.  */
#if defined __APPLE__ && defined __MACH__ && __APPLE_CC__ >= 5465 && !defined __cplusplus && __STDC_VERSION__ >= 199901L && !defined __GNUC_STDC_INLINE__
# define __GNUC_STDC_INLINE__ 1
#endif])
  AH_VERBATIM([attribute],
[/* Attributes.  */
#if (defined __has_attribute \
     && (!defined __clang_minor__ \
         || 3 < __clang_major__ + (5 <= __clang_minor__)))
# define _GL_HAS_ATTRIBUTE(attr) __has_attribute (__##attr##__)
#else
# define _GL_HAS_ATTRIBUTE(attr) _GL_ATTR_##attr
# define _GL_ATTR_alloc_size _GL_GNUC_PREREQ (4, 3)
# define _GL_ATTR_always_inline _GL_GNUC_PREREQ (3, 2)
# define _GL_ATTR_artificial _GL_GNUC_PREREQ (4, 3)
# define _GL_ATTR_cold _GL_GNUC_PREREQ (4, 3)
# define _GL_ATTR_const _GL_GNUC_PREREQ (2, 95)
# define _GL_ATTR_deprecated _GL_GNUC_PREREQ (3, 1)
# define _GL_ATTR_diagnose_if 0
# define _GL_ATTR_error _GL_GNUC_PREREQ (4, 3)
# define _GL_ATTR_externally_visible _GL_GNUC_PREREQ (4, 1)
# define _GL_ATTR_fallthrough _GL_GNUC_PREREQ (7, 0)
# define _GL_ATTR_format _GL_GNUC_PREREQ (2, 7)
# define _GL_ATTR_leaf _GL_GNUC_PREREQ (4, 6)
# define _GL_ATTR_malloc _GL_GNUC_PREREQ (3, 0)
# ifdef _ICC
#  define _GL_ATTR_may_alias 0
# else
#  define _GL_ATTR_may_alias _GL_GNUC_PREREQ (3, 3)
# endif
# define _GL_ATTR_noinline _GL_GNUC_PREREQ (3, 1)
# define _GL_ATTR_nonnull _GL_GNUC_PREREQ (3, 3)
# define _GL_ATTR_nonstring _GL_GNUC_PREREQ (8, 0)
# define _GL_ATTR_nothrow _GL_GNUC_PREREQ (3, 3)
# define _GL_ATTR_packed _GL_GNUC_PREREQ (2, 7)
# define _GL_ATTR_pure _GL_GNUC_PREREQ (2, 96)
# define _GL_ATTR_returns_nonnull _GL_GNUC_PREREQ (4, 9)
# define _GL_ATTR_sentinel _GL_GNUC_PREREQ (4, 0)
# define _GL_ATTR_unused _GL_GNUC_PREREQ (2, 7)
# define _GL_ATTR_warn_unused_result _GL_GNUC_PREREQ (3, 4)
#endif

#ifdef __has_c_attribute
# define _GL_HAS_C_ATTRIBUTE(attr) __has_c_attribute (__##attr##__)
#else
# define _GL_HAS_C_ATTRIBUTE(attr) 0
#endif

]dnl There is no _GL_ATTRIBUTE_ALIGNED; use stdalign's _Alignas instead.
[
/* _GL_ATTRIBUTE_ALLOC_SIZE ((N)) declares that the Nth argument of the function
   is the size of the returned memory block.
   _GL_ATTRIBUTE_ALLOC_SIZE ((M, N)) declares that the Mth argument multiplied
   by the Nth argument of the function is the size of the returned memory block.
 */
/* Applies to: function, pointer to function, function types.  */
#if _GL_HAS_ATTRIBUTE (alloc_size)
# define _GL_ATTRIBUTE_ALLOC_SIZE(args) __attribute__ ((__alloc_size__ args))
#else
# define _GL_ATTRIBUTE_ALLOC_SIZE(args)
#endif

/* _GL_ATTRIBUTE_ALWAYS_INLINE tells that the compiler should always inline the
   function and report an error if it cannot do so.  */
/* Applies to: function.  */
#if _GL_HAS_ATTRIBUTE (always_inline)
# define _GL_ATTRIBUTE_ALWAYS_INLINE __attribute__ ((__always_inline__))
#else
# define _GL_ATTRIBUTE_ALWAYS_INLINE
#endif

/* _GL_ATTRIBUTE_ARTIFICIAL declares that the function is not important to show
    in stack traces when debugging.  The compiler should omit the function from
    stack traces.  */
/* Applies to: function.  */
#if _GL_HAS_ATTRIBUTE (artificial)
# define _GL_ATTRIBUTE_ARTIFICIAL __attribute__ ((__artificial__))
#else
# define _GL_ATTRIBUTE_ARTIFICIAL
#endif

/* _GL_ATTRIBUTE_COLD declares that the function is rarely executed.  */
/* Applies to: functions.  */
/* Avoid __attribute__ ((cold)) on MinGW; see thread starting at
   <https://lists.gnu.org/r/emacs-devel/2019-04/msg01152.html>.
   Also, Oracle Studio 12.6 requires 'cold' not '__cold__'.  */
#if _GL_HAS_ATTRIBUTE (cold) && !defined __MINGW32__
# ifndef __SUNPRO_C
#  define _GL_ATTRIBUTE_COLD __attribute__ ((__cold__))
# else
#  define _GL_ATTRIBUTE_COLD __attribute__ ((cold))
# endif
#else
# define _GL_ATTRIBUTE_COLD
#endif

/* _GL_ATTRIBUTE_CONST declares that it is OK for a compiler to omit duplicate
   calls to the function with the same arguments.
   This attribute is safe for a function that neither depends on nor affects
   observable state, and always returns exactly once - e.g., does not loop
   forever, and does not call longjmp.
   (This attribute is stricter than _GL_ATTRIBUTE_PURE.)  */
/* Applies to: functions.  */
#if _GL_HAS_ATTRIBUTE (const)
# define _GL_ATTRIBUTE_CONST __attribute__ ((__const__))
#else
# define _GL_ATTRIBUTE_CONST
#endif

/* _GL_ATTRIBUTE_DEALLOC (F, I) declares that the function returns pointers
   that can be freed by passing them as the Ith argument to the
   function F.
   _GL_ATTRIBUTE_DEALLOC_FREE declares that the function returns pointers that
   can be freed via 'free'; it can be used only after declaring 'free'.  */
/* Applies to: functions.  Cannot be used on inline functions.  */
#if _GL_GNUC_PREREQ (11, 0)
# define _GL_ATTRIBUTE_DEALLOC(f, i) __attribute__ ((__malloc__ (f, i)))
#else
# define _GL_ATTRIBUTE_DEALLOC(f, i)
#endif
#define _GL_ATTRIBUTE_DEALLOC_FREE _GL_ATTRIBUTE_DEALLOC (free, 1)

/* _GL_ATTRIBUTE_DEPRECATED: Declares that an entity is deprecated.
   The compiler may warn if the entity is used.  */
/* Applies to:
     - function, variable,
     - struct, union, struct/union member,
     - enumeration, enumeration item,
     - typedef,
   in C++ also: namespace, class, template specialization.  */
#if _GL_HAS_C_ATTRIBUTE (deprecated)
# define _GL_ATTRIBUTE_DEPRECATED [[__deprecated__]]
#elif _GL_HAS_ATTRIBUTE (deprecated)
# define _GL_ATTRIBUTE_DEPRECATED __attribute__ ((__deprecated__))
#else
# define _GL_ATTRIBUTE_DEPRECATED
#endif

/* _GL_ATTRIBUTE_ERROR(msg) requests an error if a function is called and
   the function call is not optimized away.
   _GL_ATTRIBUTE_WARNING(msg) requests a warning if a function is called and
   the function call is not optimized away.  */
/* Applies to: functions.  */
#if _GL_HAS_ATTRIBUTE (error)
# define _GL_ATTRIBUTE_ERROR(msg) __attribute__ ((__error__ (msg)))
# define _GL_ATTRIBUTE_WARNING(msg) __attribute__ ((__warning__ (msg)))
#elif _GL_HAS_ATTRIBUTE (diagnose_if)
# define _GL_ATTRIBUTE_ERROR(msg) __attribute__ ((__diagnose_if__ (1, msg, "error")))
# define _GL_ATTRIBUTE_WARNING(msg) __attribute__ ((__diagnose_if__ (1, msg, "warning")))
#else
# define _GL_ATTRIBUTE_ERROR(msg)
# define _GL_ATTRIBUTE_WARNING(msg)
#endif

/* _GL_ATTRIBUTE_EXTERNALLY_VISIBLE declares that the entity should remain
   visible to debuggers etc., even with '-fwhole-program'.  */
/* Applies to: functions, variables.  */
#if _GL_HAS_ATTRIBUTE (externally_visible)
# define _GL_ATTRIBUTE_EXTERNALLY_VISIBLE __attribute__ ((externally_visible))
#else
# define _GL_ATTRIBUTE_EXTERNALLY_VISIBLE
#endif

/* _GL_ATTRIBUTE_FALLTHROUGH declares that it is not a programming mistake if
   the control flow falls through to the immediately following 'case' or
   'default' label.  The compiler should not warn in this case.  */
/* Applies to: Empty statement (;), inside a 'switch' statement.  */
/* Always expands to something.  */
#if _GL_HAS_C_ATTRIBUTE (fallthrough)
# define _GL_ATTRIBUTE_FALLTHROUGH [[__fallthrough__]]
#elif _GL_HAS_ATTRIBUTE (fallthrough)
# define _GL_ATTRIBUTE_FALLTHROUGH __attribute__ ((__fallthrough__))
#else
# define _GL_ATTRIBUTE_FALLTHROUGH ((void) 0)
#endif

/* _GL_ATTRIBUTE_FORMAT ((ARCHETYPE, STRING-INDEX, FIRST-TO-CHECK))
   declares that the STRING-INDEXth function argument is a format string of
   style ARCHETYPE, which is one of:
     printf, gnu_printf
     scanf, gnu_scanf,
     strftime, gnu_strftime,
     strfmon,
   or the same thing prefixed and suffixed with '__'.
   If FIRST-TO-CHECK is not 0, arguments starting at FIRST-TO_CHECK
   are suitable for the format string.  */
/* Applies to: functions.  */
#if _GL_HAS_ATTRIBUTE (format)
# define _GL_ATTRIBUTE_FORMAT(spec) __attribute__ ((__format__ spec))
#else
# define _GL_ATTRIBUTE_FORMAT(spec)
#endif

/* _GL_ATTRIBUTE_LEAF declares that if the function is called from some other
   compilation unit, it executes code from that unit only by return or by
   exception handling.  This declaration lets the compiler optimize that unit
   more aggressively.  */
/* Applies to: functions.  */
#if _GL_HAS_ATTRIBUTE (leaf)
# define _GL_ATTRIBUTE_LEAF __attribute__ ((__leaf__))
#else
# define _GL_ATTRIBUTE_LEAF
#endif

/* _GL_ATTRIBUTE_MALLOC declares that the function returns a pointer to freshly
   allocated memory.  */
/* Applies to: functions.  */
#if _GL_HAS_ATTRIBUTE (malloc)
# define _GL_ATTRIBUTE_MALLOC __attribute__ ((__malloc__))
#else
# define _GL_ATTRIBUTE_MALLOC
#endif

/* _GL_ATTRIBUTE_MAY_ALIAS declares that pointers to the type may point to the
   same storage as pointers to other types.  Thus this declaration disables
   strict aliasing optimization.  */
/* Applies to: types.  */
/* Oracle Studio 12.6 mishandles may_alias despite __has_attribute OK.  */
#if _GL_HAS_ATTRIBUTE (may_alias) && !defined __SUNPRO_C
# define _GL_ATTRIBUTE_MAY_ALIAS __attribute__ ((__may_alias__))
#else
# define _GL_ATTRIBUTE_MAY_ALIAS
#endif

/* _GL_ATTRIBUTE_MAYBE_UNUSED declares that it is not a programming mistake if
   the entity is not used.  The compiler should not warn if the entity is not
   used.  */
/* Applies to:
     - function, variable,
     - struct, union, struct/union member,
     - enumeration, enumeration item,
     - typedef,
   in C++ also: class.  */
/* In C++ and C2x, this is spelled [[__maybe_unused__]].
   GCC's syntax is __attribute__ ((__unused__)).
   clang supports both syntaxes.  */
#if _GL_HAS_C_ATTRIBUTE (maybe_unused)
# define _GL_ATTRIBUTE_MAYBE_UNUSED [[__maybe_unused__]]
#else
# define _GL_ATTRIBUTE_MAYBE_UNUSED _GL_ATTRIBUTE_UNUSED
#endif
/* Alternative spelling of this macro, for convenience.  */
#define _GL_UNUSED _GL_ATTRIBUTE_MAYBE_UNUSED
/* Earlier spellings of this macro.  */
#define _UNUSED_PARAMETER_ _GL_ATTRIBUTE_MAYBE_UNUSED

/* _GL_ATTRIBUTE_NODISCARD declares that the caller of the function should not
   discard the return value.  The compiler may warn if the caller does not use
   the return value, unless the caller uses something like ignore_value.  */
/* Applies to: function, enumeration, class.  */
#if _GL_HAS_C_ATTRIBUTE (nodiscard)
# define _GL_ATTRIBUTE_NODISCARD [[__nodiscard__]]
#elif _GL_HAS_ATTRIBUTE (warn_unused_result)
# define _GL_ATTRIBUTE_NODISCARD __attribute__ ((__warn_unused_result__))
#else
# define _GL_ATTRIBUTE_NODISCARD
#endif

/* _GL_ATTRIBUTE_NOINLINE tells that the compiler should not inline the
   function.  */
/* Applies to: functions.  */
#if _GL_HAS_ATTRIBUTE (noinline)
# define _GL_ATTRIBUTE_NOINLINE __attribute__ ((__noinline__))
#else
# define _GL_ATTRIBUTE_NOINLINE
#endif

/* _GL_ATTRIBUTE_NONNULL ((N1, N2,...)) declares that the arguments N1, N2,...
   must not be NULL.
   _GL_ATTRIBUTE_NONNULL () declares that all pointer arguments must not be
   null.  */
/* Applies to: functions.  */
#if _GL_HAS_ATTRIBUTE (nonnull)
# define _GL_ATTRIBUTE_NONNULL(args) __attribute__ ((__nonnull__ args))
#else
# define _GL_ATTRIBUTE_NONNULL(args)
#endif

/* _GL_ATTRIBUTE_NONSTRING declares that the contents of a character array is
   not meant to be NUL-terminated.  */
/* Applies to: struct/union members and variables that are arrays of element
   type '[[un]signed] char'.  */
#if _GL_HAS_ATTRIBUTE (nonstring)
# define _GL_ATTRIBUTE_NONSTRING __attribute__ ((__nonstring__))
#else
# define _GL_ATTRIBUTE_NONSTRING
#endif

/* There is no _GL_ATTRIBUTE_NORETURN; use _Noreturn instead.  */

/* _GL_ATTRIBUTE_NOTHROW declares that the function does not throw exceptions.
 */
/* Applies to: functions.  */
#if _GL_HAS_ATTRIBUTE (nothrow) && !defined __cplusplus
# define _GL_ATTRIBUTE_NOTHROW __attribute__ ((__nothrow__))
#else
# define _GL_ATTRIBUTE_NOTHROW
#endif

/* _GL_ATTRIBUTE_PACKED declares:
   For struct members: The member has the smallest possible alignment.
   For struct, union, class: All members have the smallest possible alignment,
   minimizing the memory required.  */
/* Applies to: struct members, struct, union,
   in C++ also: class.  */
#if _GL_HAS_ATTRIBUTE (packed)
# define _GL_ATTRIBUTE_PACKED __attribute__ ((__packed__))
#else
# define _GL_ATTRIBUTE_PACKED
#endif

/* _GL_ATTRIBUTE_PURE declares that It is OK for a compiler to omit duplicate
   calls to the function with the same arguments if observable state is not
   changed between calls.
   This attribute is safe for a function that does not affect
   observable state, and always returns exactly once.
   (This attribute is looser than _GL_ATTRIBUTE_CONST.)  */
/* Applies to: functions.  */
#if _GL_HAS_ATTRIBUTE (pure)
# define _GL_ATTRIBUTE_PURE __attribute__ ((__pure__))
#else
# define _GL_ATTRIBUTE_PURE
#endif

/* _GL_ATTRIBUTE_RETURNS_NONNULL declares that the function's return value is
   a non-NULL pointer.  */
/* Applies to: functions.  */
#if _GL_HAS_ATTRIBUTE (returns_nonnull)
# define _GL_ATTRIBUTE_RETURNS_NONNULL __attribute__ ((__returns_nonnull__))
#else
# define _GL_ATTRIBUTE_RETURNS_NONNULL
#endif

/* _GL_ATTRIBUTE_SENTINEL(pos) declares that the variadic function expects a
   trailing NULL argument.
   _GL_ATTRIBUTE_SENTINEL () - The last argument is NULL (requires C99).
   _GL_ATTRIBUTE_SENTINEL ((N)) - The (N+1)st argument from the end is NULL.  */
/* Applies to: functions.  */
#if _GL_HAS_ATTRIBUTE (sentinel)
# define _GL_ATTRIBUTE_SENTINEL(pos) __attribute__ ((__sentinel__ pos))
#else
# define _GL_ATTRIBUTE_SENTINEL(pos)
#endif

/* A helper macro.  Don't use it directly.  */
#if _GL_HAS_ATTRIBUTE (unused)
# define _GL_ATTRIBUTE_UNUSED __attribute__ ((__unused__))
#else
# define _GL_ATTRIBUTE_UNUSED
#endif

]dnl There is no _GL_ATTRIBUTE_VISIBILITY; see m4/visibility.m4 instead.
[
/* _GL_UNUSED_LABEL; declares that it is not a programming mistake if the
   immediately preceding label is not used.  The compiler should not warn
   if the label is not used.  */
/* Applies to: label (both in C and C++).  */
/* Note that g++ < 4.5 does not support the '__attribute__ ((__unused__)) ;'
   syntax.  But clang does.  */
#if !(defined __cplusplus && !_GL_GNUC_PREREQ (4, 5)) || defined __clang__
# define _GL_UNUSED_LABEL _GL_ATTRIBUTE_UNUSED
#else
# define _GL_UNUSED_LABEL
#endif
])
  AH_VERBATIM([async_safe],
[/* The _GL_ASYNC_SAFE marker should be attached to functions that are
   signal handlers (for signals other than SIGABRT, SIGPIPE) or can be
   invoked from such signal handlers.  Such functions have some restrictions:
     * All functions that it calls should be marked _GL_ASYNC_SAFE as well,
       or should be listed as async-signal-safe in POSIX
       <https://pubs.opengroup.org/onlinepubs/9699919799/functions/V2_chap02.html#tag_15_04>
       section 2.4.3.  Note that malloc(), sprintf(), and fwrite(), in
       particular, are NOT async-signal-safe.
     * All memory locations (variables and struct fields) that these functions
       access must be marked 'volatile'.  This holds for both read and write
       accesses.  Otherwise the compiler might optimize away stores to and
       reads from such locations that occur in the program, depending on its
       data flow analysis.  For example, when the program contains a loop
       that is intended to inspect a variable set from within a signal handler
           while (!signal_occurred)
             ;
       the compiler is allowed to transform this into an endless loop if the
       variable 'signal_occurred' is not declared 'volatile'.
   Additionally, recall that:
     * A signal handler should not modify errno (except if it is a handler
       for a fatal signal and ends by raising the same signal again, thus
       provoking the termination of the process).  If it invokes a function
       that may clobber errno, it needs to save and restore the value of
       errno.  */
#define _GL_ASYNC_SAFE
])
  AH_VERBATIM([micro_optimizations],
[/* _GL_CMP (n1, n2) performs a three-valued comparison on n1 vs. n2, where
   n1 and n2 are expressions without side effects, that evaluate to real
   numbers (excluding NaN).
   It returns
     1  if n1 > n2
     0  if n1 == n2
     -1 if n1 < n2
   The naïve code   (n1 > n2 ? 1 : n1 < n2 ? -1 : 0)  produces a conditional
   jump with nearly all GCC versions up to GCC 10.
   This variant     (n1 < n2 ? -1 : n1 > n2)  produces a conditional with many
   GCC versions up to GCC 9.
   The better code  (n1 > n2) - (n1 < n2)  from Hacker's Delight § 2-9
   avoids conditional jumps in all GCC versions >= 3.4.  */
#define _GL_CMP(n1, n2) (((n1) > (n2)) - ((n1) < (n2)))
])
  dnl Hint which direction to take regarding cross-compilation guesses:
  dnl When a user installs a program on a platform they are not intimately
  dnl familiar with, --enable-cross-guesses=conservative is the appropriate
  dnl choice.  It implements the "If we don't know, assume the worst" principle.
  dnl However, when an operating system developer (on a platform which is not
  dnl yet known to gnulib) builds packages for their platform, they want to
  dnl expose, not hide, possible platform bugs; in this case,
  dnl --enable-cross-guesses=risky is the appropriate choice.
  dnl Sets the variables
  dnl gl_cross_guess_normal    (to be used when 'yes' is good and 'no' is bad),
  dnl gl_cross_guess_inverted  (to be used when 'no' is good and 'yes' is bad).
  AC_ARG_ENABLE([cross-guesses],
    [AS_HELP_STRING([--enable-cross-guesses={conservative|risky}],
       [specify policy for cross-compilation guesses])],
    [if test "x$enableval" != xconservative && test "x$enableval" != xrisky; then
       AC_MSG_WARN([invalid argument supplied to --enable-cross-guesses])
       enableval=conservative
     fi
     gl_cross_guesses="$enableval"],
    [gl_cross_guesses=conservative])
  if test $gl_cross_guesses = risky; then
    gl_cross_guess_normal="guessing yes"
    gl_cross_guess_inverted="guessing no"
  else
    gl_cross_guess_normal="guessing no"
    gl_cross_guess_inverted="guessing yes"
  fi
  dnl Preparation for running test programs:
  dnl Tell glibc to write diagnostics from -D_FORTIFY_SOURCE=2 to stderr, not
  dnl to /dev/tty, so they can be redirected to log files.  Such diagnostics
  dnl arise e.g., in the macros gl_PRINTF_DIRECTIVE_N, gl_SNPRINTF_DIRECTIVE_N.
  LIBC_FATAL_STDERR_=1
  export LIBC_FATAL_STDERR_
])

# gl_MODULE_INDICATOR_INIT_VARIABLE([variablename])
# gl_MODULE_INDICATOR_INIT_VARIABLE([variablename], [initialvalue])
# initializes the shell variable that indicates the presence of the given module
# as a C preprocessor expression.
AC_DEFUN([gl_MODULE_INDICATOR_INIT_VARIABLE],
[
  GL_MODULE_INDICATOR_PREFIX[]_[$1]=m4_if([$2], , [0], [$2])
  AC_SUBST(GL_MODULE_INDICATOR_PREFIX[]_[$1])
])

# gl_MODULE_INDICATOR_CONDITION
# expands to a C preprocessor expression that evaluates to 1 or 0, depending
# whether a gnulib module that has been requested shall be considered present
# or not.
m4_define([gl_MODULE_INDICATOR_CONDITION], [1])

# gl_MODULE_INDICATOR_SET_VARIABLE([modulename])
# sets the shell variable that indicates the presence of the given module to
# a C preprocessor expression that will evaluate to 1.
AC_DEFUN([gl_MODULE_INDICATOR_SET_VARIABLE],
[
  gl_MODULE_INDICATOR_SET_VARIABLE_AUX(
    [GL_MODULE_INDICATOR_PREFIX[]_GNULIB_[]m4_translit([[$1]],
                                                       [abcdefghijklmnopqrstuvwxyz./-],
                                                       [ABCDEFGHIJKLMNOPQRSTUVWXYZ___])],
    [gl_MODULE_INDICATOR_CONDITION])
])

# gl_MODULE_INDICATOR_SET_VARIABLE_AUX([variable])
# modifies the shell variable to include the gl_MODULE_INDICATOR_CONDITION.
# The shell variable's value is a C preprocessor expression that evaluates
# to 0 or 1.
AC_DEFUN([gl_MODULE_INDICATOR_SET_VARIABLE_AUX],
[
  m4_if(m4_defn([gl_MODULE_INDICATOR_CONDITION]), [1],
    [
     dnl Simplify the expression VALUE || 1 to 1.
     $1=1
    ],
    [gl_MODULE_INDICATOR_SET_VARIABLE_AUX_OR([$1],
                                             [gl_MODULE_INDICATOR_CONDITION])])
])

# gl_MODULE_INDICATOR_SET_VARIABLE_AUX_OR([variable], [condition])
# modifies the shell variable to include the given condition.  The shell
# variable's value is a C preprocessor expression that evaluates to 0 or 1.
AC_DEFUN([gl_MODULE_INDICATOR_SET_VARIABLE_AUX_OR],
[
  dnl Simplify the expression 1 || CONDITION to 1.
  if test "$[]$1" != 1; then
    dnl Simplify the expression 0 || CONDITION to CONDITION.
    if test "$[]$1" = 0; then
      $1=$2
    else
      $1="($[]$1 || $2)"
    fi
  fi
])

# gl_MODULE_INDICATOR([modulename])
# defines a C macro indicating the presence of the given module
# in a location where it can be used.
#                                             |  Value  |   Value   |
#                                             | in lib/ | in tests/ |
# --------------------------------------------+---------+-----------+
# Module present among main modules:          |    1    |     1     |
# --------------------------------------------+---------+-----------+
# Module present among tests-related modules: |    0    |     1     |
# --------------------------------------------+---------+-----------+
# Module not present at all:                  |    0    |     0     |
# --------------------------------------------+---------+-----------+
AC_DEFUN([gl_MODULE_INDICATOR],
[
  AC_DEFINE_UNQUOTED([GNULIB_]m4_translit([[$1]],
      [abcdefghijklmnopqrstuvwxyz./-],
      [ABCDEFGHIJKLMNOPQRSTUVWXYZ___]),
    [gl_MODULE_INDICATOR_CONDITION],
    [Define to a C preprocessor expression that evaluates to 1 or 0,
     depending whether the gnulib module $1 shall be considered present.])
])

# gl_MODULE_INDICATOR_FOR_TESTS([modulename])
# defines a C macro indicating the presence of the given module
# in lib or tests. This is useful to determine whether the module
# should be tested.
#                                             |  Value  |   Value   |
#                                             | in lib/ | in tests/ |
# --------------------------------------------+---------+-----------+
# Module present among main modules:          |    1    |     1     |
# --------------------------------------------+---------+-----------+
# Module present among tests-related modules: |    1    |     1     |
# --------------------------------------------+---------+-----------+
# Module not present at all:                  |    0    |     0     |
# --------------------------------------------+---------+-----------+
AC_DEFUN([gl_MODULE_INDICATOR_FOR_TESTS],
[
  AC_DEFINE([GNULIB_TEST_]m4_translit([[$1]],
      [abcdefghijklmnopqrstuvwxyz./-],
      [ABCDEFGHIJKLMNOPQRSTUVWXYZ___]), [1],
    [Define to 1 when the gnulib module $1 should be tested.])
])

# gl_ASSERT_NO_GNULIB_POSIXCHECK
# asserts that there will never be a need to #define GNULIB_POSIXCHECK.
# and thereby enables an optimization of configure and config.h.
# Used by Emacs.
AC_DEFUN([gl_ASSERT_NO_GNULIB_POSIXCHECK],
[
  dnl Override gl_WARN_ON_USE_PREPARE.
  dnl But hide this definition from 'aclocal'.
  AC_DEFUN([gl_W][ARN_ON_USE_PREPARE], [])
])

# gl_ASSERT_NO_GNULIB_TESTS
# asserts that there will be no gnulib tests in the scope of the configure.ac
# and thereby enables an optimization of config.h.
# Used by Emacs.
AC_DEFUN([gl_ASSERT_NO_GNULIB_TESTS],
[
  dnl Override gl_MODULE_INDICATOR_FOR_TESTS.
  AC_DEFUN([gl_MODULE_INDICATOR_FOR_TESTS], [])
])

# Test whether <features.h> exists.
# Set HAVE_FEATURES_H.
AC_DEFUN([gl_FEATURES_H],
[
  AC_CHECK_HEADERS_ONCE([features.h])
  if test $ac_cv_header_features_h = yes; then
    HAVE_FEATURES_H=1
  else
    HAVE_FEATURES_H=0
  fi
  AC_SUBST([HAVE_FEATURES_H])
])

# gl_PROG_CC_C99
# Modifies the value of the shell variable CC in an attempt to make $CC
# understand ISO C99 source code.
AC_DEFUN([gl_PROG_CC_C99],
[
  dnl Just use AC_PROG_CC_C99.
  dnl When AC_PROG_CC_C99 and AC_PROG_CC_STDC are used together, the substituted
  dnl value of CC will contain the C99 enabling options twice. But this is only
  dnl a cosmetic problem.
  dnl With Autoconf >= 2.70, use AC_PROG_CC since it implies AC_PROG_CC_C99;
  dnl this avoids a "warning: The macro `AC_PROG_CC_C99' is obsolete."
  m4_version_prereq([2.70],
    [AC_REQUIRE([AC_PROG_CC])],
    [AC_REQUIRE([AC_PROG_CC_C99])])
])

# gl_PROG_AR_RANLIB
# Determines the values for AR, ARFLAGS, RANLIB that fit with the compiler.
# The user can set the variables AR, ARFLAGS, RANLIB if he wants to override
# the values.
AC_DEFUN([gl_PROG_AR_RANLIB],
[
  dnl Minix 3 comes with two toolchains: The Amsterdam Compiler Kit compiler
  dnl as "cc", and GCC as "gcc". They have different object file formats and
  dnl library formats. In particular, the GNU binutils programs ar and ranlib
  dnl produce libraries that work only with gcc, not with cc.
  AC_REQUIRE([AC_PROG_CC])
  dnl The '][' hides this use from 'aclocal'.
  AC_BEFORE([$0], [A][M_PROG_AR])
  AC_CACHE_CHECK([for Minix Amsterdam compiler], [gl_cv_c_amsterdam_compiler],
    [
      AC_EGREP_CPP([Amsterdam],
        [
#ifdef __ACK__
Amsterdam
#endif
        ],
        [gl_cv_c_amsterdam_compiler=yes],
        [gl_cv_c_amsterdam_compiler=no])
    ])

  dnl Don't compete with AM_PROG_AR's decision about AR/ARFLAGS if we are not
  dnl building with __ACK__.
  if test $gl_cv_c_amsterdam_compiler = yes; then
    if test -z "$AR"; then
      AR='cc -c.a'
    fi
    if test -z "$ARFLAGS"; then
      ARFLAGS='-o'
    fi
  else
    dnl AM_PROG_AR was added in automake v1.11.2.  AM_PROG_AR does not AC_SUBST
    dnl ARFLAGS variable (it is filed into Makefile.in directly by automake
    dnl script on-demand, if not specified by ./configure of course).
    dnl Don't AC_REQUIRE the AM_PROG_AR otherwise the code for __ACK__ above
    dnl will be ignored.  Also, pay attention to call AM_PROG_AR in else block
    dnl because AM_PROG_AR is written so it could re-set AR variable even for
    dnl __ACK__.  It may seem like its easier to avoid calling the macro here,
    dnl but we need to AC_SUBST both AR/ARFLAGS (thus those must have some good
    dnl default value and automake should usually know them).
    dnl
    dnl The '][' hides this use from 'aclocal'.
    m4_ifdef([A][M_PROG_AR], [A][M_PROG_AR], [:])
  fi

  dnl In case the code above has not helped with setting AR/ARFLAGS, use
  dnl Automake-documented default values for AR and ARFLAGS, but prefer
  dnl ${host}-ar over ar (useful for cross-compiling).
  AC_CHECK_TOOL([AR], [ar], [ar])
  if test -z "$ARFLAGS"; then
    ARFLAGS='cr'
  fi

  AC_SUBST([AR])
  AC_SUBST([ARFLAGS])
  if test -z "$RANLIB"; then
    if test $gl_cv_c_amsterdam_compiler = yes; then
      RANLIB=':'
    else
      dnl Use the ranlib program if it is available.
      AC_PROG_RANLIB
    fi
  fi
  AC_SUBST([RANLIB])
])

# AC_C_RESTRICT
# This definition is copied from post-2.70 Autoconf and overrides the
# AC_C_RESTRICT macro from autoconf 2.60..2.70.
m4_version_prereq([2.70.1], [], [
AC_DEFUN([AC_C_RESTRICT],
[AC_CACHE_CHECK([for C/C++ restrict keyword], [ac_cv_c_restrict],
  [ac_cv_c_restrict=no
   # Put '__restrict__' first, to avoid problems with glibc and non-GCC; see:
   # https://lists.gnu.org/archive/html/bug-autoconf/2016-02/msg00006.html
   # Put 'restrict' last, because C++ lacks it.
   for ac_kw in __restrict__ __restrict _Restrict restrict; do
     AC_COMPILE_IFELSE(
      [AC_LANG_PROGRAM(
         [[typedef int *int_ptr;
           int foo (int_ptr $ac_kw ip) { return ip[0]; }
           int bar (int [$ac_kw]); /* Catch GCC bug 14050.  */
           int bar (int ip[$ac_kw]) { return ip[0]; }
         ]],
         [[int s[1];
           int *$ac_kw t = s;
           t[0] = 0;
           return foo (t) + bar (t);
         ]])],
      [ac_cv_c_restrict=$ac_kw])
     test "$ac_cv_c_restrict" != no && break
   done
  ])
 AH_VERBATIM([restrict],
[/* Define to the equivalent of the C99 'restrict' keyword, or to
   nothing if this is not supported.  Do not define if restrict is
   supported only directly.  */
#undef restrict
/* Work around a bug in older versions of Sun C++, which did not
   #define __restrict__ or support _Restrict or __restrict__
   even though the corresponding Sun C compiler ended up with
   "#define restrict _Restrict" or "#define restrict __restrict__"
   in the previous line.  This workaround can be removed once
   we assume Oracle Developer Studio 12.5 (2016) or later.  */
#if defined __SUNPRO_CC && !defined __RESTRICT && !defined __restrict__
# define _Restrict
# define __restrict__
#endif])
 case $ac_cv_c_restrict in
   restrict) ;;
   no) AC_DEFINE([restrict], []) ;;
   *)  AC_DEFINE_UNQUOTED([restrict], [$ac_cv_c_restrict]) ;;
 esac
])# AC_C_RESTRICT
])

# gl_BIGENDIAN
# is like AC_C_BIGENDIAN, except that it can be AC_REQUIREd.
# Note that AC_REQUIRE([AC_C_BIGENDIAN]) does not work reliably because some
# macros invoke AC_C_BIGENDIAN with arguments.
AC_DEFUN([gl_BIGENDIAN],
[
  AC_C_BIGENDIAN
])

# A temporary file descriptor.
# Must be less than 10, because dash 0.5.8 does not support redirections
# with multi-digit file descriptors.
m4_define([GL_TMP_FD], 9)

# gl_SILENT(command)
# executes command, but without the normal configure output.
# This is useful when you want to invoke AC_CACHE_CHECK (or AC_CHECK_FUNC etc.)
# inside another AC_CACHE_CHECK.
AC_DEFUN([gl_SILENT],
[
  exec GL_TMP_FD>&AS_MESSAGE_FD AS_MESSAGE_FD>/dev/null
  $1
  exec AS_MESSAGE_FD>&GL_TMP_FD GL_TMP_FD>&-
])

# gl_CACHE_VAL_SILENT(cache-id, command-to-set-it)
# is like AC_CACHE_VAL(cache-id, command-to-set-it), except that it does not
# output a spurious "(cached)" mark in the midst of other configure output.
# This macro should be used instead of AC_CACHE_VAL when it is not surrounded
# by an AC_MSG_CHECKING/AC_MSG_RESULT pair.
AC_DEFUN([gl_CACHE_VAL_SILENT],
[
  gl_SILENT([
    AC_CACHE_VAL([$1], [$2])
  ])
])

# gl_CC_ALLOW_WARNINGS
# sets and substitutes a variable GL_CFLAG_ALLOW_WARNINGS, to a $(CC) option
# that reverts a preceding '-Werror' option, if available.
# This is expected to be '-Wno-error' on gcc, clang (except clang/MSVC), xlclang
# and empty otherwise.
AC_DEFUN([gl_CC_ALLOW_WARNINGS],
[
  AC_REQUIRE([AC_PROG_CC])
  AC_CACHE_CHECK([for C compiler option to allow warnings],
    [gl_cv_cc_wallow],
    [rm -f conftest*
     echo 'int dummy;' > conftest.c
     AC_TRY_COMMAND([${CC-cc} $CFLAGS $CPPFLAGS -c conftest.c 2>conftest1.err]) >/dev/null
     AC_TRY_COMMAND([${CC-cc} $CFLAGS $CPPFLAGS -Wno-error -c conftest.c 2>conftest2.err]) >/dev/null
     dnl Test the number of error output lines, because AIX xlc accepts the
     dnl option '-Wno-error', just to produce a warning
     dnl "Option -Wno-error was incorrectly specified. The option will be ignored."
     dnl afterwards.
     if test $? = 0 && test `wc -l < conftest1.err` = `wc -l < conftest2.err`; then
       gl_cv_cc_wallow='-Wno-error'
     else
       gl_cv_cc_wallow=none
     fi
     rm -f conftest*
    ])
  case "$gl_cv_cc_wallow" in
    none) GL_CFLAG_ALLOW_WARNINGS='' ;;
    *)    GL_CFLAG_ALLOW_WARNINGS="$gl_cv_cc_wallow" ;;
  esac
  AC_SUBST([GL_CFLAG_ALLOW_WARNINGS])
])

# gl_CXX_ALLOW_WARNINGS
# sets and substitutes a variable GL_CXXFLAG_ALLOW_WARNINGS, to a $(CC) option
# that reverts a preceding '-Werror' option, if available.
AC_DEFUN([gl_CXX_ALLOW_WARNINGS],
[
  dnl Requires AC_PROG_CXX or gl_PROG_ANSI_CXX.
  if test -n "$CXX" && test "$CXX" != no; then
    AC_CACHE_CHECK([for C++ compiler option to allow warnings],
      [gl_cv_cxx_wallow],
      [rm -f conftest*
       echo 'int dummy;' > conftest.cc
       AC_TRY_COMMAND([${CXX-c++} $CXXFLAGS $CPPFLAGS -c conftest.cc 2>conftest1.err]) >/dev/null
       AC_TRY_COMMAND([${CXX-c++} $CXXFLAGS $CPPFLAGS -Wno-error -c conftest.cc 2>conftest2.err]) >/dev/null
       dnl Test the number of error output lines, because AIX xlC accepts the
       dnl option '-Wno-error', just to produce a warning
       dnl "Option -Wno-error was incorrectly specified. The option will be ignored."
       dnl afterwards.
       if test $? = 0 && test `wc -l < conftest1.err` = `wc -l < conftest2.err`; then
         gl_cv_cxx_wallow='-Wno-error'
       else
         gl_cv_cxx_wallow=none
       fi
       rm -f conftest*
      ])
    case "$gl_cv_cxx_wallow" in
      none) GL_CXXFLAG_ALLOW_WARNINGS='' ;;
      *)    GL_CXXFLAG_ALLOW_WARNINGS="$gl_cv_cxx_wallow" ;;
    esac
  else
    GL_CXXFLAG_ALLOW_WARNINGS=''
  fi
  AC_SUBST([GL_CXXFLAG_ALLOW_WARNINGS])
])

dnl gl_CONDITIONAL_HEADER([foo.h])
dnl takes a shell variable GL_GENERATE_FOO_H (with value true or false) as input
dnl and produces
dnl   - an AC_SUBSTed variable FOO_H that is either a file name or empty, based
dnl     on whether GL_GENERATE_FOO_H is true or false,
dnl   - an Automake conditional GL_GENERATE_FOO_H that evaluates to the value of
dnl     the shell variable GL_GENERATE_FOO_H.
AC_DEFUN([gl_CONDITIONAL_HEADER],
[
  m4_pushdef([gl_header_name], AS_TR_SH(m4_toupper($1)))
  m4_pushdef([gl_generate_var], [GL_GENERATE_]AS_TR_SH(m4_toupper($1)))
  m4_pushdef([gl_generate_cond], [GL_GENERATE_]AS_TR_SH(m4_toupper($1)))
  case "$gl_generate_var" in
    false) gl_header_name='' ;;
    true)
      dnl It is OK to use a .h file in lib/ from within tests/, but not vice
      dnl versa.
      if test -z "$gl_header_name"; then
        gl_header_name="${gl_source_base_prefix}$1"
      fi
      ;;
    *) echo "*** gl_generate_var is not set correctly" 1>&2; exit 1 ;;
  esac
  AC_SUBST(gl_header_name)
  AM_CONDITIONAL(gl_generate_cond, [$gl_generate_var])
  m4_popdef([gl_generate_cond])
  m4_popdef([gl_generate_var])
  m4_popdef([gl_header_name])
])

dnl Expands to some code for use in .c programs that, on native Windows, defines
dnl the Microsoft deprecated alias function names to the underscore-prefixed
dnl actual function names. With this macro, these function names are available
dnl without linking with '-loldnames' and without generating warnings.
dnl Usage: Use it after all system header files are included.
dnl          #include <...>
dnl          #include <...>
dnl          ]GL_MDA_DEFINES[
dnl          ...
AC_DEFUN([GL_MDA_DEFINES],[
AC_REQUIRE([_GL_MDA_DEFINES])
[$gl_mda_defines]
])
AC_DEFUN([_GL_MDA_DEFINES],
[gl_mda_defines='
#if defined _WIN32 && !defined __CYGWIN__
#define access    _access
#define chdir     _chdir
#define chmod     _chmod
#define close     _close
#define creat     _creat
#define dup       _dup
#define dup2      _dup2
#define ecvt      _ecvt
#define execl     _execl
#define execle    _execle
#define execlp    _execlp
#define execv     _execv
#define execve    _execve
#define execvp    _execvp
#define execvpe   _execvpe
#define fcloseall _fcloseall
#define fcvt      _fcvt
#define fdopen    _fdopen
#define fileno    _fileno
#define gcvt      _gcvt
#define getcwd    _getcwd
#define getpid    _getpid
#define getw      _getw
#define isatty    _isatty
#define j0        _j0
#define j1        _j1
#define jn        _jn
#define lfind     _lfind
#define lsearch   _lsearch
#define lseek     _lseek
#define memccpy   _memccpy
#define mkdir     _mkdir
#define mktemp    _mktemp
#define open      _open
#define putenv    _putenv
#define putw      _putw
#define read      _read
#define rmdir     _rmdir
#define strdup    _strdup
#define swab      _swab
#define tempnam   _tempnam
#define tzset     _tzset
#define umask     _umask
#define unlink    _unlink
#define utime     _utime
#define wcsdup    _wcsdup
#define write     _write
#define y0        _y0
#define y1        _y1
#define yn        _yn
#endif
'
])<|MERGE_RESOLUTION|>--- conflicted
+++ resolved
@@ -1,10 +1,5 @@
-<<<<<<< HEAD
 # gnulib-common.m4 serial 69
-dnl Copyright (C) 2007-2021 Free Software Foundation, Inc.
-=======
-# gnulib-common.m4 serial 67
 dnl Copyright (C) 2007-2022 Free Software Foundation, Inc.
->>>>>>> 836be7a1
 dnl This file is free software; the Free Software Foundation
 dnl gives unlimited permission to copy and/or distribute it,
 dnl with or without modifications, as long as this notice is preserved.
