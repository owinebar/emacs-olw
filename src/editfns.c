/* Lisp functions pertaining to editing.                 -*- coding: utf-8 -*-

Copyright (C) 1985-1987, 1989, 1993-2018 Free Software Foundation, Inc.

This file is part of GNU Emacs.

GNU Emacs is free software: you can redistribute it and/or modify
it under the terms of the GNU General Public License as published by
the Free Software Foundation, either version 3 of the License, or (at
your option) any later version.

GNU Emacs is distributed in the hope that it will be useful,
but WITHOUT ANY WARRANTY; without even the implied warranty of
MERCHANTABILITY or FITNESS FOR A PARTICULAR PURPOSE.  See the
GNU General Public License for more details.

You should have received a copy of the GNU General Public License
along with GNU Emacs.  If not, see <https://www.gnu.org/licenses/>.  */


#include <config.h>
#include <sys/types.h>
#include <stdio.h>

#ifdef HAVE_PWD_H
#include <pwd.h>
#include <grp.h>
#endif

#include <unistd.h>

#ifdef HAVE_SYS_UTSNAME_H
#include <sys/utsname.h>
#endif

#include "lisp.h"

/* systime.h includes <sys/time.h> which, on some systems, is required
   for <sys/resource.h>; thus systime.h must be included before
   <sys/resource.h> */
#include "systime.h"

#if defined HAVE_SYS_RESOURCE_H
#include <sys/resource.h>
#endif

#include <errno.h>
#include <float.h>
#include <limits.h>
#include <math.h>

#ifdef HAVE_TIMEZONE_T
# include <sys/param.h>
# if defined __NetBSD_Version__ && __NetBSD_Version__ < 700000000
#  define HAVE_TZALLOC_BUG true
# endif
#endif
#ifndef HAVE_TZALLOC_BUG
# define HAVE_TZALLOC_BUG false
#endif

#include <c-ctype.h>
#include <intprops.h>
#include <stdlib.h>
#include <strftime.h>
#include <verify.h>

#include "composite.h"
#include "intervals.h"
#include "ptr-bounds.h"
#include "character.h"
#include "buffer.h"
#include "coding.h"
#include "window.h"
#include "blockinput.h"

#define TM_YEAR_BASE 1900

#ifdef WINDOWSNT
extern Lisp_Object w32_get_internal_run_time (void);
#endif

static struct lisp_time lisp_time_struct (Lisp_Object, int *);
static Lisp_Object format_time_string (char const *, ptrdiff_t, struct timespec,
				       Lisp_Object, struct tm *);
static long int tm_gmtoff (struct tm *);
static int tm_diff (struct tm *, struct tm *);
static void update_buffer_properties (ptrdiff_t, ptrdiff_t);
static Lisp_Object styled_format (ptrdiff_t, Lisp_Object *, bool);

#ifndef HAVE_TM_GMTOFF
# define HAVE_TM_GMTOFF false
#endif

enum { tzeqlen = sizeof "TZ=" - 1 };

/* Time zones equivalent to current local time and to UTC, respectively.  */
static timezone_t local_tz;
static timezone_t const utc_tz = 0;

/* The cached value of Vsystem_name.  This is used only to compare it
   to Vsystem_name, so it need not be visible to the GC.  */
static Lisp_Object cached_system_name;

static void
init_and_cache_system_name (void)
{
  init_system_name ();
  cached_system_name = Vsystem_name;
}

static struct tm *
emacs_localtime_rz (timezone_t tz, time_t const *t, struct tm *tm)
{
  tm = localtime_rz (tz, t, tm);
  if (!tm && errno == ENOMEM)
    memory_full (SIZE_MAX);
  return tm;
}

static time_t
emacs_mktime_z (timezone_t tz, struct tm *tm)
{
  errno = 0;
  time_t t = mktime_z (tz, tm);
  if (t == (time_t) -1 && errno == ENOMEM)
    memory_full (SIZE_MAX);
  return t;
}

static _Noreturn void
invalid_time_zone_specification (Lisp_Object zone)
{
  xsignal2 (Qerror, build_string ("Invalid time zone specification"), zone);
}

/* Free a timezone, except do not free the time zone for local time.
   Freeing utc_tz is also a no-op.  */
static void
xtzfree (timezone_t tz)
{
  if (tz != local_tz)
    tzfree (tz);
}

/* Convert the Lisp time zone rule ZONE to a timezone_t object.
   The returned value either is 0, or is LOCAL_TZ, or is newly allocated.
   If SETTZ, set Emacs local time to the time zone rule; otherwise,
   the caller should eventually pass the returned value to xtzfree.  */
static timezone_t
tzlookup (Lisp_Object zone, bool settz)
{
  static char const tzbuf_format[] = "<%+.*"pI"d>%s%"pI"d:%02d:%02d";
  char const *trailing_tzbuf_format = tzbuf_format + sizeof "<%+.*"pI"d" - 1;
  char tzbuf[sizeof tzbuf_format + 2 * INT_STRLEN_BOUND (EMACS_INT)];
  char const *zone_string;
  timezone_t new_tz;

  if (NILP (zone))
    return local_tz;
  else if (EQ (zone, Qt) || EQ (zone, make_fixnum (0)))
    {
      zone_string = "UTC0";
      new_tz = utc_tz;
    }
  else
    {
      bool plain_integer = FIXNUMP (zone);

      if (EQ (zone, Qwall))
	zone_string = 0;
      else if (STRINGP (zone))
	zone_string = SSDATA (ENCODE_SYSTEM (zone));
      else if (plain_integer || (CONSP (zone) && FIXNUMP (XCAR (zone))
				 && CONSP (XCDR (zone))))
	{
	  Lisp_Object abbr;
	  if (!plain_integer)
	    {
	      abbr = XCAR (XCDR (zone));
	      zone = XCAR (zone);
	    }

	  EMACS_INT abszone = eabs (XFIXNUM (zone)), hour = abszone / (60 * 60);
	  int hour_remainder = abszone % (60 * 60);
	  int min = hour_remainder / 60, sec = hour_remainder % 60;

	  if (plain_integer)
	    {
	      int prec = 2;
	      EMACS_INT numzone = hour;
	      if (hour_remainder != 0)
		{
		  prec += 2, numzone = 100 * numzone + min;
		  if (sec != 0)
		    prec += 2, numzone = 100 * numzone + sec;
		}
	      sprintf (tzbuf, tzbuf_format, prec,
		       XFIXNUM (zone) < 0 ? -numzone : numzone,
		       &"-"[XFIXNUM (zone) < 0], hour, min, sec);
	      zone_string = tzbuf;
	    }
	  else
	    {
	      AUTO_STRING (leading, "<");
	      AUTO_STRING_WITH_LEN (trailing, tzbuf,
				    sprintf (tzbuf, trailing_tzbuf_format,
					     &"-"[XFIXNUM (zone) < 0],
					     hour, min, sec));
	      zone_string = SSDATA (concat3 (leading, ENCODE_SYSTEM (abbr),
					     trailing));
	    }
	}
      else
	invalid_time_zone_specification (zone);

      new_tz = tzalloc (zone_string);

      if (HAVE_TZALLOC_BUG && !new_tz && errno != ENOMEM && plain_integer
	  && XFIXNUM (zone) % (60 * 60) == 0)
	{
	  /* tzalloc mishandles POSIX strings; fall back on tzdb if
	     possible (Bug#30738).  */
	  sprintf (tzbuf, "Etc/GMT%+"pI"d", - (XFIXNUM (zone) / (60 * 60)));
	  new_tz = tzalloc (zone_string);
	}

      if (!new_tz)
	{
	  if (errno == ENOMEM)
	    memory_full (SIZE_MAX);
	  invalid_time_zone_specification (zone);
	}
    }

  if (settz)
    {
      block_input ();
      emacs_setenv_TZ (zone_string);
      tzset ();
      timezone_t old_tz = local_tz;
      local_tz = new_tz;
      tzfree (old_tz);
      unblock_input ();
    }

  return new_tz;
}

void
init_editfns (bool dumping)
{
#if !defined CANNOT_DUMP
  /* A valid but unlikely setting for the TZ environment variable.
     It is OK (though a bit slower) if the user chooses this value.  */
  static char dump_tz_string[] = "TZ=UtC0";
#endif

  const char *user_name;
  register char *p;
  struct passwd *pw;	/* password entry for the current user */
  Lisp_Object tem;

  /* Set up system_name even when dumping.  */
  init_and_cache_system_name ();

#ifndef CANNOT_DUMP
  /* When just dumping out, set the time zone to a known unlikely value
     and skip the rest of this function.  */
  if (dumping)
    {
      xputenv (dump_tz_string);
      tzset ();
      return;
    }
#endif

  char *tz = getenv ("TZ");

#if !defined CANNOT_DUMP
  /* If the execution TZ happens to be the same as the dump TZ,
     change it to some other value and then change it back,
     to force the underlying implementation to reload the TZ info.
     This is needed on implementations that load TZ info from files,
     since the TZ file contents may differ between dump and execution.  */
  if (tz && strcmp (tz, &dump_tz_string[tzeqlen]) == 0)
    {
      ++*tz;
      tzset ();
      --*tz;
    }
#endif

  /* Set the time zone rule now, so that the call to putenv is done
     before multiple threads are active.  */
  tzlookup (tz ? build_string (tz) : Qwall, true);

  pw = getpwuid (getuid ());
#ifdef MSDOS
  /* We let the real user name default to "root" because that's quite
     accurate on MS-DOS and because it lets Emacs find the init file.
     (The DVX libraries override the Djgpp libraries here.)  */
  Vuser_real_login_name = build_string (pw ? pw->pw_name : "root");
#else
  Vuser_real_login_name = build_string (pw ? pw->pw_name : "unknown");
#endif

  /* Get the effective user name, by consulting environment variables,
     or the effective uid if those are unset.  */
  user_name = getenv ("LOGNAME");
  if (!user_name)
#ifdef WINDOWSNT
    user_name = getenv ("USERNAME");	/* it's USERNAME on NT */
#else  /* WINDOWSNT */
    user_name = getenv ("USER");
#endif /* WINDOWSNT */
  if (!user_name)
    {
      pw = getpwuid (geteuid ());
      user_name = pw ? pw->pw_name : "unknown";
    }
  Vuser_login_name = build_string (user_name);

  /* If the user name claimed in the environment vars differs from
     the real uid, use the claimed name to find the full name.  */
  tem = Fstring_equal (Vuser_login_name, Vuser_real_login_name);
  if (! NILP (tem))
    tem = Vuser_login_name;
  else
    {
      uid_t euid = geteuid ();
      tem = make_fixnum_or_float (euid);
    }
  Vuser_full_name = Fuser_full_name (tem);

  p = getenv ("NAME");
  if (p)
    Vuser_full_name = build_string (p);
  else if (NILP (Vuser_full_name))
    Vuser_full_name = build_string ("unknown");

#ifdef HAVE_SYS_UTSNAME_H
  {
    struct utsname uts;
    uname (&uts);
    Voperating_system_release = build_string (uts.release);
  }
#else
  Voperating_system_release = Qnil;
#endif
}

DEFUN ("char-to-string", Fchar_to_string, Schar_to_string, 1, 1, 0,
       doc: /* Convert arg CHAR to a string containing that character.
usage: (char-to-string CHAR)  */)
  (Lisp_Object character)
{
  int c, len;
  unsigned char str[MAX_MULTIBYTE_LENGTH];

  CHECK_CHARACTER (character);
  c = XFIXNAT (character);

  len = CHAR_STRING (c, str);
  return make_string_from_bytes ((char *) str, 1, len);
}

DEFUN ("byte-to-string", Fbyte_to_string, Sbyte_to_string, 1, 1, 0,
       doc: /* Convert arg BYTE to a unibyte string containing that byte.  */)
  (Lisp_Object byte)
{
  unsigned char b;
  CHECK_FIXNUM (byte);
  if (XFIXNUM (byte) < 0 || XFIXNUM (byte) > 255)
    error ("Invalid byte");
  b = XFIXNUM (byte);
  return make_string_from_bytes ((char *) &b, 1, 1);
}

DEFUN ("string-to-char", Fstring_to_char, Sstring_to_char, 1, 1, 0,
       doc: /* Return the first character in STRING.  */)
  (register Lisp_Object string)
{
  register Lisp_Object val;
  CHECK_STRING (string);
  if (SCHARS (string))
    {
      if (STRING_MULTIBYTE (string))
	XSETFASTINT (val, STRING_CHAR (SDATA (string)));
      else
	XSETFASTINT (val, SREF (string, 0));
    }
  else
    XSETFASTINT (val, 0);
  return val;
}

DEFUN ("point", Fpoint, Spoint, 0, 0, 0,
       doc: /* Return value of point, as an integer.
Beginning of buffer is position (point-min).  */)
  (void)
{
  Lisp_Object temp;
  XSETFASTINT (temp, PT);
  return temp;
}

DEFUN ("point-marker", Fpoint_marker, Spoint_marker, 0, 0, 0,
       doc: /* Return value of point, as a marker object.  */)
  (void)
{
  return build_marker (current_buffer, PT, PT_BYTE);
}

DEFUN ("goto-char", Fgoto_char, Sgoto_char, 1, 1, "NGoto char: ",
       doc: /* Set point to POSITION, a number or marker.
Beginning of buffer is position (point-min), end is (point-max).

The return value is POSITION.  */)
  (register Lisp_Object position)
{
  if (MARKERP (position))
    set_point_from_marker (position);
  else if (FIXNUMP (position))
    SET_PT (clip_to_bounds (BEGV, XFIXNUM (position), ZV));
  else
    wrong_type_argument (Qinteger_or_marker_p, position);
  return position;
}


/* Return the start or end position of the region.
   BEGINNINGP means return the start.
   If there is no region active, signal an error. */

static Lisp_Object
region_limit (bool beginningp)
{
  Lisp_Object m;

  if (!NILP (Vtransient_mark_mode)
      && NILP (Vmark_even_if_inactive)
      && NILP (BVAR (current_buffer, mark_active)))
    xsignal0 (Qmark_inactive);

  m = Fmarker_position (BVAR (current_buffer, mark));
  if (NILP (m))
    error ("The mark is not set now, so there is no region");

  /* Clip to the current narrowing (bug#11770).  */
  return make_fixnum ((PT < XFIXNAT (m)) == beginningp
		      ? PT
		      : clip_to_bounds (BEGV, XFIXNAT (m), ZV));
}

DEFUN ("region-beginning", Fregion_beginning, Sregion_beginning, 0, 0, 0,
       doc: /* Return the integer value of point or mark, whichever is smaller.  */)
  (void)
{
  return region_limit (1);
}

DEFUN ("region-end", Fregion_end, Sregion_end, 0, 0, 0,
       doc: /* Return the integer value of point or mark, whichever is larger.  */)
  (void)
{
  return region_limit (0);
}

DEFUN ("mark-marker", Fmark_marker, Smark_marker, 0, 0, 0,
       doc: /* Return this buffer's mark, as a marker object.
Watch out!  Moving this marker changes the mark position.
If you set the marker not to point anywhere, the buffer will have no mark.  */)
  (void)
{
  return BVAR (current_buffer, mark);
}


/* Find all the overlays in the current buffer that touch position POS.
   Return the number found, and store them in a vector in VEC
   of length LEN.  */

static ptrdiff_t
overlays_around (EMACS_INT pos, Lisp_Object *vec, ptrdiff_t len)
{
  Lisp_Object overlay, start, end;
  struct Lisp_Overlay *tail;
  ptrdiff_t startpos, endpos;
  ptrdiff_t idx = 0;

  for (tail = current_buffer->overlays_before; tail; tail = tail->next)
    {
      XSETMISC (overlay, tail);

      end = OVERLAY_END (overlay);
      endpos = OVERLAY_POSITION (end);
      if (endpos < pos)
	  break;
      start = OVERLAY_START (overlay);
      startpos = OVERLAY_POSITION (start);
      if (startpos <= pos)
	{
	  if (idx < len)
	    vec[idx] = overlay;
	  /* Keep counting overlays even if we can't return them all.  */
	  idx++;
	}
    }

  for (tail = current_buffer->overlays_after; tail; tail = tail->next)
    {
      XSETMISC (overlay, tail);

      start = OVERLAY_START (overlay);
      startpos = OVERLAY_POSITION (start);
      if (pos < startpos)
	break;
      end = OVERLAY_END (overlay);
      endpos = OVERLAY_POSITION (end);
      if (pos <= endpos)
	{
	  if (idx < len)
	    vec[idx] = overlay;
	  idx++;
	}
    }

  return idx;
}

DEFUN ("get-pos-property", Fget_pos_property, Sget_pos_property, 2, 3, 0,
       doc: /* Return the value of POSITION's property PROP, in OBJECT.
Almost identical to `get-char-property' except for the following difference:
Whereas `get-char-property' returns the property of the char at (i.e. right
after) POSITION, this pays attention to properties's stickiness and overlays's
advancement settings, in order to find the property of POSITION itself,
i.e. the property that a char would inherit if it were inserted
at POSITION.  */)
  (Lisp_Object position, register Lisp_Object prop, Lisp_Object object)
{
  CHECK_FIXNUM_COERCE_MARKER (position);

  if (NILP (object))
    XSETBUFFER (object, current_buffer);
  else if (WINDOWP (object))
    object = XWINDOW (object)->contents;

  if (!BUFFERP (object))
    /* pos-property only makes sense in buffers right now, since strings
       have no overlays and no notion of insertion for which stickiness
       could be obeyed.  */
    return Fget_text_property (position, prop, object);
  else
    {
      EMACS_INT posn = XFIXNUM (position);
      ptrdiff_t noverlays;
      Lisp_Object *overlay_vec, tem;
      struct buffer *obuf = current_buffer;
      USE_SAFE_ALLOCA;

      set_buffer_temp (XBUFFER (object));

      /* First try with room for 40 overlays.  */
      Lisp_Object overlay_vecbuf[40];
      noverlays = ARRAYELTS (overlay_vecbuf);
      overlay_vec = overlay_vecbuf;
      noverlays = overlays_around (posn, overlay_vec, noverlays);

      /* If there are more than 40,
	 make enough space for all, and try again.  */
      if (ARRAYELTS (overlay_vecbuf) < noverlays)
	{
	  SAFE_ALLOCA_LISP (overlay_vec, noverlays);
	  noverlays = overlays_around (posn, overlay_vec, noverlays);
	}
      noverlays = sort_overlays (overlay_vec, noverlays, NULL);

      set_buffer_temp (obuf);

      /* Now check the overlays in order of decreasing priority.  */
      while (--noverlays >= 0)
	{
	  Lisp_Object ol = overlay_vec[noverlays];
	  tem = Foverlay_get (ol, prop);
	  if (!NILP (tem))
	    {
	      /* Check the overlay is indeed active at point.  */
	      Lisp_Object start = OVERLAY_START (ol), finish = OVERLAY_END (ol);
	      if ((OVERLAY_POSITION (start) == posn
		   && XMARKER (start)->insertion_type == 1)
		  || (OVERLAY_POSITION (finish) == posn
		      && XMARKER (finish)->insertion_type == 0))
		; /* The overlay will not cover a char inserted at point.  */
	      else
		{
		  SAFE_FREE ();
		  return tem;
		}
	    }
	}
      SAFE_FREE ();

      { /* Now check the text properties.  */
	int stickiness = text_property_stickiness (prop, position, object);
	if (stickiness > 0)
	  return Fget_text_property (position, prop, object);
	else if (stickiness < 0
		 && XFIXNUM (position) > BUF_BEGV (XBUFFER (object)))
	  return Fget_text_property (make_fixnum (XFIXNUM (position) - 1),
				     prop, object);
	else
	  return Qnil;
      }
    }
}

/* Find the field surrounding POS in *BEG and *END.  If POS is nil,
   the value of point is used instead.  If BEG or END is null,
   means don't store the beginning or end of the field.

   BEG_LIMIT and END_LIMIT serve to limit the ranged of the returned
   results; they do not effect boundary behavior.

   If MERGE_AT_BOUNDARY is non-nil, then if POS is at the very first
   position of a field, then the beginning of the previous field is
   returned instead of the beginning of POS's field (since the end of a
   field is actually also the beginning of the next input field, this
   behavior is sometimes useful).  Additionally in the MERGE_AT_BOUNDARY
   non-nil case, if two fields are separated by a field with the special
   value `boundary', and POS lies within it, then the two separated
   fields are considered to be adjacent, and POS between them, when
   finding the beginning and ending of the "merged" field.

   Either BEG or END may be 0, in which case the corresponding value
   is not stored.  */

static void
find_field (Lisp_Object pos, Lisp_Object merge_at_boundary,
	    Lisp_Object beg_limit,
	    ptrdiff_t *beg, Lisp_Object end_limit, ptrdiff_t *end)
{
  /* Fields right before and after the point.  */
  Lisp_Object before_field, after_field;
  /* True if POS counts as the start of a field.  */
  bool at_field_start = 0;
  /* True if POS counts as the end of a field.  */
  bool at_field_end = 0;

  if (NILP (pos))
    XSETFASTINT (pos, PT);
  else
    CHECK_FIXNUM_COERCE_MARKER (pos);

  after_field
    = get_char_property_and_overlay (pos, Qfield, Qnil, NULL);
  before_field
    = (XFIXNAT (pos) > BEGV
       ? get_char_property_and_overlay (make_fixnum (XFIXNUM (pos) - 1),
					Qfield, Qnil, NULL)
       /* Using nil here would be a more obvious choice, but it would
          fail when the buffer starts with a non-sticky field.  */
       : after_field);

  /* See if we need to handle the case where MERGE_AT_BOUNDARY is nil
     and POS is at beginning of a field, which can also be interpreted
     as the end of the previous field.  Note that the case where if
     MERGE_AT_BOUNDARY is non-nil (see function comment) is actually the
     more natural one; then we avoid treating the beginning of a field
     specially.  */
  if (NILP (merge_at_boundary))
    {
      Lisp_Object field = Fget_pos_property (pos, Qfield, Qnil);
      if (!EQ (field, after_field))
	at_field_end = 1;
      if (!EQ (field, before_field))
	at_field_start = 1;
      if (NILP (field) && at_field_start && at_field_end)
	/* If an inserted char would have a nil field while the surrounding
	   text is non-nil, we're probably not looking at a
	   zero-length field, but instead at a non-nil field that's
	   not intended for editing (such as comint's prompts).  */
	at_field_end = at_field_start = 0;
    }

  /* Note about special `boundary' fields:

     Consider the case where the point (`.') is between the fields `x' and `y':

	xxxx.yyyy

     In this situation, if merge_at_boundary is non-nil, consider the
     `x' and `y' fields as forming one big merged field, and so the end
     of the field is the end of `y'.

     However, if `x' and `y' are separated by a special `boundary' field
     (a field with a `field' char-property of 'boundary), then ignore
     this special field when merging adjacent fields.  Here's the same
     situation, but with a `boundary' field between the `x' and `y' fields:

	xxx.BBBByyyy

     Here, if point is at the end of `x', the beginning of `y', or
     anywhere in-between (within the `boundary' field), merge all
     three fields and consider the beginning as being the beginning of
     the `x' field, and the end as being the end of the `y' field.  */

  if (beg)
    {
      if (at_field_start)
	/* POS is at the edge of a field, and we should consider it as
	   the beginning of the following field.  */
	*beg = XFIXNAT (pos);
      else
	/* Find the previous field boundary.  */
	{
	  Lisp_Object p = pos;
	  if (!NILP (merge_at_boundary) && EQ (before_field, Qboundary))
	    /* Skip a `boundary' field.  */
	    p = Fprevious_single_char_property_change (p, Qfield, Qnil,
						       beg_limit);

	  p = Fprevious_single_char_property_change (p, Qfield, Qnil,
						     beg_limit);
	  *beg = NILP (p) ? BEGV : XFIXNAT (p);
	}
    }

  if (end)
    {
      if (at_field_end)
	/* POS is at the edge of a field, and we should consider it as
	   the end of the previous field.  */
	*end = XFIXNAT (pos);
      else
	/* Find the next field boundary.  */
	{
	  if (!NILP (merge_at_boundary) && EQ (after_field, Qboundary))
	    /* Skip a `boundary' field.  */
	    pos = Fnext_single_char_property_change (pos, Qfield, Qnil,
						     end_limit);

	  pos = Fnext_single_char_property_change (pos, Qfield, Qnil,
						   end_limit);
	  *end = NILP (pos) ? ZV : XFIXNAT (pos);
	}
    }
}


DEFUN ("delete-field", Fdelete_field, Sdelete_field, 0, 1, 0,
       doc: /* Delete the field surrounding POS.
A field is a region of text with the same `field' property.
If POS is nil, the value of point is used for POS.  */)
  (Lisp_Object pos)
{
  ptrdiff_t beg, end;
  find_field (pos, Qnil, Qnil, &beg, Qnil, &end);
  if (beg != end)
    del_range (beg, end);
  return Qnil;
}

DEFUN ("field-string", Ffield_string, Sfield_string, 0, 1, 0,
       doc: /* Return the contents of the field surrounding POS as a string.
A field is a region of text with the same `field' property.
If POS is nil, the value of point is used for POS.  */)
  (Lisp_Object pos)
{
  ptrdiff_t beg, end;
  find_field (pos, Qnil, Qnil, &beg, Qnil, &end);
  return make_buffer_string (beg, end, 1);
}

DEFUN ("field-string-no-properties", Ffield_string_no_properties, Sfield_string_no_properties, 0, 1, 0,
       doc: /* Return the contents of the field around POS, without text properties.
A field is a region of text with the same `field' property.
If POS is nil, the value of point is used for POS.  */)
  (Lisp_Object pos)
{
  ptrdiff_t beg, end;
  find_field (pos, Qnil, Qnil, &beg, Qnil, &end);
  return make_buffer_string (beg, end, 0);
}

DEFUN ("field-beginning", Ffield_beginning, Sfield_beginning, 0, 3, 0,
       doc: /* Return the beginning of the field surrounding POS.
A field is a region of text with the same `field' property.
If POS is nil, the value of point is used for POS.
If ESCAPE-FROM-EDGE is non-nil and POS is at the beginning of its
field, then the beginning of the *previous* field is returned.
If LIMIT is non-nil, it is a buffer position; if the beginning of the field
is before LIMIT, then LIMIT will be returned instead.  */)
  (Lisp_Object pos, Lisp_Object escape_from_edge, Lisp_Object limit)
{
  ptrdiff_t beg;
  find_field (pos, escape_from_edge, limit, &beg, Qnil, 0);
  return make_fixnum (beg);
}

DEFUN ("field-end", Ffield_end, Sfield_end, 0, 3, 0,
       doc: /* Return the end of the field surrounding POS.
A field is a region of text with the same `field' property.
If POS is nil, the value of point is used for POS.
If ESCAPE-FROM-EDGE is non-nil and POS is at the end of its field,
then the end of the *following* field is returned.
If LIMIT is non-nil, it is a buffer position; if the end of the field
is after LIMIT, then LIMIT will be returned instead.  */)
  (Lisp_Object pos, Lisp_Object escape_from_edge, Lisp_Object limit)
{
  ptrdiff_t end;
  find_field (pos, escape_from_edge, Qnil, 0, limit, &end);
  return make_fixnum (end);
}

DEFUN ("constrain-to-field", Fconstrain_to_field, Sconstrain_to_field, 2, 5, 0,
       doc: /* Return the position closest to NEW-POS that is in the same field as OLD-POS.
A field is a region of text with the same `field' property.

If NEW-POS is nil, then use the current point instead, and move point
to the resulting constrained position, in addition to returning that
position.

If OLD-POS is at the boundary of two fields, then the allowable
positions for NEW-POS depends on the value of the optional argument
ESCAPE-FROM-EDGE: If ESCAPE-FROM-EDGE is nil, then NEW-POS is
constrained to the field that has the same `field' char-property
as any new characters inserted at OLD-POS, whereas if ESCAPE-FROM-EDGE
is non-nil, NEW-POS is constrained to the union of the two adjacent
fields.  Additionally, if two fields are separated by another field with
the special value `boundary', then any point within this special field is
also considered to be `on the boundary'.

If the optional argument ONLY-IN-LINE is non-nil and constraining
NEW-POS would move it to a different line, NEW-POS is returned
unconstrained.  This is useful for commands that move by line, like
\\[next-line] or \\[beginning-of-line], which should generally respect field boundaries
only in the case where they can still move to the right line.

If the optional argument INHIBIT-CAPTURE-PROPERTY is non-nil, and OLD-POS has
a non-nil property of that name, then any field boundaries are ignored.

Field boundaries are not noticed if `inhibit-field-text-motion' is non-nil.  */)
  (Lisp_Object new_pos, Lisp_Object old_pos, Lisp_Object escape_from_edge,
   Lisp_Object only_in_line, Lisp_Object inhibit_capture_property)
{
  /* If non-zero, then the original point, before re-positioning.  */
  ptrdiff_t orig_point = 0;
  bool fwd;
  Lisp_Object prev_old, prev_new;

  if (NILP (new_pos))
    /* Use the current point, and afterwards, set it.  */
    {
      orig_point = PT;
      XSETFASTINT (new_pos, PT);
    }

  CHECK_FIXNUM_COERCE_MARKER (new_pos);
  CHECK_FIXNUM_COERCE_MARKER (old_pos);

  fwd = (XFIXNUM (new_pos) > XFIXNUM (old_pos));

  prev_old = make_fixnum (XFIXNUM (old_pos) - 1);
  prev_new = make_fixnum (XFIXNUM (new_pos) - 1);

  if (NILP (Vinhibit_field_text_motion)
      && !EQ (new_pos, old_pos)
      && (!NILP (Fget_char_property (new_pos, Qfield, Qnil))
          || !NILP (Fget_char_property (old_pos, Qfield, Qnil))
          /* To recognize field boundaries, we must also look at the
             previous positions; we could use `Fget_pos_property'
             instead, but in itself that would fail inside non-sticky
             fields (like comint prompts).  */
          || (XFIXNAT (new_pos) > BEGV
              && !NILP (Fget_char_property (prev_new, Qfield, Qnil)))
          || (XFIXNAT (old_pos) > BEGV
              && !NILP (Fget_char_property (prev_old, Qfield, Qnil))))
      && (NILP (inhibit_capture_property)
          /* Field boundaries are again a problem; but now we must
             decide the case exactly, so we need to call
             `get_pos_property' as well.  */
          || (NILP (Fget_pos_property (old_pos, inhibit_capture_property, Qnil))
              && (XFIXNAT (old_pos) <= BEGV
                  || NILP (Fget_char_property
			   (old_pos, inhibit_capture_property, Qnil))
                  || NILP (Fget_char_property
			   (prev_old, inhibit_capture_property, Qnil))))))
    /* It is possible that NEW_POS is not within the same field as
       OLD_POS; try to move NEW_POS so that it is.  */
    {
      ptrdiff_t shortage;
      Lisp_Object field_bound;

      if (fwd)
	field_bound = Ffield_end (old_pos, escape_from_edge, new_pos);
      else
	field_bound = Ffield_beginning (old_pos, escape_from_edge, new_pos);

      if (/* See if ESCAPE_FROM_EDGE caused FIELD_BOUND to jump to the
             other side of NEW_POS, which would mean that NEW_POS is
             already acceptable, and it's not necessary to constrain it
             to FIELD_BOUND.  */
	  ((XFIXNAT (field_bound) < XFIXNAT (new_pos)) ? fwd : !fwd)
	  /* NEW_POS should be constrained, but only if either
	     ONLY_IN_LINE is nil (in which case any constraint is OK),
	     or NEW_POS and FIELD_BOUND are on the same line (in which
	     case the constraint is OK even if ONLY_IN_LINE is non-nil).  */
	  && (NILP (only_in_line)
	      /* This is the ONLY_IN_LINE case, check that NEW_POS and
		 FIELD_BOUND are on the same line by seeing whether
		 there's an intervening newline or not.  */
	      || (find_newline (XFIXNAT (new_pos), -1,
				XFIXNAT (field_bound), -1,
				fwd ? -1 : 1, &shortage, NULL, 1),
		  shortage != 0)))
	/* Constrain NEW_POS to FIELD_BOUND.  */
	new_pos = field_bound;

      if (orig_point && XFIXNAT (new_pos) != orig_point)
	/* The NEW_POS argument was originally nil, so automatically set PT. */
	SET_PT (XFIXNAT (new_pos));
    }

  return new_pos;
}


DEFUN ("line-beginning-position",
       Fline_beginning_position, Sline_beginning_position, 0, 1, 0,
       doc: /* Return the character position of the first character on the current line.
With optional argument N, scan forward N - 1 lines first.
If the scan reaches the end of the buffer, return that position.

This function ignores text display directionality; it returns the
position of the first character in logical order, i.e. the smallest
character position on the line.

This function constrains the returned position to the current field
unless that position would be on a different line than the original,
unconstrained result.  If N is nil or 1, and a front-sticky field
starts at point, the scan stops as soon as it starts.  To ignore field
boundaries, bind `inhibit-field-text-motion' to t.

This function does not move point.  */)
  (Lisp_Object n)
{
  ptrdiff_t charpos, bytepos;

  if (NILP (n))
    XSETFASTINT (n, 1);
  else
    CHECK_FIXNUM (n);

  scan_newline_from_point (XFIXNUM (n) - 1, &charpos, &bytepos);

  /* Return END constrained to the current input field.  */
  return Fconstrain_to_field (make_fixnum (charpos), make_fixnum (PT),
			      XFIXNUM (n) != 1 ? Qt : Qnil,
			      Qt, Qnil);
}

DEFUN ("line-end-position", Fline_end_position, Sline_end_position, 0, 1, 0,
       doc: /* Return the character position of the last character on the current line.
With argument N not nil or 1, move forward N - 1 lines first.
If scan reaches end of buffer, return that position.

This function ignores text display directionality; it returns the
position of the last character in logical order, i.e. the largest
character position on the line.

This function constrains the returned position to the current field
unless that would be on a different line than the original,
unconstrained result.  If N is nil or 1, and a rear-sticky field ends
at point, the scan stops as soon as it starts.  To ignore field
boundaries bind `inhibit-field-text-motion' to t.

This function does not move point.  */)
  (Lisp_Object n)
{
  ptrdiff_t clipped_n;
  ptrdiff_t end_pos;
  ptrdiff_t orig = PT;

  if (NILP (n))
    XSETFASTINT (n, 1);
  else
    CHECK_FIXNUM (n);

  clipped_n = clip_to_bounds (PTRDIFF_MIN + 1, XFIXNUM (n), PTRDIFF_MAX);
  end_pos = find_before_next_newline (orig, 0, clipped_n - (clipped_n <= 0),
				      NULL);

  /* Return END_POS constrained to the current input field.  */
  return Fconstrain_to_field (make_fixnum (end_pos), make_fixnum (orig),
			      Qnil, Qt, Qnil);
}

/* Save current buffer state for save-excursion special form.  */

void
save_excursion_save (union specbinding *pdl)
{
  eassert (pdl->unwind_excursion.kind == SPECPDL_UNWIND_EXCURSION);
  pdl->unwind_excursion.marker = Fpoint_marker ();
  /* Selected window if current buffer is shown in it, nil otherwise.  */
  pdl->unwind_excursion.window
    = (EQ (XWINDOW (selected_window)->contents, Fcurrent_buffer ())
       ? selected_window : Qnil);
}

/* Restore saved buffer before leaving `save-excursion' special form.  */

void
save_excursion_restore (Lisp_Object marker, Lisp_Object window)
{
  Lisp_Object buffer = Fmarker_buffer (marker);
  /* If we're unwinding to top level, saved buffer may be deleted.  This
     means that all of its markers are unchained and so BUFFER is nil.  */
  if (NILP (buffer))
    return;

  Fset_buffer (buffer);

  /* Point marker.  */
  Fgoto_char (marker);
  unchain_marker (XMARKER (marker));

  /* If buffer was visible in a window, and a different window was
     selected, and the old selected window is still showing this
     buffer, restore point in that window.  */
  if (WINDOWP (window) && !EQ (window, selected_window))
    {
      /* Set window point if WINDOW is live and shows the current buffer.  */
      Lisp_Object contents = XWINDOW (window)->contents;
      if (BUFFERP (contents) && XBUFFER (contents) == current_buffer)
	Fset_window_point (window, make_fixnum (PT));
    }
}

DEFUN ("save-excursion", Fsave_excursion, Ssave_excursion, 0, UNEVALLED, 0,
       doc: /* Save point, and current buffer; execute BODY; restore those things.
Executes BODY just like `progn'.
The values of point and the current buffer are restored
even in case of abnormal exit (throw or error).

If you only want to save the current buffer but not point,
then just use `save-current-buffer', or even `with-current-buffer'.

Before Emacs 25.1, `save-excursion' used to save the mark state.
To save the mark state as well as point and the current buffer, use
`save-mark-and-excursion'.

usage: (save-excursion &rest BODY)  */)
  (Lisp_Object args)
{
  register Lisp_Object val;
  ptrdiff_t count = SPECPDL_INDEX ();

  record_unwind_protect_excursion ();

  val = Fprogn (args);
  return unbind_to (count, val);
}

DEFUN ("save-current-buffer", Fsave_current_buffer, Ssave_current_buffer, 0, UNEVALLED, 0,
       doc: /* Record which buffer is current; execute BODY; make that buffer current.
BODY is executed just like `progn'.
usage: (save-current-buffer &rest BODY)  */)
  (Lisp_Object args)
{
  ptrdiff_t count = SPECPDL_INDEX ();

  record_unwind_current_buffer ();
  return unbind_to (count, Fprogn (args));
}

DEFUN ("buffer-size", Fbuffer_size, Sbuffer_size, 0, 1, 0,
       doc: /* Return the number of characters in the current buffer.
If BUFFER is not nil, return the number of characters in that buffer
instead.

This does not take narrowing into account; to count the number of
characters in the accessible portion of the current buffer, use
`(- (point-max) (point-min))', and to count the number of characters
in some other BUFFER, use
`(with-current-buffer BUFFER (- (point-max) (point-min)))'.  */)
  (Lisp_Object buffer)
{
  if (NILP (buffer))
    return make_fixnum (Z - BEG);
  else
    {
      CHECK_BUFFER (buffer);
      return make_fixnum (BUF_Z (XBUFFER (buffer))
			  - BUF_BEG (XBUFFER (buffer)));
    }
}

DEFUN ("point-min", Fpoint_min, Spoint_min, 0, 0, 0,
       doc: /* Return the minimum permissible value of point in the current buffer.
This is 1, unless narrowing (a buffer restriction) is in effect.  */)
  (void)
{
  Lisp_Object temp;
  XSETFASTINT (temp, BEGV);
  return temp;
}

DEFUN ("point-min-marker", Fpoint_min_marker, Spoint_min_marker, 0, 0, 0,
       doc: /* Return a marker to the minimum permissible value of point in this buffer.
This is the beginning, unless narrowing (a buffer restriction) is in effect.  */)
  (void)
{
  return build_marker (current_buffer, BEGV, BEGV_BYTE);
}

DEFUN ("point-max", Fpoint_max, Spoint_max, 0, 0, 0,
       doc: /* Return the maximum permissible value of point in the current buffer.
This is (1+ (buffer-size)), unless narrowing (a buffer restriction)
is in effect, in which case it is less.  */)
  (void)
{
  Lisp_Object temp;
  XSETFASTINT (temp, ZV);
  return temp;
}

DEFUN ("point-max-marker", Fpoint_max_marker, Spoint_max_marker, 0, 0, 0,
       doc: /* Return a marker to the maximum permissible value of point in this buffer.
This is (1+ (buffer-size)), unless narrowing (a buffer restriction)
is in effect, in which case it is less.  */)
  (void)
{
  return build_marker (current_buffer, ZV, ZV_BYTE);
}

DEFUN ("gap-position", Fgap_position, Sgap_position, 0, 0, 0,
       doc: /* Return the position of the gap, in the current buffer.
See also `gap-size'.  */)
  (void)
{
  Lisp_Object temp;
  XSETFASTINT (temp, GPT);
  return temp;
}

DEFUN ("gap-size", Fgap_size, Sgap_size, 0, 0, 0,
       doc: /* Return the size of the current buffer's gap.
See also `gap-position'.  */)
  (void)
{
  Lisp_Object temp;
  XSETFASTINT (temp, GAP_SIZE);
  return temp;
}

DEFUN ("position-bytes", Fposition_bytes, Sposition_bytes, 1, 1, 0,
       doc: /* Return the byte position for character position POSITION.
If POSITION is out of range, the value is nil.  */)
  (Lisp_Object position)
{
  CHECK_FIXNUM_COERCE_MARKER (position);
  if (XFIXNUM (position) < BEG || XFIXNUM (position) > Z)
    return Qnil;
  return make_fixnum (CHAR_TO_BYTE (XFIXNUM (position)));
}

DEFUN ("byte-to-position", Fbyte_to_position, Sbyte_to_position, 1, 1, 0,
       doc: /* Return the character position for byte position BYTEPOS.
If BYTEPOS is out of range, the value is nil.  */)
  (Lisp_Object bytepos)
{
  ptrdiff_t pos_byte;

  CHECK_FIXNUM (bytepos);
  pos_byte = XFIXNUM (bytepos);
  if (pos_byte < BEG_BYTE || pos_byte > Z_BYTE)
    return Qnil;
  if (Z != Z_BYTE)
    /* There are multibyte characters in the buffer.
       The argument of BYTE_TO_CHAR must be a byte position at
       a character boundary, so search for the start of the current
       character.  */
    while (!CHAR_HEAD_P (FETCH_BYTE (pos_byte)))
      pos_byte--;
  return make_fixnum (BYTE_TO_CHAR (pos_byte));
}

DEFUN ("following-char", Ffollowing_char, Sfollowing_char, 0, 0, 0,
       doc: /* Return the character following point, as a number.
At the end of the buffer or accessible region, return 0.  */)
  (void)
{
  Lisp_Object temp;
  if (PT >= ZV)
    XSETFASTINT (temp, 0);
  else
    XSETFASTINT (temp, FETCH_CHAR (PT_BYTE));
  return temp;
}

DEFUN ("preceding-char", Fprevious_char, Sprevious_char, 0, 0, 0,
       doc: /* Return the character preceding point, as a number.
At the beginning of the buffer or accessible region, return 0.  */)
  (void)
{
  Lisp_Object temp;
  if (PT <= BEGV)
    XSETFASTINT (temp, 0);
  else if (!NILP (BVAR (current_buffer, enable_multibyte_characters)))
    {
      ptrdiff_t pos = PT_BYTE;
      DEC_POS (pos);
      XSETFASTINT (temp, FETCH_CHAR (pos));
    }
  else
    XSETFASTINT (temp, FETCH_BYTE (PT_BYTE - 1));
  return temp;
}

DEFUN ("bobp", Fbobp, Sbobp, 0, 0, 0,
       doc: /* Return t if point is at the beginning of the buffer.
If the buffer is narrowed, this means the beginning of the narrowed part.  */)
  (void)
{
  if (PT == BEGV)
    return Qt;
  return Qnil;
}

DEFUN ("eobp", Feobp, Seobp, 0, 0, 0,
       doc: /* Return t if point is at the end of the buffer.
If the buffer is narrowed, this means the end of the narrowed part.  */)
  (void)
{
  if (PT == ZV)
    return Qt;
  return Qnil;
}

DEFUN ("bolp", Fbolp, Sbolp, 0, 0, 0,
       doc: /* Return t if point is at the beginning of a line.  */)
  (void)
{
  if (PT == BEGV || FETCH_BYTE (PT_BYTE - 1) == '\n')
    return Qt;
  return Qnil;
}

DEFUN ("eolp", Feolp, Seolp, 0, 0, 0,
       doc: /* Return t if point is at the end of a line.
`End of a line' includes point being at the end of the buffer.  */)
  (void)
{
  if (PT == ZV || FETCH_BYTE (PT_BYTE) == '\n')
    return Qt;
  return Qnil;
}

DEFUN ("char-after", Fchar_after, Schar_after, 0, 1, 0,
       doc: /* Return character in current buffer at position POS.
POS is an integer or a marker and defaults to point.
If POS is out of range, the value is nil.  */)
  (Lisp_Object pos)
{
  register ptrdiff_t pos_byte;

  if (NILP (pos))
    {
      pos_byte = PT_BYTE;
      if (pos_byte < BEGV_BYTE || pos_byte >= ZV_BYTE)
        return Qnil;
    }
  else if (MARKERP (pos))
    {
      pos_byte = marker_byte_position (pos);
      if (pos_byte < BEGV_BYTE || pos_byte >= ZV_BYTE)
	return Qnil;
    }
  else
    {
      CHECK_FIXNUM_COERCE_MARKER (pos);
      if (XFIXNUM (pos) < BEGV || XFIXNUM (pos) >= ZV)
	return Qnil;

      pos_byte = CHAR_TO_BYTE (XFIXNUM (pos));
    }

  return make_fixnum (FETCH_CHAR (pos_byte));
}

DEFUN ("char-before", Fchar_before, Schar_before, 0, 1, 0,
       doc: /* Return character in current buffer preceding position POS.
POS is an integer or a marker and defaults to point.
If POS is out of range, the value is nil.  */)
  (Lisp_Object pos)
{
  register Lisp_Object val;
  register ptrdiff_t pos_byte;

  if (NILP (pos))
    {
      pos_byte = PT_BYTE;
      XSETFASTINT (pos, PT);
    }

  if (MARKERP (pos))
    {
      pos_byte = marker_byte_position (pos);

      if (pos_byte <= BEGV_BYTE || pos_byte > ZV_BYTE)
	return Qnil;
    }
  else
    {
      CHECK_FIXNUM_COERCE_MARKER (pos);

      if (XFIXNUM (pos) <= BEGV || XFIXNUM (pos) > ZV)
	return Qnil;

      pos_byte = CHAR_TO_BYTE (XFIXNUM (pos));
    }

  if (!NILP (BVAR (current_buffer, enable_multibyte_characters)))
    {
      DEC_POS (pos_byte);
      XSETFASTINT (val, FETCH_CHAR (pos_byte));
    }
  else
    {
      pos_byte--;
      XSETFASTINT (val, FETCH_BYTE (pos_byte));
    }
   return val;
}

DEFUN ("user-login-name", Fuser_login_name, Suser_login_name, 0, 1, 0,
       doc: /* Return the name under which the user logged in, as a string.
This is based on the effective uid, not the real uid.
Also, if the environment variables LOGNAME or USER are set,
that determines the value of this function.

If optional argument UID is an integer or a float, return the login name
of the user with that uid, or nil if there is no such user.  */)
  (Lisp_Object uid)
{
  struct passwd *pw;
  uid_t id;

  /* Set up the user name info if we didn't do it before.
     (That can happen if Emacs is dumpable
     but you decide to run `temacs -l loadup' and not dump.  */
  if (NILP (Vuser_login_name))
    init_editfns (false);

  if (NILP (uid))
    return Vuser_login_name;

  CONS_TO_INTEGER (uid, uid_t, id);
  block_input ();
  pw = getpwuid (id);
  unblock_input ();
  return (pw ? build_string (pw->pw_name) : Qnil);
}

DEFUN ("user-real-login-name", Fuser_real_login_name, Suser_real_login_name,
       0, 0, 0,
       doc: /* Return the name of the user's real uid, as a string.
This ignores the environment variables LOGNAME and USER, so it differs from
`user-login-name' when running under `su'.  */)
  (void)
{
  /* Set up the user name info if we didn't do it before.
     (That can happen if Emacs is dumpable
     but you decide to run `temacs -l loadup' and not dump.  */
  if (NILP (Vuser_login_name))
    init_editfns (false);
  return Vuser_real_login_name;
}

DEFUN ("user-uid", Fuser_uid, Suser_uid, 0, 0, 0,
       doc: /* Return the effective uid of Emacs.
Value is an integer or a float, depending on the value.  */)
  (void)
{
  uid_t euid = geteuid ();
  return make_fixnum_or_float (euid);
}

DEFUN ("user-real-uid", Fuser_real_uid, Suser_real_uid, 0, 0, 0,
       doc: /* Return the real uid of Emacs.
Value is an integer or a float, depending on the value.  */)
  (void)
{
  uid_t uid = getuid ();
  return make_fixnum_or_float (uid);
}

DEFUN ("group-gid", Fgroup_gid, Sgroup_gid, 0, 0, 0,
       doc: /* Return the effective gid of Emacs.
Value is an integer or a float, depending on the value.  */)
  (void)
{
  gid_t egid = getegid ();
  return make_fixnum_or_float (egid);
}

DEFUN ("group-real-gid", Fgroup_real_gid, Sgroup_real_gid, 0, 0, 0,
       doc: /* Return the real gid of Emacs.
Value is an integer or a float, depending on the value.  */)
  (void)
{
  gid_t gid = getgid ();
  return make_fixnum_or_float (gid);
}

DEFUN ("user-full-name", Fuser_full_name, Suser_full_name, 0, 1, 0,
       doc: /* Return the full name of the user logged in, as a string.
If the full name corresponding to Emacs's userid is not known,
return "unknown".

If optional argument UID is an integer or float, return the full name
of the user with that uid, or nil if there is no such user.
If UID is a string, return the full name of the user with that login
name, or nil if there is no such user.  */)
  (Lisp_Object uid)
{
  struct passwd *pw;
  register char *p, *q;
  Lisp_Object full;

  if (NILP (uid))
    return Vuser_full_name;
  else if (FIXED_OR_FLOATP (uid))
    {
      uid_t u;
      CONS_TO_INTEGER (uid, uid_t, u);
      block_input ();
      pw = getpwuid (u);
      unblock_input ();
    }
  else if (STRINGP (uid))
    {
      block_input ();
      pw = getpwnam (SSDATA (uid));
      unblock_input ();
    }
  else
    error ("Invalid UID specification");

  if (!pw)
    return Qnil;

  p = USER_FULL_NAME;
  /* Chop off everything after the first comma. */
  q = strchr (p, ',');
  full = make_string (p, q ? q - p : strlen (p));

#ifdef AMPERSAND_FULL_NAME
  p = SSDATA (full);
  q = strchr (p, '&');
  /* Substitute the login name for the &, upcasing the first character.  */
  if (q)
    {
      Lisp_Object login = Fuser_login_name (make_fixnum (pw->pw_uid));
      USE_SAFE_ALLOCA;
      char *r = SAFE_ALLOCA (strlen (p) + SBYTES (login) + 1);
      memcpy (r, p, q - p);
      char *s = lispstpcpy (&r[q - p], login);
      r[q - p] = upcase ((unsigned char) r[q - p]);
      strcpy (s, q + 1);
      full = build_string (r);
      SAFE_FREE ();
    }
#endif /* AMPERSAND_FULL_NAME */

  return full;
}

DEFUN ("system-name", Fsystem_name, Ssystem_name, 0, 0, 0,
       doc: /* Return the host name of the machine you are running on, as a string.  */)
  (void)
{
  if (EQ (Vsystem_name, cached_system_name))
    init_and_cache_system_name ();
  return Vsystem_name;
}

DEFUN ("emacs-pid", Femacs_pid, Semacs_pid, 0, 0, 0,
       doc: /* Return the process ID of Emacs, as a number.  */)
  (void)
{
  pid_t pid = getpid ();
  return make_fixnum_or_float (pid);
}



#ifndef TIME_T_MIN
# define TIME_T_MIN TYPE_MINIMUM (time_t)
#endif
#ifndef TIME_T_MAX
# define TIME_T_MAX TYPE_MAXIMUM (time_t)
#endif

/* Report that a time value is out of range for Emacs.  */
void
time_overflow (void)
{
  error ("Specified time is not representable");
}

static _Noreturn void
invalid_time (void)
{
  error ("Invalid time specification");
}

/* Check a return value compatible with that of decode_time_components.  */
static void
check_time_validity (int validity)
{
  if (validity <= 0)
    {
      if (validity < 0)
	time_overflow ();
      else
	invalid_time ();
    }
}

/* Return the upper part of the time T (everything but the bottom 16 bits).  */
static EMACS_INT
hi_time (time_t t)
{
  time_t hi = t >> LO_TIME_BITS;
  if (FIXNUM_OVERFLOW_P (hi))
    time_overflow ();
  return hi;
}

/* Return the bottom bits of the time T.  */
static int
lo_time (time_t t)
{
  return t & ((1 << LO_TIME_BITS) - 1);
}

DEFUN ("current-time", Fcurrent_time, Scurrent_time, 0, 0, 0,
       doc: /* Return the current time, as the number of seconds since 1970-01-01 00:00:00.
The time is returned as a list of integers (HIGH LOW USEC PSEC).
HIGH has the most significant bits of the seconds, while LOW has the
least significant 16 bits.  USEC and PSEC are the microsecond and
picosecond counts.  */)
  (void)
{
  return make_lisp_time (current_timespec ());
}

static struct lisp_time
time_add (struct lisp_time ta, struct lisp_time tb)
{
  EMACS_INT hi = ta.hi + tb.hi;
  int lo = ta.lo + tb.lo;
  int us = ta.us + tb.us;
  int ps = ta.ps + tb.ps;
  us += (1000000 <= ps);
  ps -= (1000000 <= ps) * 1000000;
  lo += (1000000 <= us);
  us -= (1000000 <= us) * 1000000;
  hi += (1 << LO_TIME_BITS <= lo);
  lo -= (1 << LO_TIME_BITS <= lo) << LO_TIME_BITS;
  return (struct lisp_time) { hi, lo, us, ps };
}

static struct lisp_time
time_subtract (struct lisp_time ta, struct lisp_time tb)
{
  EMACS_INT hi = ta.hi - tb.hi;
  int lo = ta.lo - tb.lo;
  int us = ta.us - tb.us;
  int ps = ta.ps - tb.ps;
  us -= (ps < 0);
  ps += (ps < 0) * 1000000;
  lo -= (us < 0);
  us += (us < 0) * 1000000;
  hi -= (lo < 0);
  lo += (lo < 0) << LO_TIME_BITS;
  return (struct lisp_time) { hi, lo, us, ps };
}

static Lisp_Object
time_arith (Lisp_Object a, Lisp_Object b,
	    struct lisp_time (*op) (struct lisp_time, struct lisp_time))
{
  int alen, blen;
  struct lisp_time ta = lisp_time_struct (a, &alen);
  struct lisp_time tb = lisp_time_struct (b, &blen);
  struct lisp_time t = op (ta, tb);
  if (FIXNUM_OVERFLOW_P (t.hi))
    time_overflow ();
  Lisp_Object val = Qnil;

  switch (max (alen, blen))
    {
    default:
      val = Fcons (make_fixnum (t.ps), val);
      FALLTHROUGH;
    case 3:
      val = Fcons (make_fixnum (t.us), val);
      FALLTHROUGH;
    case 2:
      val = Fcons (make_fixnum (t.lo), val);
      val = Fcons (make_fixnum (t.hi), val);
      break;
    }

  return val;
}

DEFUN ("time-add", Ftime_add, Stime_add, 2, 2, 0,
       doc: /* Return the sum of two time values A and B, as a time value.
A nil value for either argument stands for the current time.
See `current-time-string' for the various forms of a time value.  */)
  (Lisp_Object a, Lisp_Object b)
{
  return time_arith (a, b, time_add);
}

DEFUN ("time-subtract", Ftime_subtract, Stime_subtract, 2, 2, 0,
       doc: /* Return the difference between two time values A and B, as a time value.
Use `float-time' to convert the difference into elapsed seconds.
A nil value for either argument stands for the current time.
See `current-time-string' for the various forms of a time value.  */)
  (Lisp_Object a, Lisp_Object b)
{
  return time_arith (a, b, time_subtract);
}

DEFUN ("time-less-p", Ftime_less_p, Stime_less_p, 2, 2, 0,
       doc: /* Return non-nil if time value T1 is earlier than time value T2.
A nil value for either argument stands for the current time.
See `current-time-string' for the various forms of a time value.  */)
  (Lisp_Object t1, Lisp_Object t2)
{
  int t1len, t2len;
  struct lisp_time a = lisp_time_struct (t1, &t1len);
  struct lisp_time b = lisp_time_struct (t2, &t2len);
  return ((a.hi != b.hi ? a.hi < b.hi
	   : a.lo != b.lo ? a.lo < b.lo
	   : a.us != b.us ? a.us < b.us
	   : a.ps < b.ps)
	  ? Qt : Qnil);
}


DEFUN ("get-internal-run-time", Fget_internal_run_time, Sget_internal_run_time,
       0, 0, 0,
       doc: /* Return the current run time used by Emacs.
The time is returned as a list (HIGH LOW USEC PSEC), using the same
style as (current-time).

On systems that can't determine the run time, `get-internal-run-time'
does the same thing as `current-time'.  */)
  (void)
{
#ifdef HAVE_GETRUSAGE
  struct rusage usage;
  time_t secs;
  int usecs;

  if (getrusage (RUSAGE_SELF, &usage) < 0)
    /* This shouldn't happen.  What action is appropriate?  */
    xsignal0 (Qerror);

  /* Sum up user time and system time.  */
  secs = usage.ru_utime.tv_sec + usage.ru_stime.tv_sec;
  usecs = usage.ru_utime.tv_usec + usage.ru_stime.tv_usec;
  if (usecs >= 1000000)
    {
      usecs -= 1000000;
      secs++;
    }
  return make_lisp_time (make_timespec (secs, usecs * 1000));
#else /* ! HAVE_GETRUSAGE  */
#ifdef WINDOWSNT
  return w32_get_internal_run_time ();
#else /* ! WINDOWSNT  */
  return Fcurrent_time ();
#endif /* WINDOWSNT  */
#endif /* HAVE_GETRUSAGE  */
}


/* Make a Lisp list that represents the Emacs time T.  T may be an
   invalid time, with a slightly negative tv_nsec value such as
   UNKNOWN_MODTIME_NSECS; in that case, the Lisp list contains a
   correspondingly negative picosecond count.  */
Lisp_Object
make_lisp_time (struct timespec t)
{
  time_t s = t.tv_sec;
  int ns = t.tv_nsec;
  return list4i (hi_time (s), lo_time (s), ns / 1000, ns % 1000 * 1000);
}

/* Decode a Lisp list SPECIFIED_TIME that represents a time.
   Set *PHIGH, *PLOW, *PUSEC, *PPSEC to its parts; do not check their values.
   Return 2, 3, or 4 to indicate the effective length of SPECIFIED_TIME
   if successful, 0 if unsuccessful.  */
static int
disassemble_lisp_time (Lisp_Object specified_time, Lisp_Object *phigh,
		       Lisp_Object *plow, Lisp_Object *pusec,
		       Lisp_Object *ppsec)
{
  Lisp_Object high = make_fixnum (0);
  Lisp_Object low = specified_time;
  Lisp_Object usec = make_fixnum (0);
  Lisp_Object psec = make_fixnum (0);
  int len = 4;

  if (CONSP (specified_time))
    {
      high = XCAR (specified_time);
      low = XCDR (specified_time);
      if (CONSP (low))
	{
	  Lisp_Object low_tail = XCDR (low);
	  low = XCAR (low);
	  if (CONSP (low_tail))
	    {
	      usec = XCAR (low_tail);
	      low_tail = XCDR (low_tail);
	      if (CONSP (low_tail))
		psec = XCAR (low_tail);
	      else
		len = 3;
	    }
	  else if (!NILP (low_tail))
	    {
	      usec = low_tail;
	      len = 3;
	    }
	  else
	    len = 2;
	}
      else
	len = 2;

      /* When combining components, require LOW to be an integer,
	 as otherwise it would be a pain to add up times.  */
      if (! FIXNUMP (low))
	return 0;
    }
  else if (FIXNUMP (specified_time))
    len = 2;

  *phigh = high;
  *plow = low;
  *pusec = usec;
  *ppsec = psec;
  return len;
}

/* Convert T into an Emacs time *RESULT, truncating toward minus infinity.
   Return true if T is in range, false otherwise.  */
static bool
decode_float_time (double t, struct lisp_time *result)
{
  double lo_multiplier = 1 << LO_TIME_BITS;
  double emacs_time_min = MOST_NEGATIVE_FIXNUM * lo_multiplier;
  if (! (emacs_time_min <= t && t < -emacs_time_min))
    return false;

  double small_t = t / lo_multiplier;
  EMACS_INT hi = small_t;
  double t_sans_hi = t - hi * lo_multiplier;
  int lo = t_sans_hi;
  long double fracps = (t_sans_hi - lo) * 1e12L;
#ifdef INT_FAST64_MAX
  int_fast64_t ifracps = fracps;
  int us = ifracps / 1000000;
  int ps = ifracps % 1000000;
#else
  int us = fracps / 1e6L;
  int ps = fracps - us * 1e6L;
#endif
  us -= (ps < 0);
  ps += (ps < 0) * 1000000;
  lo -= (us < 0);
  us += (us < 0) * 1000000;
  hi -= (lo < 0);
  lo += (lo < 0) << LO_TIME_BITS;
  result->hi = hi;
  result->lo = lo;
  result->us = us;
  result->ps = ps;
  return true;
}

/* From the time components HIGH, LOW, USEC and PSEC taken from a Lisp
   list, generate the corresponding time value.
   If LOW is floating point, the other components should be zero.

   If RESULT is not null, store into *RESULT the converted time.
   If *DRESULT is not null, store into *DRESULT the number of
   seconds since the start of the POSIX Epoch.

   Return 1 if successful, 0 if the components are of the
   wrong type, and -1 if the time is out of range.  */
int
decode_time_components (Lisp_Object high, Lisp_Object low, Lisp_Object usec,
			Lisp_Object psec,
			struct lisp_time *result, double *dresult)
{
  EMACS_INT hi, lo, us, ps;
  if (! (FIXNUMP (high)
	 && FIXNUMP (usec) && FIXNUMP (psec)))
    return 0;
  if (! FIXNUMP (low))
    {
      if (FLOATP (low))
	{
	  double t = XFLOAT_DATA (low);
	  if (result && ! decode_float_time (t, result))
	    return -1;
	  if (dresult)
	    *dresult = t;
	  return 1;
	}
      else if (NILP (low))
	{
	  struct timespec now = current_timespec ();
	  if (result)
	    {
	      result->hi = hi_time (now.tv_sec);
	      result->lo = lo_time (now.tv_sec);
	      result->us = now.tv_nsec / 1000;
	      result->ps = now.tv_nsec % 1000 * 1000;
	    }
	  if (dresult)
	    *dresult = now.tv_sec + now.tv_nsec / 1e9;
	  return 1;
	}
      else
	return 0;
    }

  hi = XFIXNUM (high);
  lo = XFIXNUM (low);
  us = XFIXNUM (usec);
  ps = XFIXNUM (psec);

  /* Normalize out-of-range lower-order components by carrying
     each overflow into the next higher-order component.  */
  us += ps / 1000000 - (ps % 1000000 < 0);
  lo += us / 1000000 - (us % 1000000 < 0);
  hi += lo >> LO_TIME_BITS;
  ps = ps % 1000000 + 1000000 * (ps % 1000000 < 0);
  us = us % 1000000 + 1000000 * (us % 1000000 < 0);
  lo &= (1 << LO_TIME_BITS) - 1;

  if (result)
    {
      if (FIXNUM_OVERFLOW_P (hi))
	return -1;
      result->hi = hi;
      result->lo = lo;
      result->us = us;
      result->ps = ps;
    }

  if (dresult)
    {
      double dhi = hi;
      *dresult = (us * 1e6 + ps) / 1e12 + lo + dhi * (1 << LO_TIME_BITS);
    }

  return 1;
}

struct timespec
lisp_to_timespec (struct lisp_time t)
{
  if (! ((TYPE_SIGNED (time_t) ? TIME_T_MIN >> LO_TIME_BITS <= t.hi : 0 <= t.hi)
	 && t.hi <= TIME_T_MAX >> LO_TIME_BITS))
    return invalid_timespec ();
  time_t s = (t.hi << LO_TIME_BITS) + t.lo;
  int ns = t.us * 1000 + t.ps / 1000;
  return make_timespec (s, ns);
}

/* Decode a Lisp list SPECIFIED_TIME that represents a time.
   Store its effective length into *PLEN.
   If SPECIFIED_TIME is nil, use the current time.
   Signal an error if SPECIFIED_TIME does not represent a time.  */
static struct lisp_time
lisp_time_struct (Lisp_Object specified_time, int *plen)
{
  Lisp_Object high, low, usec, psec;
  struct lisp_time t;
  int len = disassemble_lisp_time (specified_time, &high, &low, &usec, &psec);
  if (!len)
    invalid_time ();
  int val = decode_time_components (high, low, usec, psec, &t, 0);
  check_time_validity (val);
  *plen = len;
  return t;
}

/* Like lisp_time_struct, except return a struct timespec.
   Discard any low-order digits.  */
struct timespec
lisp_time_argument (Lisp_Object specified_time)
{
  int len;
  struct lisp_time lt = lisp_time_struct (specified_time, &len);
  struct timespec t = lisp_to_timespec (lt);
  if (! timespec_valid_p (t))
    time_overflow ();
  return t;
}

/* Like lisp_time_argument, except decode only the seconds part,
   and do not check the subseconds part.  */
static time_t
lisp_seconds_argument (Lisp_Object specified_time)
{
  Lisp_Object high, low, usec, psec;
  struct lisp_time t;

  int val = disassemble_lisp_time (specified_time, &high, &low, &usec, &psec);
  if (val != 0)
    {
      val = decode_time_components (high, low, make_fixnum (0),
				    make_fixnum (0), &t, 0);
      if (0 < val
	  && ! ((TYPE_SIGNED (time_t)
		 ? TIME_T_MIN >> LO_TIME_BITS <= t.hi
		 : 0 <= t.hi)
		&& t.hi <= TIME_T_MAX >> LO_TIME_BITS))
	val = -1;
    }
  check_time_validity (val);
  return (t.hi << LO_TIME_BITS) + t.lo;
}

DEFUN ("float-time", Ffloat_time, Sfloat_time, 0, 1, 0,
       doc: /* Return the current time, as a float number of seconds since the epoch.
If SPECIFIED-TIME is given, it is the time to convert to float
instead of the current time.  The argument should have the form
\(HIGH LOW) or (HIGH LOW USEC) or (HIGH LOW USEC PSEC).  Thus,
you can use times from `current-time' and from `file-attributes'.
SPECIFIED-TIME can also have the form (HIGH . LOW), but this is
considered obsolete.

WARNING: Since the result is floating point, it may not be exact.
If precise time stamps are required, use either `current-time',
or (if you need time as a string) `format-time-string'.  */)
  (Lisp_Object specified_time)
{
  double t;
  Lisp_Object high, low, usec, psec;
  if (! (disassemble_lisp_time (specified_time, &high, &low, &usec, &psec)
	 && decode_time_components (high, low, usec, psec, 0, &t)))
    invalid_time ();
  return make_float (t);
}

/* Write information into buffer S of size MAXSIZE, according to the
   FORMAT of length FORMAT_LEN, using time information taken from *TP.
   Use the time zone specified by TZ.
   Use NS as the number of nanoseconds in the %N directive.
   Return the number of bytes written, not including the terminating
   '\0'.  If S is NULL, nothing will be written anywhere; so to
   determine how many bytes would be written, use NULL for S and
   ((size_t) -1) for MAXSIZE.

   This function behaves like nstrftime, except it allows null
   bytes in FORMAT and it does not support nanoseconds.  */
static size_t
emacs_nmemftime (char *s, size_t maxsize, const char *format,
		 size_t format_len, const struct tm *tp, timezone_t tz, int ns)
{
  size_t total = 0;

  /* Loop through all the null-terminated strings in the format
     argument.  Normally there's just one null-terminated string, but
     there can be arbitrarily many, concatenated together, if the
     format contains '\0' bytes.  nstrftime stops at the first
     '\0' byte so we must invoke it separately for each such string.  */
  for (;;)
    {
      size_t len;
      size_t result;

      if (s)
	s[0] = '\1';

      result = nstrftime (s, maxsize, format, tp, tz, ns);

      if (s)
	{
	  if (result == 0 && s[0] != '\0')
	    return 0;
	  s += result + 1;
	}

      maxsize -= result + 1;
      total += result;
      len = strlen (format);
      if (len == format_len)
	return total;
      total++;
      format += len + 1;
      format_len -= len + 1;
    }
}

DEFUN ("format-time-string", Fformat_time_string, Sformat_time_string, 1, 3, 0,
       doc: /* Use FORMAT-STRING to format the time TIME, or now if omitted or nil.
TIME is specified as (HIGH LOW USEC PSEC), as returned by
`current-time' or `file-attributes'.  It can also be a single integer
number of seconds since the epoch.  The obsolete form (HIGH . LOW) is
also still accepted.

The optional ZONE is omitted or nil for Emacs local time, t for
Universal Time, `wall' for system wall clock time, or a string as in
the TZ environment variable.  It can also be a list (as from
`current-time-zone') or an integer (as from `decode-time') applied
without consideration for daylight saving time.

The value is a copy of FORMAT-STRING, but with certain constructs replaced
by text that describes the specified date and time in TIME:

%Y is the year, %y within the century, %C the century.
%G is the year corresponding to the ISO week, %g within the century.
%m is the numeric month.
%b and %h are the locale's abbreviated month name, %B the full name.
 (%h is not supported on MS-Windows.)
%d is the day of the month, zero-padded, %e is blank-padded.
%u is the numeric day of week from 1 (Monday) to 7, %w from 0 (Sunday) to 6.
%a is the locale's abbreviated name of the day of week, %A the full name.
%U is the week number starting on Sunday, %W starting on Monday,
 %V according to ISO 8601.
%j is the day of the year.

%H is the hour on a 24-hour clock, %I is on a 12-hour clock, %k is like %H
 only blank-padded, %l is like %I blank-padded.
%p is the locale's equivalent of either AM or PM.
%q is the calendar quarter (1–4).
%M is the minute (00-59).
%S is the second (00-59; 00-60 on platforms with leap seconds)
%s is the number of seconds since 1970-01-01 00:00:00 +0000.
%N is the nanosecond, %6N the microsecond, %3N the millisecond, etc.
%Z is the time zone abbreviation, %z is the numeric form.

%c is the locale's date and time format.
%x is the locale's "preferred" date format.
%D is like "%m/%d/%y".
%F is the ISO 8601 date format (like "%Y-%m-%d").

%R is like "%H:%M", %T is like "%H:%M:%S", %r is like "%I:%M:%S %p".
%X is the locale's "preferred" time format.

Finally, %n is a newline, %t is a tab, %% is a literal %, and
unrecognized %-sequences stand for themselves.

Certain flags and modifiers are available with some format controls.
The flags are `_', `-', `^' and `#'.  For certain characters X,
%_X is like %X, but padded with blanks; %-X is like %X,
but without padding.  %^X is like %X, but with all textual
characters up-cased; %#X is like %X, but with letter-case of
all textual characters reversed.
%NX (where N stands for an integer) is like %X,
but takes up at least N (a number) positions.
The modifiers are `E' and `O'.  For certain characters X,
%EX is a locale's alternative version of %X;
%OX is like %X, but uses the locale's number symbols.

For example, to produce full ISO 8601 format, use "%FT%T%z".

usage: (format-time-string FORMAT-STRING &optional TIME ZONE)  */)
  (Lisp_Object format_string, Lisp_Object timeval, Lisp_Object zone)
{
  struct timespec t = lisp_time_argument (timeval);
  struct tm tm;

  CHECK_STRING (format_string);
  format_string = code_convert_string_norecord (format_string,
						Vlocale_coding_system, 1);
  return format_time_string (SSDATA (format_string), SBYTES (format_string),
			     t, zone, &tm);
}

static Lisp_Object
format_time_string (char const *format, ptrdiff_t formatlen,
		    struct timespec t, Lisp_Object zone, struct tm *tmp)
{
  char buffer[4000];
  char *buf = buffer;
  ptrdiff_t size = sizeof buffer;
  size_t len;
  int ns = t.tv_nsec;
  USE_SAFE_ALLOCA;

  timezone_t tz = tzlookup (zone, false);
  /* On some systems, like 32-bit MinGW, tv_sec of struct timespec is
     a 64-bit type, but time_t is a 32-bit type.  emacs_localtime_rz
     expects a pointer to time_t value.  */
  time_t tsec = t.tv_sec;
  tmp = emacs_localtime_rz (tz, &tsec, tmp);
  if (! tmp)
    {
      xtzfree (tz);
      time_overflow ();
    }
  synchronize_system_time_locale ();

  while (true)
    {
      buf[0] = '\1';
      len = emacs_nmemftime (buf, size, format, formatlen, tmp, tz, ns);
      if ((0 < len && len < size) || (len == 0 && buf[0] == '\0'))
	break;

      /* Buffer was too small, so make it bigger and try again.  */
      len = emacs_nmemftime (NULL, SIZE_MAX, format, formatlen, tmp, tz, ns);
      if (STRING_BYTES_BOUND <= len)
	{
	  xtzfree (tz);
	  string_overflow ();
	}
      size = len + 1;
      buf = SAFE_ALLOCA (size);
    }

  xtzfree (tz);
  AUTO_STRING_WITH_LEN (bufstring, buf, len);
  Lisp_Object result = code_convert_string_norecord (bufstring,
						     Vlocale_coding_system, 0);
  SAFE_FREE ();
  return result;
}

DEFUN ("decode-time", Fdecode_time, Sdecode_time, 0, 2, 0,
       doc: /* Decode a time value as (SEC MINUTE HOUR DAY MONTH YEAR DOW DST UTCOFF).
The optional TIME should be a list of (HIGH LOW . IGNORED),
as from `current-time' and `file-attributes', or nil to use the
current time.  It can also be a single integer number of seconds since
the epoch.  The obsolete form (HIGH . LOW) is also still accepted.

The optional ZONE is omitted or nil for Emacs local time, t for
Universal Time, `wall' for system wall clock time, or a string as in
the TZ environment variable.  It can also be a list (as from
`current-time-zone') or an integer (the UTC offset in seconds) applied
without consideration for daylight saving time.

The list has the following nine members: SEC is an integer between 0
and 60; SEC is 60 for a leap second, which only some operating systems
support.  MINUTE is an integer between 0 and 59.  HOUR is an integer
between 0 and 23.  DAY is an integer between 1 and 31.  MONTH is an
integer between 1 and 12.  YEAR is an integer indicating the
four-digit year.  DOW is the day of week, an integer between 0 and 6,
where 0 is Sunday.  DST is t if daylight saving time is in effect,
otherwise nil.  UTCOFF is an integer indicating the UTC offset in
seconds, i.e., the number of seconds east of Greenwich.  (Note that
Common Lisp has different meanings for DOW and UTCOFF.)

usage: (decode-time &optional TIME ZONE)  */)
  (Lisp_Object specified_time, Lisp_Object zone)
{
  time_t time_spec = lisp_seconds_argument (specified_time);
  struct tm local_tm, gmt_tm;
  timezone_t tz = tzlookup (zone, false);
  struct tm *tm = emacs_localtime_rz (tz, &time_spec, &local_tm);
  xtzfree (tz);

  if (! (tm
	 && MOST_NEGATIVE_FIXNUM - TM_YEAR_BASE <= local_tm.tm_year
	 && local_tm.tm_year <= MOST_POSITIVE_FIXNUM - TM_YEAR_BASE))
    time_overflow ();

  /* Avoid overflow when INT_MAX < EMACS_INT_MAX.  */
  EMACS_INT tm_year_base = TM_YEAR_BASE;

  return CALLN (Flist,
		make_fixnum (local_tm.tm_sec),
		make_fixnum (local_tm.tm_min),
		make_fixnum (local_tm.tm_hour),
		make_fixnum (local_tm.tm_mday),
		make_fixnum (local_tm.tm_mon + 1),
		make_fixnum (local_tm.tm_year + tm_year_base),
		make_fixnum (local_tm.tm_wday),
		local_tm.tm_isdst ? Qt : Qnil,
		(HAVE_TM_GMTOFF
		 ? make_fixnum (tm_gmtoff (&local_tm))
		 : gmtime_r (&time_spec, &gmt_tm)
		 ? make_fixnum (tm_diff (&local_tm, &gmt_tm))
		 : Qnil));
}

/* Return OBJ - OFFSET, checking that OBJ is a valid fixnum and that
   the result is representable as an int.  */
static int
check_tm_member (Lisp_Object obj, int offset)
{
  CHECK_FIXNUM (obj);
  EMACS_INT n = XFIXNUM (obj);
  int result;
  if (INT_SUBTRACT_WRAPV (n, offset, &result))
    time_overflow ();
  return result;
}

DEFUN ("encode-time", Fencode_time, Sencode_time, 6, MANY, 0,
       doc: /* Convert SECOND, MINUTE, HOUR, DAY, MONTH, YEAR and ZONE to internal time.
This is the reverse operation of `decode-time', which see.

The optional ZONE is omitted or nil for Emacs local time, t for
Universal Time, `wall' for system wall clock time, or a string as in
the TZ environment variable.  It can also be a list (as from
`current-time-zone') or an integer (as from `decode-time') applied
without consideration for daylight saving time.

You can pass more than 7 arguments; then the first six arguments
are used as SECOND through YEAR, and the *last* argument is used as ZONE.
The intervening arguments are ignored.
This feature lets (apply \\='encode-time (decode-time ...)) work.

Out-of-range values for SECOND, MINUTE, HOUR, DAY, or MONTH are allowed;
for example, a DAY of 0 means the day preceding the given month.
Year numbers less than 100 are treated just like other year numbers.
If you want them to stand for years in this century, you must do that yourself.

Years before 1970 are not guaranteed to work.  On some systems,
year values as low as 1901 do work.

usage: (encode-time SECOND MINUTE HOUR DAY MONTH YEAR &optional ZONE)  */)
  (ptrdiff_t nargs, Lisp_Object *args)
{
  time_t value;
  struct tm tm;
  Lisp_Object zone = (nargs > 6 ? args[nargs - 1] : Qnil);

  tm.tm_sec  = check_tm_member (args[0], 0);
  tm.tm_min  = check_tm_member (args[1], 0);
  tm.tm_hour = check_tm_member (args[2], 0);
  tm.tm_mday = check_tm_member (args[3], 0);
  tm.tm_mon  = check_tm_member (args[4], 1);
  tm.tm_year = check_tm_member (args[5], TM_YEAR_BASE);
  tm.tm_isdst = -1;

  timezone_t tz = tzlookup (zone, false);
  value = emacs_mktime_z (tz, &tm);
  xtzfree (tz);

  if (value == (time_t) -1)
    time_overflow ();

  return list2i (hi_time (value), lo_time (value));
}

DEFUN ("current-time-string", Fcurrent_time_string, Scurrent_time_string,
       0, 2, 0,
       doc: /* Return the current local time, as a human-readable string.
Programs can use this function to decode a time,
since the number of columns in each field is fixed
if the year is in the range 1000-9999.
The format is `Sun Sep 16 01:03:52 1973'.
However, see also the functions `decode-time' and `format-time-string'
which provide a much more powerful and general facility.

If SPECIFIED-TIME is given, it is a time to format instead of the
current time.  The argument should have the form (HIGH LOW . IGNORED).
Thus, you can use times obtained from `current-time' and from
`file-attributes'.  SPECIFIED-TIME can also be a single integer number
of seconds since the epoch.  The obsolete form (HIGH . LOW) is also
still accepted.

The optional ZONE is omitted or nil for Emacs local time, t for
Universal Time, `wall' for system wall clock time, or a string as in
the TZ environment variable.  It can also be a list (as from
`current-time-zone') or an integer (as from `decode-time') applied
without consideration for daylight saving time.  */)
  (Lisp_Object specified_time, Lisp_Object zone)
{
  time_t value = lisp_seconds_argument (specified_time);
  timezone_t tz = tzlookup (zone, false);

  /* Convert to a string in ctime format, except without the trailing
     newline, and without the 4-digit year limit.  Don't use asctime
     or ctime, as they might dump core if the year is outside the
     range -999 .. 9999.  */
  struct tm tm;
  struct tm *tmp = emacs_localtime_rz (tz, &value, &tm);
  xtzfree (tz);
  if (! tmp)
    time_overflow ();

  static char const wday_name[][4] =
    { "Sun", "Mon", "Tue", "Wed", "Thu", "Fri", "Sat" };
  static char const mon_name[][4] =
    { "Jan", "Feb", "Mar", "Apr", "May", "Jun",
      "Jul", "Aug", "Sep", "Oct", "Nov", "Dec" };
  printmax_t year_base = TM_YEAR_BASE;
  char buf[sizeof "Mon Apr 30 12:49:17 " + INT_STRLEN_BOUND (int) + 1];
  int len = sprintf (buf, "%s %s%3d %02d:%02d:%02d %"pMd,
		     wday_name[tm.tm_wday], mon_name[tm.tm_mon], tm.tm_mday,
		     tm.tm_hour, tm.tm_min, tm.tm_sec,
		     tm.tm_year + year_base);

  return make_unibyte_string (buf, len);
}

/* Yield A - B, measured in seconds.
   This function is copied from the GNU C Library.  */
static int
tm_diff (struct tm *a, struct tm *b)
{
  /* Compute intervening leap days correctly even if year is negative.
     Take care to avoid int overflow in leap day calculations,
     but it's OK to assume that A and B are close to each other.  */
  int a4 = (a->tm_year >> 2) + (TM_YEAR_BASE >> 2) - ! (a->tm_year & 3);
  int b4 = (b->tm_year >> 2) + (TM_YEAR_BASE >> 2) - ! (b->tm_year & 3);
  int a100 = a4 / 25 - (a4 % 25 < 0);
  int b100 = b4 / 25 - (b4 % 25 < 0);
  int a400 = a100 >> 2;
  int b400 = b100 >> 2;
  int intervening_leap_days = (a4 - b4) - (a100 - b100) + (a400 - b400);
  int years = a->tm_year - b->tm_year;
  int days = (365 * years + intervening_leap_days
	      + (a->tm_yday - b->tm_yday));
  return (60 * (60 * (24 * days + (a->tm_hour - b->tm_hour))
		+ (a->tm_min - b->tm_min))
	  + (a->tm_sec - b->tm_sec));
}

/* Yield A's UTC offset, or an unspecified value if unknown.  */
static long int
tm_gmtoff (struct tm *a)
{
#if HAVE_TM_GMTOFF
  return a->tm_gmtoff;
#else
  return 0;
#endif
}

DEFUN ("current-time-zone", Fcurrent_time_zone, Scurrent_time_zone, 0, 2, 0,
       doc: /* Return the offset and name for the local time zone.
This returns a list of the form (OFFSET NAME).
OFFSET is an integer number of seconds ahead of UTC (east of Greenwich).
    A negative value means west of Greenwich.
NAME is a string giving the name of the time zone.
If SPECIFIED-TIME is given, the time zone offset is determined from it
instead of using the current time.  The argument should have the form
\(HIGH LOW . IGNORED).  Thus, you can use times obtained from
`current-time' and from `file-attributes'.  SPECIFIED-TIME can also be
a single integer number of seconds since the epoch.  The obsolete form
(HIGH . LOW) is also still accepted.

The optional ZONE is omitted or nil for Emacs local time, t for
Universal Time, `wall' for system wall clock time, or a string as in
the TZ environment variable.  It can also be a list (as from
`current-time-zone') or an integer (as from `decode-time') applied
without consideration for daylight saving time.

Some operating systems cannot provide all this information to Emacs;
in this case, `current-time-zone' returns a list containing nil for
the data it can't find.  */)
  (Lisp_Object specified_time, Lisp_Object zone)
{
  struct timespec value;
  struct tm local_tm, gmt_tm;
  Lisp_Object zone_offset, zone_name;

  zone_offset = Qnil;
  value = make_timespec (lisp_seconds_argument (specified_time), 0);
  zone_name = format_time_string ("%Z", sizeof "%Z" - 1, value,
				  zone, &local_tm);

  /* gmtime_r expects a pointer to time_t, but tv_sec of struct
     timespec on some systems (MinGW) is a 64-bit field.  */
  time_t tsec = value.tv_sec;
  if (HAVE_TM_GMTOFF || gmtime_r (&tsec, &gmt_tm))
    {
      long int offset = (HAVE_TM_GMTOFF
			 ? tm_gmtoff (&local_tm)
			 : tm_diff (&local_tm, &gmt_tm));
      zone_offset = make_fixnum (offset);
      if (SCHARS (zone_name) == 0)
	{
	  /* No local time zone name is available; use numeric zone instead.  */
	  long int hour = offset / 3600;
	  int min_sec = offset % 3600;
	  int amin_sec = min_sec < 0 ? - min_sec : min_sec;
	  int min = amin_sec / 60;
	  int sec = amin_sec % 60;
	  int min_prec = min_sec ? 2 : 0;
	  int sec_prec = sec ? 2 : 0;
	  char buf[sizeof "+0000" + INT_STRLEN_BOUND (long int)];
	  zone_name = make_formatted_string (buf, "%c%.2ld%.*d%.*d",
					     (offset < 0 ? '-' : '+'),
					     hour, min_prec, min, sec_prec, sec);
	}
    }

  return list2 (zone_offset, zone_name);
}

DEFUN ("set-time-zone-rule", Fset_time_zone_rule, Sset_time_zone_rule, 1, 1, 0,
       doc: /* Set the Emacs local time zone using TZ, a string specifying a time zone rule.
If TZ is nil or `wall', use system wall clock time; this differs from
the usual Emacs convention where nil means current local time.  If TZ
is t, use Universal Time.  If TZ is a list (as from
`current-time-zone') or an integer (as from `decode-time'), use the
specified time zone without consideration for daylight saving time.

Instead of calling this function, you typically want something else.
To temporarily use a different time zone rule for just one invocation
of `decode-time', `encode-time', or `format-time-string', pass the
function a ZONE argument.  To change local time consistently
throughout Emacs, call (setenv "TZ" TZ): this changes both the
environment of the Emacs process and the variable
`process-environment', whereas `set-time-zone-rule' affects only the
former.  */)
  (Lisp_Object tz)
{
  tzlookup (NILP (tz) ? Qwall : tz, true);
  return Qnil;
}

/* A buffer holding a string of the form "TZ=value", intended
   to be part of the environment.  If TZ is supposed to be unset,
   the buffer string is "tZ=".  */
 static char *tzvalbuf;

/* Get the local time zone rule.  */
char *
emacs_getenv_TZ (void)
{
  return tzvalbuf[0] == 'T' ? tzvalbuf + tzeqlen : 0;
}

/* Set the local time zone rule to TZSTRING, which can be null to
   denote wall clock time.  Do not record the setting in LOCAL_TZ.

   This function is not thread-safe, in theory because putenv is not,
   but mostly because of the static storage it updates.  Other threads
   that invoke localtime etc. may be adversely affected while this
   function is executing.  */

int
emacs_setenv_TZ (const char *tzstring)
{
  static ptrdiff_t tzvalbufsize;
  ptrdiff_t tzstringlen = tzstring ? strlen (tzstring) : 0;
  char *tzval = tzvalbuf;
  bool new_tzvalbuf = tzvalbufsize <= tzeqlen + tzstringlen;

  if (new_tzvalbuf)
    {
      /* Do not attempt to free the old tzvalbuf, since another thread
	 may be using it.  In practice, the first allocation is large
	 enough and memory does not leak.  */
      tzval = xpalloc (NULL, &tzvalbufsize,
		       tzeqlen + tzstringlen - tzvalbufsize + 1, -1, 1);
      tzvalbuf = tzval;
      tzval[1] = 'Z';
      tzval[2] = '=';
    }

  if (tzstring)
    {
      /* Modify TZVAL in place.  Although this is dicey in a
	 multithreaded environment, we know of no portable alternative.
	 Calling putenv or setenv could crash some other thread.  */
      tzval[0] = 'T';
      strcpy (tzval + tzeqlen, tzstring);
    }
  else
    {
      /* Turn 'TZ=whatever' into an empty environment variable 'tZ='.
	 Although this is also dicey, calling unsetenv here can crash Emacs.
	 See Bug#8705.  */
      tzval[0] = 't';
      tzval[tzeqlen] = 0;
    }


#ifndef WINDOWSNT
  /* Modifying *TZVAL merely requires calling tzset (which is the
     caller's responsibility).  However, modifying TZVAL requires
     calling putenv; although this is not thread-safe, in practice this
     runs only on startup when there is only one thread.  */
  bool need_putenv = new_tzvalbuf;
#else
  /* MS-Windows 'putenv' copies the argument string into a block it
     allocates, so modifying *TZVAL will not change the environment.
     However, the other threads run by Emacs on MS-Windows never call
     'xputenv' or 'putenv' or 'unsetenv', so the original cause for the
     dicey in-place modification technique doesn't exist there in the
     first place.  */
  bool need_putenv = true;
#endif
  if (need_putenv)
    xputenv (tzval);

  return 0;
}

/* Insert NARGS Lisp objects in the array ARGS by calling INSERT_FUNC
   (if a type of object is Lisp_Int) or INSERT_FROM_STRING_FUNC (if a
   type of object is Lisp_String).  INHERIT is passed to
   INSERT_FROM_STRING_FUNC as the last argument.  */

static void
general_insert_function (void (*insert_func)
			      (const char *, ptrdiff_t),
			 void (*insert_from_string_func)
			      (Lisp_Object, ptrdiff_t, ptrdiff_t,
			       ptrdiff_t, ptrdiff_t, bool),
			 bool inherit, ptrdiff_t nargs, Lisp_Object *args)
{
  ptrdiff_t argnum;
  Lisp_Object val;

  for (argnum = 0; argnum < nargs; argnum++)
    {
      val = args[argnum];
      if (CHARACTERP (val))
	{
	  int c = XFIXNAT (val);
	  unsigned char str[MAX_MULTIBYTE_LENGTH];
	  int len;

	  if (!NILP (BVAR (current_buffer, enable_multibyte_characters)))
	    len = CHAR_STRING (c, str);
	  else
	    {
	      str[0] = CHAR_TO_BYTE8 (c);
	      len = 1;
	    }
	  (*insert_func) ((char *) str, len);
	}
      else if (STRINGP (val))
	{
	  (*insert_from_string_func) (val, 0, 0,
				      SCHARS (val),
				      SBYTES (val),
				      inherit);
	}
      else
	wrong_type_argument (Qchar_or_string_p, val);
    }
}

void
insert1 (Lisp_Object arg)
{
  Finsert (1, &arg);
}


DEFUN ("insert", Finsert, Sinsert, 0, MANY, 0,
       doc: /* Insert the arguments, either strings or characters, at point.
Point and after-insertion markers move forward to end up
 after the inserted text.
Any other markers at the point of insertion remain before the text.

If the current buffer is multibyte, unibyte strings are converted
to multibyte for insertion (see `string-make-multibyte').
If the current buffer is unibyte, multibyte strings are converted
to unibyte for insertion (see `string-make-unibyte').

When operating on binary data, it may be necessary to preserve the
original bytes of a unibyte string when inserting it into a multibyte
buffer; to accomplish this, apply `string-as-multibyte' to the string
and insert the result.

usage: (insert &rest ARGS)  */)
  (ptrdiff_t nargs, Lisp_Object *args)
{
  general_insert_function (insert, insert_from_string, 0, nargs, args);
  return Qnil;
}

DEFUN ("insert-and-inherit", Finsert_and_inherit, Sinsert_and_inherit,
   0, MANY, 0,
       doc: /* Insert the arguments at point, inheriting properties from adjoining text.
Point and after-insertion markers move forward to end up
 after the inserted text.
Any other markers at the point of insertion remain before the text.

If the current buffer is multibyte, unibyte strings are converted
to multibyte for insertion (see `unibyte-char-to-multibyte').
If the current buffer is unibyte, multibyte strings are converted
to unibyte for insertion.

usage: (insert-and-inherit &rest ARGS)  */)
  (ptrdiff_t nargs, Lisp_Object *args)
{
  general_insert_function (insert_and_inherit, insert_from_string, 1,
			   nargs, args);
  return Qnil;
}

DEFUN ("insert-before-markers", Finsert_before_markers, Sinsert_before_markers, 0, MANY, 0,
       doc: /* Insert strings or characters at point, relocating markers after the text.
Point and markers move forward to end up after the inserted text.

If the current buffer is multibyte, unibyte strings are converted
to multibyte for insertion (see `unibyte-char-to-multibyte').
If the current buffer is unibyte, multibyte strings are converted
to unibyte for insertion.

If an overlay begins at the insertion point, the inserted text falls
outside the overlay; if a nonempty overlay ends at the insertion
point, the inserted text falls inside that overlay.

usage: (insert-before-markers &rest ARGS)  */)
  (ptrdiff_t nargs, Lisp_Object *args)
{
  general_insert_function (insert_before_markers,
			   insert_from_string_before_markers, 0,
			   nargs, args);
  return Qnil;
}

DEFUN ("insert-before-markers-and-inherit", Finsert_and_inherit_before_markers,
  Sinsert_and_inherit_before_markers, 0, MANY, 0,
       doc: /* Insert text at point, relocating markers and inheriting properties.
Point and markers move forward to end up after the inserted text.

If the current buffer is multibyte, unibyte strings are converted
to multibyte for insertion (see `unibyte-char-to-multibyte').
If the current buffer is unibyte, multibyte strings are converted
to unibyte for insertion.

usage: (insert-before-markers-and-inherit &rest ARGS)  */)
  (ptrdiff_t nargs, Lisp_Object *args)
{
  general_insert_function (insert_before_markers_and_inherit,
			   insert_from_string_before_markers, 1,
			   nargs, args);
  return Qnil;
}

DEFUN ("insert-char", Finsert_char, Sinsert_char, 1, 3,
       "(list (read-char-by-name \"Insert character (Unicode name or hex): \")\
              (prefix-numeric-value current-prefix-arg)\
              t))",
       doc: /* Insert COUNT copies of CHARACTER.
Interactively, prompt for CHARACTER.  You can specify CHARACTER in one
of these ways:

 - As its Unicode character name, e.g. \"LATIN SMALL LETTER A\".
   Completion is available; if you type a substring of the name
   preceded by an asterisk `*', Emacs shows all names which include
   that substring, not necessarily at the beginning of the name.

 - As a hexadecimal code point, e.g. 263A.  Note that code points in
   Emacs are equivalent to Unicode up to 10FFFF (which is the limit of
   the Unicode code space).

 - As a code point with a radix specified with #, e.g. #o21430
   (octal), #x2318 (hex), or #10r8984 (decimal).

If called interactively, COUNT is given by the prefix argument.  If
omitted or nil, it defaults to 1.

Inserting the character(s) relocates point and before-insertion
markers in the same ways as the function `insert'.

The optional third argument INHERIT, if non-nil, says to inherit text
properties from adjoining text, if those properties are sticky.  If
called interactively, INHERIT is t.  */)
  (Lisp_Object character, Lisp_Object count, Lisp_Object inherit)
{
  int i, stringlen;
  register ptrdiff_t n;
  int c, len;
  unsigned char str[MAX_MULTIBYTE_LENGTH];
  char string[4000];

  CHECK_CHARACTER (character);
  if (NILP (count))
    XSETFASTINT (count, 1);
  CHECK_FIXNUM (count);
  c = XFIXNAT (character);

  if (!NILP (BVAR (current_buffer, enable_multibyte_characters)))
    len = CHAR_STRING (c, str);
  else
    str[0] = c, len = 1;
  if (XFIXNUM (count) <= 0)
    return Qnil;
  if (BUF_BYTES_MAX / len < XFIXNUM (count))
    buffer_overflow ();
  n = XFIXNUM (count) * len;
  stringlen = min (n, sizeof string - sizeof string % len);
  for (i = 0; i < stringlen; i++)
    string[i] = str[i % len];
  while (n > stringlen)
    {
      maybe_quit ();
      if (!NILP (inherit))
	insert_and_inherit (string, stringlen);
      else
	insert (string, stringlen);
      n -= stringlen;
    }
  if (!NILP (inherit))
    insert_and_inherit (string, n);
  else
    insert (string, n);
  return Qnil;
}

DEFUN ("insert-byte", Finsert_byte, Sinsert_byte, 2, 3, 0,
       doc: /* Insert COUNT (second arg) copies of BYTE (first arg).
Both arguments are required.
BYTE is a number of the range 0..255.

If BYTE is 128..255 and the current buffer is multibyte, the
corresponding eight-bit character is inserted.

Point, and before-insertion markers, are relocated as in the function `insert'.
The optional third arg INHERIT, if non-nil, says to inherit text properties
from adjoining text, if those properties are sticky.  */)
  (Lisp_Object byte, Lisp_Object count, Lisp_Object inherit)
{
  CHECK_FIXNUM (byte);
  if (XFIXNUM (byte) < 0 || XFIXNUM (byte) > 255)
    args_out_of_range_3 (byte, make_fixnum (0), make_fixnum (255));
  if (XFIXNUM (byte) >= 128
      && ! NILP (BVAR (current_buffer, enable_multibyte_characters)))
    XSETFASTINT (byte, BYTE8_TO_CHAR (XFIXNUM (byte)));
  return Finsert_char (byte, count, inherit);
}


/* Making strings from buffer contents.  */

/* Return a Lisp_String containing the text of the current buffer from
   START to END.  If text properties are in use and the current buffer
   has properties in the range specified, the resulting string will also
   have them, if PROPS is true.

   We don't want to use plain old make_string here, because it calls
   make_uninit_string, which can cause the buffer arena to be
   compacted.  make_string has no way of knowing that the data has
   been moved, and thus copies the wrong data into the string.  This
   doesn't effect most of the other users of make_string, so it should
   be left as is.  But we should use this function when conjuring
   buffer substrings.  */

Lisp_Object
make_buffer_string (ptrdiff_t start, ptrdiff_t end, bool props)
{
  ptrdiff_t start_byte = CHAR_TO_BYTE (start);
  ptrdiff_t end_byte = CHAR_TO_BYTE (end);

  return make_buffer_string_both (start, start_byte, end, end_byte, props);
}

/* Return a Lisp_String containing the text of the current buffer from
   START / START_BYTE to END / END_BYTE.

   If text properties are in use and the current buffer
   has properties in the range specified, the resulting string will also
   have them, if PROPS is true.

   We don't want to use plain old make_string here, because it calls
   make_uninit_string, which can cause the buffer arena to be
   compacted.  make_string has no way of knowing that the data has
   been moved, and thus copies the wrong data into the string.  This
   doesn't effect most of the other users of make_string, so it should
   be left as is.  But we should use this function when conjuring
   buffer substrings.  */

Lisp_Object
make_buffer_string_both (ptrdiff_t start, ptrdiff_t start_byte,
			 ptrdiff_t end, ptrdiff_t end_byte, bool props)
{
  Lisp_Object result, tem, tem1;
  ptrdiff_t beg0, end0, beg1, end1, size;

  if (start_byte < GPT_BYTE && GPT_BYTE < end_byte)
    {
      /* Two regions, before and after the gap.  */
      beg0 = start_byte;
      end0 = GPT_BYTE;
      beg1 = GPT_BYTE + GAP_SIZE - BEG_BYTE;
      end1 = end_byte + GAP_SIZE - BEG_BYTE;
    }
  else
    {
      /* The only region.  */
      beg0 = start_byte;
      end0 = end_byte;
      beg1 = -1;
      end1 = -1;
    }

  if (! NILP (BVAR (current_buffer, enable_multibyte_characters)))
    result = make_uninit_multibyte_string (end - start, end_byte - start_byte);
  else
    result = make_uninit_string (end - start);

  size = end0 - beg0;
  memcpy (SDATA (result), BYTE_POS_ADDR (beg0), size);
  if (beg1 != -1)
    memcpy (SDATA (result) + size, BEG_ADDR + beg1, end1 - beg1);

  /* If desired, update and copy the text properties.  */
  if (props)
    {
      update_buffer_properties (start, end);

      tem = Fnext_property_change (make_fixnum (start), Qnil, make_fixnum (end));
      tem1 = Ftext_properties_at (make_fixnum (start), Qnil);

      if (XFIXNUM (tem) != end || !NILP (tem1))
	copy_intervals_to_string (result, current_buffer, start,
				  end - start);
    }

  return result;
}

/* Call Vbuffer_access_fontify_functions for the range START ... END
   in the current buffer, if necessary.  */

static void
update_buffer_properties (ptrdiff_t start, ptrdiff_t end)
{
  /* If this buffer has some access functions,
     call them, specifying the range of the buffer being accessed.  */
  if (!NILP (Vbuffer_access_fontify_functions))
    {
      /* But don't call them if we can tell that the work
	 has already been done.  */
      if (!NILP (Vbuffer_access_fontified_property))
	{
	  Lisp_Object tem
	    = Ftext_property_any (make_fixnum (start), make_fixnum (end),
				  Vbuffer_access_fontified_property,
				  Qnil, Qnil);
	  if (NILP (tem))
	    return;
	}

      CALLN (Frun_hook_with_args, Qbuffer_access_fontify_functions,
	     make_fixnum (start), make_fixnum (end));
    }
}

DEFUN ("buffer-substring", Fbuffer_substring, Sbuffer_substring, 2, 2, 0,
       doc: /* Return the contents of part of the current buffer as a string.
The two arguments START and END are character positions;
they can be in either order.
The string returned is multibyte if the buffer is multibyte.

This function copies the text properties of that part of the buffer
into the result string; if you don't want the text properties,
use `buffer-substring-no-properties' instead.  */)
  (Lisp_Object start, Lisp_Object end)
{
  register ptrdiff_t b, e;

  validate_region (&start, &end);
  b = XFIXNUM (start);
  e = XFIXNUM (end);

  return make_buffer_string (b, e, 1);
}

DEFUN ("buffer-substring-no-properties", Fbuffer_substring_no_properties,
       Sbuffer_substring_no_properties, 2, 2, 0,
       doc: /* Return the characters of part of the buffer, without the text properties.
The two arguments START and END are character positions;
they can be in either order.  */)
  (Lisp_Object start, Lisp_Object end)
{
  register ptrdiff_t b, e;

  validate_region (&start, &end);
  b = XFIXNUM (start);
  e = XFIXNUM (end);

  return make_buffer_string (b, e, 0);
}

DEFUN ("buffer-string", Fbuffer_string, Sbuffer_string, 0, 0, 0,
       doc: /* Return the contents of the current buffer as a string.
If narrowing is in effect, this function returns only the visible part
of the buffer.  */)
  (void)
{
  return make_buffer_string_both (BEGV, BEGV_BYTE, ZV, ZV_BYTE, 1);
}

DEFUN ("insert-buffer-substring", Finsert_buffer_substring, Sinsert_buffer_substring,
       1, 3, 0,
       doc: /* Insert before point a substring of the contents of BUFFER.
BUFFER may be a buffer or a buffer name.
Arguments START and END are character positions specifying the substring.
They default to the values of (point-min) and (point-max) in BUFFER.

Point and before-insertion markers move forward to end up after the
inserted text.
Any other markers at the point of insertion remain before the text.

If the current buffer is multibyte and BUFFER is unibyte, or vice
versa, strings are converted from unibyte to multibyte or vice versa
using `string-make-multibyte' or `string-make-unibyte', which see.  */)
  (Lisp_Object buffer, Lisp_Object start, Lisp_Object end)
{
  register EMACS_INT b, e, temp;
  register struct buffer *bp, *obuf;
  Lisp_Object buf;

  buf = Fget_buffer (buffer);
  if (NILP (buf))
    nsberror (buffer);
  bp = XBUFFER (buf);
  if (!BUFFER_LIVE_P (bp))
    error ("Selecting deleted buffer");

  if (NILP (start))
    b = BUF_BEGV (bp);
  else
    {
      CHECK_FIXNUM_COERCE_MARKER (start);
      b = XFIXNUM (start);
    }
  if (NILP (end))
    e = BUF_ZV (bp);
  else
    {
      CHECK_FIXNUM_COERCE_MARKER (end);
      e = XFIXNUM (end);
    }

  if (b > e)
    temp = b, b = e, e = temp;

  if (!(BUF_BEGV (bp) <= b && e <= BUF_ZV (bp)))
    args_out_of_range (start, end);

  obuf = current_buffer;
  set_buffer_internal_1 (bp);
  update_buffer_properties (b, e);
  set_buffer_internal_1 (obuf);

  insert_from_buffer (bp, b, e - b, 0);
  return Qnil;
}

DEFUN ("compare-buffer-substrings", Fcompare_buffer_substrings, Scompare_buffer_substrings,
       6, 6, 0,
       doc: /* Compare two substrings of two buffers; return result as number.
Return -N if first string is less after N-1 chars, +N if first string is
greater after N-1 chars, or 0 if strings match.
The first substring is in BUFFER1 from START1 to END1 and the second
is in BUFFER2 from START2 to END2.
All arguments may be nil.  If BUFFER1 or BUFFER2 is nil, the current
buffer is used.  If START1 or START2 is nil, the value of `point-min'
in the respective buffers is used.  If END1 or END2 is nil, the value
of `point-max' in the respective buffers is used.
The value of `case-fold-search' in the current buffer
determines whether case is significant or ignored.  */)
  (Lisp_Object buffer1, Lisp_Object start1, Lisp_Object end1, Lisp_Object buffer2, Lisp_Object start2, Lisp_Object end2)
{
  register EMACS_INT begp1, endp1, begp2, endp2, temp;
  register struct buffer *bp1, *bp2;
  register Lisp_Object trt
    = (!NILP (BVAR (current_buffer, case_fold_search))
       ? BVAR (current_buffer, case_canon_table) : Qnil);
  ptrdiff_t chars = 0;
  ptrdiff_t i1, i2, i1_byte, i2_byte;

  /* Find the first buffer and its substring.  */

  if (NILP (buffer1))
    bp1 = current_buffer;
  else
    {
      Lisp_Object buf1;
      buf1 = Fget_buffer (buffer1);
      if (NILP (buf1))
	nsberror (buffer1);
      bp1 = XBUFFER (buf1);
      if (!BUFFER_LIVE_P (bp1))
	error ("Selecting deleted buffer");
    }

  if (NILP (start1))
    begp1 = BUF_BEGV (bp1);
  else
    {
      CHECK_FIXNUM_COERCE_MARKER (start1);
      begp1 = XFIXNUM (start1);
    }
  if (NILP (end1))
    endp1 = BUF_ZV (bp1);
  else
    {
      CHECK_FIXNUM_COERCE_MARKER (end1);
      endp1 = XFIXNUM (end1);
    }

  if (begp1 > endp1)
    temp = begp1, begp1 = endp1, endp1 = temp;

  if (!(BUF_BEGV (bp1) <= begp1
	&& begp1 <= endp1
        && endp1 <= BUF_ZV (bp1)))
    args_out_of_range (start1, end1);

  /* Likewise for second substring.  */

  if (NILP (buffer2))
    bp2 = current_buffer;
  else
    {
      Lisp_Object buf2;
      buf2 = Fget_buffer (buffer2);
      if (NILP (buf2))
	nsberror (buffer2);
      bp2 = XBUFFER (buf2);
      if (!BUFFER_LIVE_P (bp2))
	error ("Selecting deleted buffer");
    }

  if (NILP (start2))
    begp2 = BUF_BEGV (bp2);
  else
    {
      CHECK_FIXNUM_COERCE_MARKER (start2);
      begp2 = XFIXNUM (start2);
    }
  if (NILP (end2))
    endp2 = BUF_ZV (bp2);
  else
    {
      CHECK_FIXNUM_COERCE_MARKER (end2);
      endp2 = XFIXNUM (end2);
    }

  if (begp2 > endp2)
    temp = begp2, begp2 = endp2, endp2 = temp;

  if (!(BUF_BEGV (bp2) <= begp2
	&& begp2 <= endp2
        && endp2 <= BUF_ZV (bp2)))
    args_out_of_range (start2, end2);

  i1 = begp1;
  i2 = begp2;
  i1_byte = buf_charpos_to_bytepos (bp1, i1);
  i2_byte = buf_charpos_to_bytepos (bp2, i2);

  while (i1 < endp1 && i2 < endp2)
    {
      /* When we find a mismatch, we must compare the
	 characters, not just the bytes.  */
      int c1, c2;

      if (! NILP (BVAR (bp1, enable_multibyte_characters)))
	{
	  c1 = BUF_FETCH_MULTIBYTE_CHAR (bp1, i1_byte);
	  BUF_INC_POS (bp1, i1_byte);
	  i1++;
	}
      else
	{
	  c1 = BUF_FETCH_BYTE (bp1, i1);
	  MAKE_CHAR_MULTIBYTE (c1);
	  i1++;
	}

      if (! NILP (BVAR (bp2, enable_multibyte_characters)))
	{
	  c2 = BUF_FETCH_MULTIBYTE_CHAR (bp2, i2_byte);
	  BUF_INC_POS (bp2, i2_byte);
	  i2++;
	}
      else
	{
	  c2 = BUF_FETCH_BYTE (bp2, i2);
	  MAKE_CHAR_MULTIBYTE (c2);
	  i2++;
	}

      if (!NILP (trt))
	{
	  c1 = char_table_translate (trt, c1);
	  c2 = char_table_translate (trt, c2);
	}

      if (c1 != c2)
	return make_fixnum (c1 < c2 ? -1 - chars : chars + 1);

      chars++;
      rarely_quit (chars);
    }

  /* The strings match as far as they go.
     If one is shorter, that one is less.  */
  if (chars < endp1 - begp1)
    return make_fixnum (chars + 1);
  else if (chars < endp2 - begp2)
    return make_fixnum (- chars - 1);

  /* Same length too => they are equal.  */
  return make_fixnum (0);
}


/* Set up necessary definitions for diffseq.h; see comments in
   diffseq.h for explanation.  */

#undef ELEMENT
#undef EQUAL

/* Counter used to rarely_quit in replace-buffer-contents.  */
static unsigned short rbc_quitcounter;

#define XVECREF_YVECREF_EQUAL(ctx, xoff, yoff)  \
  buffer_chars_equal ((ctx), (xoff), (yoff))

#define OFFSET ptrdiff_t

#define EXTRA_CONTEXT_FIELDS                    \
  /* Buffers to compare.  */                    \
  struct buffer *buffer_a;                      \
  struct buffer *buffer_b;                      \
  /* BEGV of each buffer */			\
  ptrdiff_t beg_a;				\
  ptrdiff_t beg_b;				\
  /* Whether each buffer is unibyte/plain-ASCII or not.  */ \
  bool a_unibyte;				\
  bool b_unibyte;				\
  /* Bit vectors recording for each character whether it was deleted
     or inserted.  */                           \
  unsigned char *deletions;                     \
  unsigned char *insertions;

#define NOTE_DELETE(ctx, xoff) set_bit ((ctx)->deletions, (xoff))
#define NOTE_INSERT(ctx, yoff) set_bit ((ctx)->insertions, (yoff))

struct context;
static void set_bit (unsigned char *, OFFSET);
static bool bit_is_set (const unsigned char *, OFFSET);
static bool buffer_chars_equal (struct context *, OFFSET, OFFSET);

#include "minmax.h"
#include "diffseq.h"

DEFUN ("replace-buffer-contents", Freplace_buffer_contents,
       Sreplace_buffer_contents, 1, 1, "bSource buffer: ",
       doc: /* Replace accessible portion of current buffer with that of SOURCE.
SOURCE can be a buffer or a string that names a buffer.
Interactively, prompt for SOURCE.
As far as possible the replacement is non-destructive, i.e. existing
buffer contents, markers, properties, and overlays in the current
buffer stay intact.
Warning: this function can be slow if there's a large number of small
differences between the two buffers.  */)
  (Lisp_Object source)
{
  struct buffer *a = current_buffer;
  Lisp_Object source_buffer = Fget_buffer (source);
  if (NILP (source_buffer))
    nsberror (source);
  struct buffer *b = XBUFFER (source_buffer);
  if (! BUFFER_LIVE_P (b))
    error ("Selecting deleted buffer");
  if (a == b)
    error ("Cannot replace a buffer with itself");

  ptrdiff_t min_a = BEGV;
  ptrdiff_t min_b = BUF_BEGV (b);
  ptrdiff_t size_a = ZV - min_a;
  ptrdiff_t size_b = BUF_ZV (b) - min_b;
  eassume (size_a >= 0);
  eassume (size_b >= 0);
  bool a_empty = size_a == 0;
  bool b_empty = size_b == 0;

  /* Handle trivial cases where at least one accessible portion is
     empty.  */

  if (a_empty && b_empty)
    return Qnil;

  if (a_empty)
    return Finsert_buffer_substring (source, Qnil, Qnil);

  if (b_empty)
    {
      del_range_both (BEGV, BEGV_BYTE, ZV, ZV_BYTE, true);
      return Qnil;
    }

  ptrdiff_t count = SPECPDL_INDEX ();

  /* FIXME: It is not documented how to initialize the contents of the
     context structure.  This code cargo-cults from the existing
     caller in src/analyze.c of GNU Diffutils, which appears to
     work.  */

  ptrdiff_t diags = size_a + size_b + 3;
  ptrdiff_t *buffer;
  USE_SAFE_ALLOCA;
  SAFE_NALLOCA (buffer, 2, diags);
  /* Micro-optimization: Casting to size_t generates much better
     code.  */
  ptrdiff_t del_bytes = (size_t) size_a / CHAR_BIT + 1;
  ptrdiff_t ins_bytes = (size_t) size_b / CHAR_BIT + 1;
  struct context ctx = {
    .buffer_a = a,
    .buffer_b = b,
    .beg_a = min_a,
    .beg_b = min_b,
    .a_unibyte = BUF_ZV (a) == BUF_ZV_BYTE (a),
    .b_unibyte = BUF_ZV (b) == BUF_ZV_BYTE (b),
    .deletions = SAFE_ALLOCA (del_bytes),
    .insertions = SAFE_ALLOCA (ins_bytes),
    .fdiag = buffer + size_b + 1,
    .bdiag = buffer + diags + size_b + 1,
    /* FIXME: Find a good number for .too_expensive.  */
    .too_expensive = 1000000,
  };
  memclear (ctx.deletions, del_bytes);
  memclear (ctx.insertions, ins_bytes);
  /* compareseq requires indices to be zero-based.  We add BEGV back
     later.  */
  bool early_abort = compareseq (0, size_a, 0, size_b, false, &ctx);
  /* Since we didn’t define EARLY_ABORT, we should never abort
     early.  */
  eassert (! early_abort);

  rbc_quitcounter = 0;

  Fundo_boundary ();
  bool modification_hooks_inhibited = false;
  record_unwind_protect_excursion ();

  /* We are going to make a lot of small modifications, and having the
     modification hooks called for each of them will slow us down.
     Instead, we announce a single modification for the entire
     modified region.  But don't do that if the caller inhibited
     modification hooks, because then they don't want that.  */
  if (!inhibit_modification_hooks)
    {
      prepare_to_modify_buffer (BEGV, ZV, NULL);
      specbind (Qinhibit_modification_hooks, Qt);
      modification_hooks_inhibited = true;
    }

  ptrdiff_t i = size_a;
  ptrdiff_t j = size_b;
  /* Walk backwards through the lists of changes.  This was also
     cargo-culted from src/analyze.c in GNU Diffutils.  Because we
     walk backwards, we don’t have to keep the positions in sync.  */
  while (i >= 0 || j >= 0)
    {
      /* Allow the user to quit if this gets too slow.  */
      rarely_quit (++rbc_quitcounter);

      /* Check whether there is a change (insertion or deletion)
         before the current position.  */
      if ((i > 0 && bit_is_set (ctx.deletions, i - 1)) ||
          (j > 0 && bit_is_set (ctx.insertions, j - 1)))
	{
          ptrdiff_t end_a = min_a + i;
          ptrdiff_t end_b = min_b + j;
          /* Find the beginning of the current change run.  */
	  while (i > 0 && bit_is_set (ctx.deletions, i - 1))
            --i;
	  while (j > 0 && bit_is_set (ctx.insertions, j - 1))
            --j;

	  rarely_quit (rbc_quitcounter++);

          ptrdiff_t beg_a = min_a + i;
          ptrdiff_t beg_b = min_b + j;
          eassert (beg_a <= end_a);
          eassert (beg_b <= end_b);
          eassert (beg_a < end_a || beg_b < end_b);
          if (beg_a < end_a)
            del_range (beg_a, end_a);
          if (beg_b < end_b)
            {
              SET_PT (beg_a);
              Finsert_buffer_substring (source, make_fixed_natnum (beg_b),
                                        make_fixed_natnum (end_b));
            }
	}
      --i;
      --j;
    }
  SAFE_FREE_UNBIND_TO (count, Qnil);
  rbc_quitcounter = 0;

  if (modification_hooks_inhibited)
    {
      signal_after_change (BEGV, size_a, ZV - BEGV);
      update_compositions (BEGV, ZV, CHECK_INSIDE);
    }

  return Qnil;
}

static void
set_bit (unsigned char *a, ptrdiff_t i)
{
  eassert (i >= 0);
  /* Micro-optimization: Casting to size_t generates much better
     code.  */
  size_t j = i;
  a[j / CHAR_BIT] |= (1 << (j % CHAR_BIT));
}

static bool
bit_is_set (const unsigned char *a, ptrdiff_t i)
{
  eassert (i >= 0);
  /* Micro-optimization: Casting to size_t generates much better
     code.  */
  size_t j = i;
  return a[j / CHAR_BIT] & (1 << (j % CHAR_BIT));
}

/* Return true if the characters at position POS_A of buffer
   CTX->buffer_a and at position POS_B of buffer CTX->buffer_b are
   equal.  POS_A and POS_B are zero-based.  Text properties are
   ignored.

   Implementation note: this function is called inside the inner-most
   loops of compareseq, so it absolutely must be optimized for speed,
   every last bit of it.  E.g., each additional use of BEGV or such
   likes will slow down replace-buffer-contents by dozens of percents,
   because builtin_lisp_symbol will be called one more time in the
   innermost loop.  */

static bool
buffer_chars_equal (struct context *ctx,
                    ptrdiff_t pos_a, ptrdiff_t pos_b)
{
  pos_a += ctx->beg_a;
  pos_b += ctx->beg_b;

  /* Allow the user to escape out of a slow compareseq call.  */
  rarely_quit (++rbc_quitcounter);

  ptrdiff_t bpos_a =
    ctx->a_unibyte ? pos_a : buf_charpos_to_bytepos (ctx->buffer_a, pos_a);
  ptrdiff_t bpos_b =
    ctx->b_unibyte ? pos_b : buf_charpos_to_bytepos (ctx->buffer_b, pos_b);

  /* We make the below a series of specific test to avoid using
     BUF_FETCH_CHAR_AS_MULTIBYTE, which references Lisp symbols, and
     is therefore significantly slower (see the note in the commentary
     to this function).  */
  if (ctx->a_unibyte && ctx->b_unibyte)
    return BUF_FETCH_BYTE (ctx->buffer_a, bpos_a)
      == BUF_FETCH_BYTE (ctx->buffer_b, bpos_b);
  if (ctx->a_unibyte && !ctx->b_unibyte)
    return UNIBYTE_TO_CHAR (BUF_FETCH_BYTE (ctx->buffer_a, bpos_a))
      == BUF_FETCH_MULTIBYTE_CHAR (ctx->buffer_b, bpos_b);
  if (!ctx->a_unibyte && ctx->b_unibyte)
    return BUF_FETCH_MULTIBYTE_CHAR (ctx->buffer_a, bpos_a)
      == UNIBYTE_TO_CHAR (BUF_FETCH_BYTE (ctx->buffer_b, bpos_b));
  return BUF_FETCH_MULTIBYTE_CHAR (ctx->buffer_a, bpos_a)
    == BUF_FETCH_MULTIBYTE_CHAR (ctx->buffer_b, bpos_b);
}


static void
subst_char_in_region_unwind (Lisp_Object arg)
{
  bset_undo_list (current_buffer, arg);
}

static void
subst_char_in_region_unwind_1 (Lisp_Object arg)
{
  bset_filename (current_buffer, arg);
}

DEFUN ("subst-char-in-region", Fsubst_char_in_region,
       Ssubst_char_in_region, 4, 5, 0,
       doc: /* From START to END, replace FROMCHAR with TOCHAR each time it occurs.
If optional arg NOUNDO is non-nil, don't record this change for undo
and don't mark the buffer as really changed.
Both characters must have the same length of multi-byte form.  */)
  (Lisp_Object start, Lisp_Object end, Lisp_Object fromchar, Lisp_Object tochar, Lisp_Object noundo)
{
  register ptrdiff_t pos, pos_byte, stop, i, len, end_byte;
  /* Keep track of the first change in the buffer:
     if 0 we haven't found it yet.
     if < 0 we've found it and we've run the before-change-function.
     if > 0 we've actually performed it and the value is its position.  */
  ptrdiff_t changed = 0;
  unsigned char fromstr[MAX_MULTIBYTE_LENGTH], tostr[MAX_MULTIBYTE_LENGTH];
  unsigned char *p;
  ptrdiff_t count = SPECPDL_INDEX ();
#define COMBINING_NO	 0
#define COMBINING_BEFORE 1
#define COMBINING_AFTER  2
#define COMBINING_BOTH (COMBINING_BEFORE | COMBINING_AFTER)
  int maybe_byte_combining = COMBINING_NO;
  ptrdiff_t last_changed = 0;
  bool multibyte_p
    = !NILP (BVAR (current_buffer, enable_multibyte_characters));
  int fromc, toc;

 restart:

  validate_region (&start, &end);
  CHECK_CHARACTER (fromchar);
  CHECK_CHARACTER (tochar);
  fromc = XFIXNAT (fromchar);
  toc = XFIXNAT (tochar);

  if (multibyte_p)
    {
      len = CHAR_STRING (fromc, fromstr);
      if (CHAR_STRING (toc, tostr) != len)
	error ("Characters in `subst-char-in-region' have different byte-lengths");
      if (!ASCII_CHAR_P (*tostr))
	{
	  /* If *TOSTR is in the range 0x80..0x9F and TOCHAR is not a
	     complete multibyte character, it may be combined with the
	     after bytes.  If it is in the range 0xA0..0xFF, it may be
	     combined with the before and after bytes.  */
	  if (!CHAR_HEAD_P (*tostr))
	    maybe_byte_combining = COMBINING_BOTH;
	  else if (BYTES_BY_CHAR_HEAD (*tostr) > len)
	    maybe_byte_combining = COMBINING_AFTER;
	}
    }
  else
    {
      len = 1;
      fromstr[0] = fromc;
      tostr[0] = toc;
    }

  pos = XFIXNUM (start);
  pos_byte = CHAR_TO_BYTE (pos);
  stop = CHAR_TO_BYTE (XFIXNUM (end));
  end_byte = stop;

  /* If we don't want undo, turn off putting stuff on the list.
     That's faster than getting rid of things,
     and it prevents even the entry for a first change.
     Also inhibit locking the file.  */
  if (!changed && !NILP (noundo))
    {
      record_unwind_protect (subst_char_in_region_unwind,
			     BVAR (current_buffer, undo_list));
      bset_undo_list (current_buffer, Qt);
      /* Don't do file-locking.  */
      record_unwind_protect (subst_char_in_region_unwind_1,
			     BVAR (current_buffer, filename));
      bset_filename (current_buffer, Qnil);
    }

  if (pos_byte < GPT_BYTE)
    stop = min (stop, GPT_BYTE);
  while (1)
    {
      ptrdiff_t pos_byte_next = pos_byte;

      if (pos_byte >= stop)
	{
	  if (pos_byte >= end_byte) break;
	  stop = end_byte;
	}
      p = BYTE_POS_ADDR (pos_byte);
      if (multibyte_p)
	INC_POS (pos_byte_next);
      else
	++pos_byte_next;
      if (pos_byte_next - pos_byte == len
	  && p[0] == fromstr[0]
	  && (len == 1
	      || (p[1] == fromstr[1]
		  && (len == 2 || (p[2] == fromstr[2]
				 && (len == 3 || p[3] == fromstr[3]))))))
	{
	  if (changed < 0)
	    /* We've already seen this and run the before-change-function;
	       this time we only need to record the actual position. */
	    changed = pos;
	  else if (!changed)
	    {
	      changed = -1;
	      modify_text (pos, XFIXNUM (end));

	      if (! NILP (noundo))
		{
		  if (MODIFF - 1 == SAVE_MODIFF)
		    SAVE_MODIFF++;
		  if (MODIFF - 1 == BUF_AUTOSAVE_MODIFF (current_buffer))
		    BUF_AUTOSAVE_MODIFF (current_buffer)++;
		}

	      /* The before-change-function may have moved the gap
		 or even modified the buffer so we should start over. */
	      goto restart;
	    }

	  /* Take care of the case where the new character
	     combines with neighboring bytes.  */
	  if (maybe_byte_combining
	      && (maybe_byte_combining == COMBINING_AFTER
		  ? (pos_byte_next < Z_BYTE
		     && ! CHAR_HEAD_P (FETCH_BYTE (pos_byte_next)))
		  : ((pos_byte_next < Z_BYTE
		      && ! CHAR_HEAD_P (FETCH_BYTE (pos_byte_next)))
		     || (pos_byte > BEG_BYTE
			 && ! ASCII_CHAR_P (FETCH_BYTE (pos_byte - 1))))))
	    {
	      Lisp_Object tem, string;

	      tem = BVAR (current_buffer, undo_list);

	      /* Make a multibyte string containing this single character.  */
	      string = make_multibyte_string ((char *) tostr, 1, len);
	      /* replace_range is less efficient, because it moves the gap,
		 but it handles combining correctly.  */
	      replace_range (pos, pos + 1, string,
			     0, 0, 1, 0);
	      pos_byte_next = CHAR_TO_BYTE (pos);
	      if (pos_byte_next > pos_byte)
		/* Before combining happened.  We should not increment
		   POS.  So, to cancel the later increment of POS,
		   decrease it now.  */
		pos--;
	      else
		INC_POS (pos_byte_next);

	      if (! NILP (noundo))
		bset_undo_list (current_buffer, tem);
	    }
	  else
	    {
	      if (NILP (noundo))
		record_change (pos, 1);
	      for (i = 0; i < len; i++) *p++ = tostr[i];
	    }
	  last_changed =  pos + 1;
	}
      pos_byte = pos_byte_next;
      pos++;
    }

  if (changed > 0)
    {
      signal_after_change (changed,
			   last_changed - changed, last_changed - changed);
      update_compositions (changed, last_changed, CHECK_ALL);
    }

  return unbind_to (count, Qnil);
}


static Lisp_Object check_translation (ptrdiff_t, ptrdiff_t, ptrdiff_t,
				      Lisp_Object);

/* Helper function for Ftranslate_region_internal.

   Check if a character sequence at POS (POS_BYTE) matches an element
   of VAL.  VAL is a list (([FROM-CHAR ...] . TO) ...).  If a matching
   element is found, return it.  Otherwise return Qnil.  */

static Lisp_Object
check_translation (ptrdiff_t pos, ptrdiff_t pos_byte, ptrdiff_t end,
		   Lisp_Object val)
{
  int initial_buf[16];
  int *buf = initial_buf;
  ptrdiff_t buf_size = ARRAYELTS (initial_buf);
  int *bufalloc = 0;
  ptrdiff_t buf_used = 0;
  Lisp_Object result = Qnil;

  for (; CONSP (val); val = XCDR (val))
    {
      Lisp_Object elt;
      ptrdiff_t len, i;

      elt = XCAR (val);
      if (! CONSP (elt))
	continue;
      elt = XCAR (elt);
      if (! VECTORP (elt))
	continue;
      len = ASIZE (elt);
      if (len <= end - pos)
	{
	  for (i = 0; i < len; i++)
	    {
	      if (buf_used <= i)
		{
		  unsigned char *p = BYTE_POS_ADDR (pos_byte);
		  int len1;

		  if (buf_used == buf_size)
		    {
		      bufalloc = xpalloc (bufalloc, &buf_size, 1, -1,
					  sizeof *bufalloc);
		      if (buf == initial_buf)
			memcpy (bufalloc, buf, sizeof initial_buf);
		      buf = bufalloc;
		    }
		  buf[buf_used++] = STRING_CHAR_AND_LENGTH (p, len1);
		  pos_byte += len1;
		}
	      if (XFIXNUM (AREF (elt, i)) != buf[i])
		break;
	    }
	  if (i == len)
	    {
	      result = XCAR (val);
	      break;
	    }
	}
    }

  xfree (bufalloc);
  return result;
}


DEFUN ("translate-region-internal", Ftranslate_region_internal,
       Stranslate_region_internal, 3, 3, 0,
       doc: /* Internal use only.
From START to END, translate characters according to TABLE.
TABLE is a string or a char-table; the Nth character in it is the
mapping for the character with code N.
It returns the number of characters changed.  */)
  (Lisp_Object start, Lisp_Object end, register Lisp_Object table)
{
  register unsigned char *tt;	/* Trans table. */
  register int nc;		/* New character. */
  int cnt;			/* Number of changes made. */
  ptrdiff_t size;		/* Size of translate table. */
  ptrdiff_t pos, pos_byte, end_pos;
  bool multibyte = !NILP (BVAR (current_buffer, enable_multibyte_characters));
  bool string_multibyte UNINIT;

  validate_region (&start, &end);
  if (CHAR_TABLE_P (table))
    {
      if (! EQ (XCHAR_TABLE (table)->purpose, Qtranslation_table))
	error ("Not a translation table");
      size = MAX_CHAR;
      tt = NULL;
    }
  else
    {
      CHECK_STRING (table);

      if (! multibyte && (SCHARS (table) < SBYTES (table)))
	table = string_make_unibyte (table);
      string_multibyte = SCHARS (table) < SBYTES (table);
      size = SBYTES (table);
      tt = SDATA (table);
    }

  pos = XFIXNUM (start);
  pos_byte = CHAR_TO_BYTE (pos);
  end_pos = XFIXNUM (end);
  modify_text (pos, end_pos);

  cnt = 0;
  for (; pos < end_pos; )
    {
      unsigned char *p = BYTE_POS_ADDR (pos_byte);
      unsigned char *str UNINIT;
      unsigned char buf[MAX_MULTIBYTE_LENGTH];
      int len, str_len;
      int oc;
      Lisp_Object val;

      if (multibyte)
	oc = STRING_CHAR_AND_LENGTH (p, len);
      else
	oc = *p, len = 1;
      if (oc < size)
	{
	  if (tt)
	    {
	      /* Reload as signal_after_change in last iteration may GC.  */
	      tt = SDATA (table);
	      if (string_multibyte)
		{
		  str = tt + string_char_to_byte (table, oc);
		  nc = STRING_CHAR_AND_LENGTH (str, str_len);
		}
	      else
		{
		  nc = tt[oc];
		  if (! ASCII_CHAR_P (nc) && multibyte)
		    {
		      str_len = BYTE8_STRING (nc, buf);
		      str = buf;
		    }
		  else
		    {
		      str_len = 1;
		      str = tt + oc;
		    }
		}
	    }
	  else
	    {
	      nc = oc;
	      val = CHAR_TABLE_REF (table, oc);
	      if (CHARACTERP (val))
		{
		  nc = XFIXNAT (val);
		  str_len = CHAR_STRING (nc, buf);
		  str = buf;
		}
	      else if (VECTORP (val) || (CONSP (val)))
		{
		  /* VAL is [TO_CHAR ...] or (([FROM-CHAR ...] .  TO) ...)
		     where TO is TO-CHAR or [TO-CHAR ...].  */
		  nc = -1;
		}
	    }

	  if (nc != oc && nc >= 0)
	    {
	      /* Simple one char to one char translation.  */
	      if (len != str_len)
		{
		  Lisp_Object string;

		  /* This is less efficient, because it moves the gap,
		     but it should handle multibyte characters correctly.  */
		  string = make_multibyte_string ((char *) str, 1, str_len);
		  replace_range (pos, pos + 1, string, 1, 0, 1, 0);
		  len = str_len;
		}
	      else
		{
		  record_change (pos, 1);
		  while (str_len-- > 0)
		    *p++ = *str++;
		  signal_after_change (pos, 1, 1);
		  update_compositions (pos, pos + 1, CHECK_BORDER);
		}
	      ++cnt;
	    }
	  else if (nc < 0)
	    {
	      Lisp_Object string;

	      if (CONSP (val))
		{
		  val = check_translation (pos, pos_byte, end_pos, val);
		  if (NILP (val))
		    {
		      pos_byte += len;
		      pos++;
		      continue;
		    }
		  /* VAL is ([FROM-CHAR ...] . TO).  */
		  len = ASIZE (XCAR (val));
		  val = XCDR (val);
		}
	      else
		len = 1;

	      if (VECTORP (val))
		{
		  string = Fconcat (1, &val);
		}
	      else
		{
		  string = Fmake_string (make_fixnum (1), val, Qnil);
		}
	      replace_range (pos, pos + len, string, 1, 0, 1, 0);
	      pos_byte += SBYTES (string);
	      pos += SCHARS (string);
	      cnt += SCHARS (string);
	      end_pos += SCHARS (string) - len;
	      continue;
	    }
	}
      pos_byte += len;
      pos++;
    }

  return make_fixnum (cnt);
}

DEFUN ("delete-region", Fdelete_region, Sdelete_region, 2, 2, "r",
       doc: /* Delete the text between START and END.
If called interactively, delete the region between point and mark.
This command deletes buffer text without modifying the kill ring.  */)
  (Lisp_Object start, Lisp_Object end)
{
  validate_region (&start, &end);
  del_range (XFIXNUM (start), XFIXNUM (end));
  return Qnil;
}

DEFUN ("delete-and-extract-region", Fdelete_and_extract_region,
       Sdelete_and_extract_region, 2, 2, 0,
       doc: /* Delete the text between START and END and return it.  */)
  (Lisp_Object start, Lisp_Object end)
{
  validate_region (&start, &end);
  if (XFIXNUM (start) == XFIXNUM (end))
    return empty_unibyte_string;
  return del_range_1 (XFIXNUM (start), XFIXNUM (end), 1, 1);
}

DEFUN ("widen", Fwiden, Swiden, 0, 0, "",
       doc: /* Remove restrictions (narrowing) from current buffer.
This allows the buffer's full text to be seen and edited.  */)
  (void)
{
  if (BEG != BEGV || Z != ZV)
    current_buffer->clip_changed = 1;
  BEGV = BEG;
  BEGV_BYTE = BEG_BYTE;
  SET_BUF_ZV_BOTH (current_buffer, Z, Z_BYTE);
  /* Changing the buffer bounds invalidates any recorded current column.  */
  invalidate_current_column ();
  return Qnil;
}

DEFUN ("narrow-to-region", Fnarrow_to_region, Snarrow_to_region, 2, 2, "r",
       doc: /* Restrict editing in this buffer to the current region.
The rest of the text becomes temporarily invisible and untouchable
but is not deleted; if you save the buffer in a file, the invisible
text is included in the file.  \\[widen] makes all visible again.
See also `save-restriction'.

When calling from a program, pass two arguments; positions (integers
or markers) bounding the text that should remain visible.  */)
  (register Lisp_Object start, Lisp_Object end)
{
  CHECK_FIXNUM_COERCE_MARKER (start);
  CHECK_FIXNUM_COERCE_MARKER (end);

  if (XFIXNUM (start) > XFIXNUM (end))
    {
      Lisp_Object tem;
      tem = start; start = end; end = tem;
    }

  if (!(BEG <= XFIXNUM (start) && XFIXNUM (start) <= XFIXNUM (end) && XFIXNUM (end) <= Z))
    args_out_of_range (start, end);

  if (BEGV != XFIXNAT (start) || ZV != XFIXNAT (end))
    current_buffer->clip_changed = 1;

  SET_BUF_BEGV (current_buffer, XFIXNAT (start));
  SET_BUF_ZV (current_buffer, XFIXNAT (end));
  if (PT < XFIXNAT (start))
    SET_PT (XFIXNAT (start));
  if (PT > XFIXNAT (end))
    SET_PT (XFIXNAT (end));
  /* Changing the buffer bounds invalidates any recorded current column.  */
  invalidate_current_column ();
  return Qnil;
}

Lisp_Object
save_restriction_save (void)
{
  if (BEGV == BEG && ZV == Z)
    /* The common case that the buffer isn't narrowed.
       We return just the buffer object, which save_restriction_restore
       recognizes as meaning `no restriction'.  */
    return Fcurrent_buffer ();
  else
    /* We have to save a restriction, so return a pair of markers, one
       for the beginning and one for the end.  */
    {
      Lisp_Object beg, end;

      beg = build_marker (current_buffer, BEGV, BEGV_BYTE);
      end = build_marker (current_buffer, ZV, ZV_BYTE);

      /* END must move forward if text is inserted at its exact location.  */
      XMARKER (end)->insertion_type = 1;

      return Fcons (beg, end);
    }
}

void
save_restriction_restore (Lisp_Object data)
{
  struct buffer *cur = NULL;
  struct buffer *buf = (CONSP (data)
			? XMARKER (XCAR (data))->buffer
			: XBUFFER (data));

  if (buf && buf != current_buffer && !NILP (BVAR (buf, pt_marker)))
    { /* If `buf' uses markers to keep track of PT, BEGV, and ZV (as
	 is the case if it is or has an indirect buffer), then make
	 sure it is current before we update BEGV, so
	 set_buffer_internal takes care of managing those markers.  */
      cur = current_buffer;
      set_buffer_internal (buf);
    }

  if (CONSP (data))
    /* A pair of marks bounding a saved restriction.  */
    {
      struct Lisp_Marker *beg = XMARKER (XCAR (data));
      struct Lisp_Marker *end = XMARKER (XCDR (data));
      eassert (buf == end->buffer);

      if (buf /* Verify marker still points to a buffer.  */
	  && (beg->charpos != BUF_BEGV (buf) || end->charpos != BUF_ZV (buf)))
	/* The restriction has changed from the saved one, so restore
	   the saved restriction.  */
	{
	  ptrdiff_t pt = BUF_PT (buf);

	  SET_BUF_BEGV_BOTH (buf, beg->charpos, beg->bytepos);
	  SET_BUF_ZV_BOTH (buf, end->charpos, end->bytepos);

	  if (pt < beg->charpos || pt > end->charpos)
	    /* The point is outside the new visible range, move it inside. */
	    SET_BUF_PT_BOTH (buf,
			     clip_to_bounds (beg->charpos, pt, end->charpos),
			     clip_to_bounds (beg->bytepos, BUF_PT_BYTE (buf),
					     end->bytepos));

	  buf->clip_changed = 1; /* Remember that the narrowing changed. */
	}
      /* Detach the markers, and free the cons instead of waiting for GC.  */
      detach_marker (XCAR (data));
      detach_marker (XCDR (data));
      free_cons (XCONS (data));
    }
  else
    /* A buffer, which means that there was no old restriction.  */
    {
      if (buf /* Verify marker still points to a buffer.  */
	  && (BUF_BEGV (buf) != BUF_BEG (buf) || BUF_ZV (buf) != BUF_Z (buf)))
	/* The buffer has been narrowed, get rid of the narrowing.  */
	{
	  SET_BUF_BEGV_BOTH (buf, BUF_BEG (buf), BUF_BEG_BYTE (buf));
	  SET_BUF_ZV_BOTH (buf, BUF_Z (buf), BUF_Z_BYTE (buf));

	  buf->clip_changed = 1; /* Remember that the narrowing changed. */
	}
    }

  /* Changing the buffer bounds invalidates any recorded current column.  */
  invalidate_current_column ();

  if (cur)
    set_buffer_internal (cur);
}

DEFUN ("save-restriction", Fsave_restriction, Ssave_restriction, 0, UNEVALLED, 0,
       doc: /* Execute BODY, saving and restoring current buffer's restrictions.
The buffer's restrictions make parts of the beginning and end invisible.
\(They are set up with `narrow-to-region' and eliminated with `widen'.)
This special form, `save-restriction', saves the current buffer's restrictions
when it is entered, and restores them when it is exited.
So any `narrow-to-region' within BODY lasts only until the end of the form.
The old restrictions settings are restored
even in case of abnormal exit (throw or error).

The value returned is the value of the last form in BODY.

Note: if you are using both `save-excursion' and `save-restriction',
use `save-excursion' outermost:
    (save-excursion (save-restriction ...))

usage: (save-restriction &rest BODY)  */)
  (Lisp_Object body)
{
  register Lisp_Object val;
  ptrdiff_t count = SPECPDL_INDEX ();

  record_unwind_protect (save_restriction_restore, save_restriction_save ());
  val = Fprogn (body);
  return unbind_to (count, val);
}

DEFUN ("message", Fmessage, Smessage, 1, MANY, 0,
       doc: /* Display a message at the bottom of the screen.
The message also goes into the `*Messages*' buffer, if `message-log-max'
is non-nil.  (In keyboard macros, that's all it does.)
Return the message.

In batch mode, the message is printed to the standard error stream,
followed by a newline.

The first argument is a format control string, and the rest are data
to be formatted under control of the string.  Percent sign (%), grave
accent (\\=`) and apostrophe (\\=') are special in the format; see
`format-message' for details.  To display STRING without special
treatment, use (message "%s" STRING).

If the first argument is nil or the empty string, the function clears
any existing message; this lets the minibuffer contents show.  See
also `current-message'.

usage: (message FORMAT-STRING &rest ARGS)  */)
  (ptrdiff_t nargs, Lisp_Object *args)
{
  if (NILP (args[0])
      || (STRINGP (args[0])
	  && SBYTES (args[0]) == 0))
    {
      message1 (0);
      return args[0];
    }
  else
    {
      Lisp_Object val = Fformat_message (nargs, args);
      message3 (val);
      return val;
    }
}

DEFUN ("message-box", Fmessage_box, Smessage_box, 1, MANY, 0,
       doc: /* Display a message, in a dialog box if possible.
If a dialog box is not available, use the echo area.
The first argument is a format control string, and the rest are data
to be formatted under control of the string.  See `format-message' for
details.

If the first argument is nil or the empty string, clear any existing
message; let the minibuffer contents show.

usage: (message-box FORMAT-STRING &rest ARGS)  */)
  (ptrdiff_t nargs, Lisp_Object *args)
{
  if (NILP (args[0]))
    {
      message1 (0);
      return Qnil;
    }
  else
    {
      Lisp_Object val = Fformat_message (nargs, args);
      Lisp_Object pane, menu;

      pane = list1 (Fcons (build_string ("OK"), Qt));
      menu = Fcons (val, pane);
      Fx_popup_dialog (Qt, menu, Qt);
      return val;
    }
}

DEFUN ("message-or-box", Fmessage_or_box, Smessage_or_box, 1, MANY, 0,
       doc: /* Display a message in a dialog box or in the echo area.
If this command was invoked with the mouse, use a dialog box if
`use-dialog-box' is non-nil.
Otherwise, use the echo area.
The first argument is a format control string, and the rest are data
to be formatted under control of the string.  See `format-message' for
details.

If the first argument is nil or the empty string, clear any existing
message; let the minibuffer contents show.

usage: (message-or-box FORMAT-STRING &rest ARGS)  */)
  (ptrdiff_t nargs, Lisp_Object *args)
{
  if ((NILP (last_nonmenu_event) || CONSP (last_nonmenu_event))
      && use_dialog_box)
    return Fmessage_box (nargs, args);
  return Fmessage (nargs, args);
}

DEFUN ("current-message", Fcurrent_message, Scurrent_message, 0, 0, 0,
       doc: /* Return the string currently displayed in the echo area, or nil if none.  */)
  (void)
{
  return current_message ();
}


DEFUN ("propertize", Fpropertize, Spropertize, 1, MANY, 0,
       doc: /* Return a copy of STRING with text properties added.
First argument is the string to copy.
Remaining arguments form a sequence of PROPERTY VALUE pairs for text
properties to add to the result.
usage: (propertize STRING &rest PROPERTIES)  */)
  (ptrdiff_t nargs, Lisp_Object *args)
{
  Lisp_Object properties, string;
  ptrdiff_t i;

  /* Number of args must be odd.  */
  if ((nargs & 1) == 0)
    error ("Wrong number of arguments");

  properties = string = Qnil;

  /* First argument must be a string.  */
  CHECK_STRING (args[0]);
  string = Fcopy_sequence (args[0]);

  for (i = 1; i < nargs; i += 2)
    properties = Fcons (args[i], Fcons (args[i + 1], properties));

  Fadd_text_properties (make_fixnum (0),
			make_fixnum (SCHARS (string)),
			properties, string);
  return string;
}

/* Convert the prefix of STR from ASCII decimal digits to a number.
   Set *STR_END to the address of the first non-digit.  Return the
   number, or PTRDIFF_MAX on overflow.  Return 0 if there is no number.
   This is like strtol for ptrdiff_t and base 10 and C locale,
   except without negative numbers or errno.  */

static ptrdiff_t
str2num (char *str, char **str_end)
{
  ptrdiff_t n = 0;
  for (; c_isdigit (*str); str++)
    if (INT_MULTIPLY_WRAPV (n, 10, &n) || INT_ADD_WRAPV (n, *str - '0', &n))
      n = PTRDIFF_MAX;
  *str_end = str;
  return n;
}

DEFUN ("format", Fformat, Sformat, 1, MANY, 0,
       doc: /* Format a string out of a format-string and arguments.
The first argument is a format control string.
The other arguments are substituted into it to make the result, a string.

The format control string may contain %-sequences meaning to substitute
the next available argument, or the argument explicitly specified:

%s means print a string argument.  Actually, prints any object, with `princ'.
%d means print as signed number in decimal.
%o means print as unsigned number in octal.
%x means print as unsigned number in hex.
%X is like %x, but uses upper case.
%e means print a number in exponential notation.
%f means print a number in decimal-point notation.
%g means print a number in exponential notation if the exponent would be
   less than -4 or greater than or equal to the precision (default: 6);
   otherwise it prints in decimal-point notation.
%c means print a number as a single character.
%S means print any object as an s-expression (using `prin1').

The argument used for %d, %o, %x, %e, %f, %g or %c must be a number.
Use %% to put a single % into the output.

A %-sequence other than %% may contain optional field number, flag,
width, and precision specifiers, as follows:

  %<field><flags><width><precision>character

where field is [0-9]+ followed by a literal dollar "$", flags is
[+ #-0]+, width is [0-9]+, and precision is a literal period "."
followed by [0-9]+.

If a %-sequence is numbered with a field with positive value N, the
Nth argument is substituted instead of the next one.  A format can
contain either numbered or unnumbered %-sequences but not both, except
that %% can be mixed with numbered %-sequences.

The + flag character inserts a + before any nonnegative number, while a
space inserts a space before any nonnegative number; these flags
affect only numeric %-sequences, and the + flag takes precedence.
The - and 0 flags affect the width specifier, as described below.

The # flag means to use an alternate display form for %o, %x, %X, %e,
%f, and %g sequences: for %o, it ensures that the result begins with
\"0\"; for %x and %X, it prefixes nonzero results with \"0x\" or \"0X\";
for %e and %f, it causes a decimal point to be included even if the
precision is zero; for %g, it causes a decimal point to be
included even if the precision is zero, and also forces trailing
zeros after the decimal point to be left in place.

The width specifier supplies a lower limit for the length of the
printed representation.  The padding, if any, normally goes on the
left, but it goes on the right if the - flag is present.  The padding
character is normally a space, but it is 0 if the 0 flag is present.
The 0 flag is ignored if the - flag is present, or the format sequence
is something other than %d, %e, %f, and %g.

For %e and %f sequences, the number after the "." in the precision
specifier says how many decimal places to show; if zero, the decimal
point itself is omitted.  For %g, the precision specifies how many
significant digits to print; zero or omitted are treated as 1.
For %s and %S, the precision specifier truncates the string to the
given width.

Text properties, if any, are copied from the format-string to the
produced text.

usage: (format STRING &rest OBJECTS)  */)
  (ptrdiff_t nargs, Lisp_Object *args)
{
  return styled_format (nargs, args, false);
}

DEFUN ("format-message", Fformat_message, Sformat_message, 1, MANY, 0,
       doc: /* Format a string out of a format-string and arguments.
The first argument is a format control string.
The other arguments are substituted into it to make the result, a string.

This acts like `format', except it also replaces each grave accent (\\=`)
by a left quote, and each apostrophe (\\=') by a right quote.  The left
and right quote replacement characters are specified by
`text-quoting-style'.

usage: (format-message STRING &rest OBJECTS)  */)
  (ptrdiff_t nargs, Lisp_Object *args)
{
  return styled_format (nargs, args, true);
}

/* Implement ‘format-message’ if MESSAGE is true, ‘format’ otherwise.  */

static Lisp_Object
styled_format (ptrdiff_t nargs, Lisp_Object *args, bool message)
{
  ptrdiff_t n;		/* The number of the next arg to substitute.  */
  char initial_buffer[4000];
  char *buf = initial_buffer;
  ptrdiff_t bufsize = sizeof initial_buffer;
  ptrdiff_t max_bufsize = STRING_BYTES_BOUND + 1;
  char *p;
  ptrdiff_t buf_save_value_index UNINIT;
  char *format, *end;
  ptrdiff_t nchars;
  /* When we make a multibyte string, we must pay attention to the
     byte combining problem, i.e., a byte may be combined with a
     multibyte character of the previous string.  This flag tells if we
     must consider such a situation or not.  */
  bool maybe_combine_byte;
  Lisp_Object val;
  bool arg_intervals = false;
  USE_SAFE_ALLOCA;
  sa_avail -= sizeof initial_buffer;

  /* Information recorded for each format spec.  */
  struct info
  {
    /* The corresponding argument, converted to string if conversion
       was needed.  */
    Lisp_Object argument;

    /* The start and end bytepos in the output string.  */
    ptrdiff_t start, end;

    /* Whether the argument is a string with intervals.  */
    bool_bf intervals : 1;
  } *info;

  CHECK_STRING (args[0]);
  char *format_start = SSDATA (args[0]);
  bool multibyte_format = STRING_MULTIBYTE (args[0]);
  ptrdiff_t formatlen = SBYTES (args[0]);

  /* Upper bound on number of format specs.  Each uses at least 2 chars.  */
  ptrdiff_t nspec_bound = SCHARS (args[0]) >> 1;

  /* Allocate the info and discarded tables.  */
  ptrdiff_t info_size, alloca_size;
  if (INT_MULTIPLY_WRAPV (nspec_bound, sizeof *info, &info_size)
      || INT_ADD_WRAPV (formatlen, info_size, &alloca_size)
      || SIZE_MAX < alloca_size)
    memory_full (SIZE_MAX);
  info = SAFE_ALLOCA (alloca_size);
  /* discarded[I] is 1 if byte I of the format
     string was not copied into the output.
     It is 2 if byte I was not the first byte of its character.  */
  char *discarded = (char *) &info[nspec_bound];
  info = ptr_bounds_clip (info, info_size);
  discarded = ptr_bounds_clip (discarded, formatlen);
  memset (discarded, 0, formatlen);

  /* Try to determine whether the result should be multibyte.
     This is not always right; sometimes the result needs to be multibyte
     because of an object that we will pass through prin1.
     or because a grave accent or apostrophe is requoted,
     and in that case, we won't know it here.  */

  /* True if the output should be a multibyte string,
     which is true if any of the inputs is one.  */
  bool multibyte = multibyte_format;
  for (ptrdiff_t i = 1; !multibyte && i < nargs; i++)
    if (STRINGP (args[i]) && STRING_MULTIBYTE (args[i]))
      multibyte = true;

  int quoting_style = message ? text_quoting_style () : -1;

  ptrdiff_t ispec;
  ptrdiff_t nspec = 0;

  /* True if a string needs to be allocated to hold the result.  */
  bool new_result = false;

  /* If we start out planning a unibyte result,
     then discover it has to be multibyte, we jump back to retry.  */
 retry:

  p = buf;
  nchars = 0;

  /* N is the argument index, ISPEC is the specification index.  */
  n = 0;
  ispec = 0;

  /* Scan the format and store result in BUF.  */
  format = format_start;
  end = format + formatlen;
  maybe_combine_byte = false;

  while (format != end)
    {
      /* The values of N, ISPEC, and FORMAT when the loop body is
         entered.  */
      ptrdiff_t n0 = n;
      ptrdiff_t ispec0 = ispec;
      char *format0 = format;
      char const *convsrc = format;
      unsigned char format_char = *format++;

      /* Bytes needed to represent the output of this conversion.  */
      ptrdiff_t convbytes = 1;

      if (format_char == '%')
	{
	  /* General format specifications look like

	     '%' [field-number] [flags] [field-width] [precision] format

	     where

             field-number ::= [0-9]+ '$'
	     flags ::= [-+0# ]+
	     field-width ::= [0-9]+
	     precision ::= '.' [0-9]*

	     If present, a field-number specifies the argument number
	     to substitute.  Otherwise, the next argument is taken.

	     If a field-width is specified, it specifies to which width
	     the output should be padded with blanks, if the output
	     string is shorter than field-width.

	     If precision is specified, it specifies the number of
	     digits to print after the '.' for floats, or the max.
	     number of chars to print from a string.  */

	  ptrdiff_t num;
	  char *num_end;
	  if (c_isdigit (*format))
	    {
	      num = str2num (format, &num_end);
	      if (*num_end == '$')
		{
		  n = num - 1;
		  format = num_end + 1;
		}
	    }

	  bool minus_flag = false;
	  bool  plus_flag = false;
	  bool space_flag = false;
	  bool sharp_flag = false;
	  bool  zero_flag = false;

	  for (; ; format++)
	    {
	      switch (*format)
		{
		case '-': minus_flag = true; continue;
		case '+':  plus_flag = true; continue;
		case ' ': space_flag = true; continue;
		case '#': sharp_flag = true; continue;
		case '0':  zero_flag = true; continue;
		}
	      break;
	    }

	  /* Ignore flags when sprintf ignores them.  */
	  space_flag &= ! plus_flag;
	  zero_flag &= ! minus_flag;

	  num = str2num (format, &num_end);
	  if (max_bufsize <= num)
	    string_overflow ();
	  ptrdiff_t field_width = num;

	  bool precision_given = *num_end == '.';
	  ptrdiff_t precision = (precision_given
				 ? str2num (num_end + 1, &num_end)
				 : PTRDIFF_MAX);
	  format = num_end;

	  if (format == end)
	    error ("Format string ends in middle of format specifier");

	  char conversion = *format++;
	  memset (&discarded[format0 - format_start], 1,
		  format - format0 - (conversion == '%'));
	  if (conversion == '%')
	    {
	      new_result = true;
	      goto copy_char;
	    }

	  ++n;
	  if (! (n < nargs))
	    error ("Not enough arguments for format string");

	  struct info *spec = &info[ispec++];
	  if (nspec < ispec)
	    {
	      spec->argument = args[n];
	      spec->intervals = false;
	      nspec = ispec;
	    }
	  Lisp_Object arg = spec->argument;

	  /* For 'S', prin1 the argument, and then treat like 's'.
	     For 's', princ any argument that is not a string or
	     symbol.  But don't do this conversion twice, which might
	     happen after retrying.  */
	  if ((conversion == 'S'
	       || (conversion == 's'
		   && ! STRINGP (arg) && ! SYMBOLP (arg))))
	    {
	      if (EQ (arg, args[n]))
		{
		  Lisp_Object noescape = conversion == 'S' ? Qnil : Qt;
		  spec->argument = arg = Fprin1_to_string (arg, noescape);
		  if (STRING_MULTIBYTE (arg) && ! multibyte)
		    {
		      multibyte = true;
		      goto retry;
		    }
		}
	      conversion = 's';
	    }
	  else if (conversion == 'c')
	    {
	      if (FIXNUMP (arg) && ! ASCII_CHAR_P (XFIXNUM (arg)))
		{
		  if (!multibyte)
		    {
		      multibyte = true;
		      goto retry;
		    }
		  spec->argument = arg = Fchar_to_string (arg);
		}

	      if (!EQ (arg, args[n]))
		conversion = 's';
	      zero_flag = false;
	    }
	  else if ((conversion == 'd' || conversion == 'i'
		    || conversion == 'o' || conversion == 'x'
		    || conversion == 'X')
		   && BIGNUMP (arg))
	    {
	      int base = 10;

	      if (conversion == 'o')
		base = 8;
	      else if (conversion == 'x')
		base = 16;
	      else if (conversion == 'X')
		base = -16;

	      char *str = mpz_get_str (NULL, base, XBIGNUM (arg)->value);
	      arg = make_unibyte_string (str, strlen (str));
	      xfree (str);
	      conversion = 's';
	    }

	  if (SYMBOLP (arg))
	    {
	      spec->argument = arg = SYMBOL_NAME (arg);
	      if (STRING_MULTIBYTE (arg) && ! multibyte)
		{
		  multibyte = true;
		  goto retry;
		}
	    }

	  bool float_conversion
	    = conversion == 'e' || conversion == 'f' || conversion == 'g';

	  if (conversion == 's')
	    {
	      if (format == end && format - format_start == 2
		  && ! string_intervals (args[0]))
		{
		  val = arg;
		  goto return_val;
		}

	      /* handle case (precision[n] >= 0) */

	      ptrdiff_t prec = -1;
	      if (precision_given)
		prec = precision;

	      /* lisp_string_width ignores a precision of 0, but GNU
		 libc functions print 0 characters when the precision
		 is 0.  Imitate libc behavior here.  Changing
		 lisp_string_width is the right thing, and will be
		 done, but meanwhile we work with it. */

	      ptrdiff_t width, nbytes;
	      ptrdiff_t nchars_string;
	      if (prec == 0)
		width = nchars_string = nbytes = 0;
	      else
		{
		  ptrdiff_t nch, nby;
		  width = lisp_string_width (arg, prec, &nch, &nby);
		  if (prec < 0)
		    {
		      nchars_string = SCHARS (arg);
		      nbytes = SBYTES (arg);
		    }
		  else
		    {
		      nchars_string = nch;
		      nbytes = nby;
		    }
		}

	      convbytes = nbytes;
	      if (convbytes && multibyte && ! STRING_MULTIBYTE (arg))
		convbytes = count_size_as_multibyte (SDATA (arg), nbytes);

	      ptrdiff_t padding
		= width < field_width ? field_width - width : 0;

	      if (max_bufsize - padding <= convbytes)
		string_overflow ();
	      convbytes += padding;
	      if (convbytes <= buf + bufsize - p)
		{
		  if (! minus_flag)
		    {
		      memset (p, ' ', padding);
		      p += padding;
		      nchars += padding;
		    }
		  spec->start = nchars;

		  if (p > buf
		      && multibyte
		      && !ASCII_CHAR_P (*((unsigned char *) p - 1))
		      && STRING_MULTIBYTE (arg)
		      && !CHAR_HEAD_P (SREF (arg, 0)))
		    maybe_combine_byte = true;

		  p += copy_text (SDATA (arg), (unsigned char *) p,
				  nbytes,
				  STRING_MULTIBYTE (arg), multibyte);

		  nchars += nchars_string;

		  if (minus_flag)
		    {
		      memset (p, ' ', padding);
		      p += padding;
		      nchars += padding;
		    }
		  spec->end = nchars;

		  /* If this argument has text properties, record where
		     in the result string it appears.  */
		  if (string_intervals (arg))
		    spec->intervals = arg_intervals = true;

		  new_result = true;
		  continue;
		}
	    }
	  else if (! (conversion == 'c' || conversion == 'd'
		      || float_conversion || conversion == 'i'
		      || conversion == 'o' || conversion == 'x'
		      || conversion == 'X'))
	    error ("Invalid format operation %%%c",
		   STRING_CHAR ((unsigned char *) format - 1));
	  else if (! (FIXNUMP (arg) || ((BIGNUMP (arg) || FLOATP (arg))
					&& conversion != 'c')))
	    error ("Format specifier doesn't match argument type");
	  else
	    {
	      enum
	      {
		/* Lower bound on the number of bits per
		   base-FLT_RADIX digit.  */
		DIG_BITS_LBOUND = FLT_RADIX < 16 ? 1 : 4,

		/* 1 if integers should be formatted as long doubles,
		   because they may be so large that there is a rounding
		   error when converting them to double, and long doubles
		   are wider than doubles.  */
		INT_AS_LDBL = (DIG_BITS_LBOUND * DBL_MANT_DIG < FIXNUM_BITS - 1
			       && DBL_MANT_DIG < LDBL_MANT_DIG),

		/* Maximum precision for a %f conversion such that the
		   trailing output digit might be nonzero.  Any precision
		   larger than this will not yield useful information.  */
		USEFUL_PRECISION_MAX =
		  ((1 - LDBL_MIN_EXP)
		   * (FLT_RADIX == 2 || FLT_RADIX == 10 ? 1
		      : FLT_RADIX == 16 ? 4
		      : -1)),

		/* Maximum number of bytes generated by any format, if
		   precision is no more than USEFUL_PRECISION_MAX.
		   On all practical hosts, %f is the worst case.  */
		SPRINTF_BUFSIZE =
		  sizeof "-." + (LDBL_MAX_10_EXP + 1) + USEFUL_PRECISION_MAX,

		/* Length of pM (that is, of pMd without the
		   trailing "d").  */
		pMlen = sizeof pMd - 2
	      };
	      verify (USEFUL_PRECISION_MAX > 0);

	      /* Avoid undefined behavior in underlying sprintf.  */
	      if (conversion == 'd' || conversion == 'i')
		sharp_flag = false;

	      /* Create the copy of the conversion specification, with
		 any width and precision removed, with ".*" inserted,
		 with "L" possibly inserted for floating-point formats,
		 and with pM inserted for integer formats.
		 At most two flags F can be specified at once.  */
	      char convspec[sizeof "%FF.*d" + max (INT_AS_LDBL, pMlen)];
	      char *f = convspec;
	      *f++ = '%';
	      /* MINUS_FLAG and ZERO_FLAG are dealt with later.  */
	      *f = '+'; f +=  plus_flag;
	      *f = ' '; f += space_flag;
	      *f = '#'; f += sharp_flag;
	      *f++ = '.';
	      *f++ = '*';
	      if (float_conversion)
		{
		  if (INT_AS_LDBL)
		    {
		      *f = 'L';
		      f += FIXNUMP (arg);
		    }
		}
	      else if (conversion != 'c')
		{
		  memcpy (f, pMd, pMlen);
		  f += pMlen;
		  zero_flag &= ! precision_given;
		}
	      *f++ = conversion;
	      *f = '\0';

	      int prec = -1;
	      if (precision_given)
		prec = min (precision, USEFUL_PRECISION_MAX);

	      /* Use sprintf to format this number into sprintf_buf.  Omit
		 padding and excess precision, though, because sprintf limits
		 output length to INT_MAX.

		 There are four types of conversion: double, unsigned
		 char (passed as int), wide signed int, and wide
		 unsigned int.  Treat them separately because the
		 sprintf ABI is sensitive to which type is passed.  Be
		 careful about integer overflow, NaNs, infinities, and
		 conversions; for example, the min and max macros are
		 not suitable here.  */
	      char sprintf_buf[SPRINTF_BUFSIZE];
	      ptrdiff_t sprintf_bytes;
	      if (float_conversion)
		{
		  if (INT_AS_LDBL && FIXNUMP (arg))
		    {
		      /* Although long double may have a rounding error if
			 DIG_BITS_LBOUND * LDBL_MANT_DIG < FIXNUM_BITS - 1,
			 it is more accurate than plain 'double'.  */
		      long double x = XFIXNUM (arg);
		      sprintf_bytes = sprintf (sprintf_buf, convspec, prec, x);
		    }
		  else
		    sprintf_bytes = sprintf (sprintf_buf, convspec, prec,
					     XFLOATINT (arg));
		}
	      else if (conversion == 'c')
		{
		  /* Don't use sprintf here, as it might mishandle prec.  */
		  sprintf_buf[0] = XFIXNUM (arg);
		  sprintf_bytes = prec != 0;
		  sprintf_buf[sprintf_bytes] = '\0';
		}
	      else if (conversion == 'd' || conversion == 'i')
		{
		  if (FIXNUMP (arg))
		    {
		      printmax_t x = XFIXNUM (arg);
		      sprintf_bytes = sprintf (sprintf_buf, convspec, prec, x);
		    }
		  else
		    {
		      strcpy (f - pMlen - 1, "f");
		      double x = XFLOAT_DATA (arg);

		      /* Truncate and then convert -0 to 0, to be more
			 consistent with %x etc.; see Bug#31938.  */
		      x = trunc (x);
		      x = x ? x : 0;

		      sprintf_bytes = sprintf (sprintf_buf, convspec, 0, x);
		      char c0 = sprintf_buf[0];
		      bool signedp = ! ('0' <= c0 && c0 <= '9');
		      prec = min (precision, sprintf_bytes - signedp);
		    }
		}
	      else
		{
		  uprintmax_t x;
<<<<<<< HEAD
		  if (FIXNUMP (arg))
		    x = XUFIXNUM (arg);
=======
		  bool negative;
		  if (INTEGERP (arg))
		    {
		      if (binary_as_unsigned)
			{
			  x = XUINT (arg);
			  negative = false;
			}
		      else
			{
			  EMACS_INT i = XINT (arg);
			  negative = i < 0;
			  x = negative ? -i : i;
			}
		    }
>>>>>>> 53483df0
		  else
		    {
		      double d = XFLOAT_DATA (arg);
		      double uprintmax = TYPE_MAXIMUM (uprintmax_t);
		      if (! (0 <= d && d < uprintmax + 1))
			xsignal1 (Qoverflow_error, arg);
		      x = d;
		      negative = false;
		    }
		  sprintf_buf[0] = negative ? '-' : plus_flag ? '+' : ' ';
		  bool signedp = negative | plus_flag | space_flag;
		  sprintf_bytes = sprintf (sprintf_buf + signedp,
					   convspec, prec, x);
		  sprintf_bytes += signedp;
		}

	      /* Now the length of the formatted item is known, except it omits
		 padding and excess precision.  Deal with excess precision
		 first.  This happens when the format specifies ridiculously
		 large precision, or when %d or %i formats a float that would
		 ordinarily need fewer digits than a specified precision.  */
	      ptrdiff_t excess_precision
		= precision_given ? precision - prec : 0;
	      ptrdiff_t leading_zeros = 0, trailing_zeros = 0;
	      if (excess_precision)
		{
		  if (float_conversion)
		    {
		      if ((conversion == 'g' && ! sharp_flag)
			  || ! ('0' <= sprintf_buf[sprintf_bytes - 1]
				&& sprintf_buf[sprintf_bytes - 1] <= '9'))
			excess_precision = 0;
		      else
			{
			  if (conversion == 'g')
			    {
			      char *dot = strchr (sprintf_buf, '.');
			      if (!dot)
				excess_precision = 0;
			    }
			}
		      trailing_zeros = excess_precision;
		    }
		  else
		    leading_zeros = excess_precision;
		}

	      /* Compute the total bytes needed for this item, including
		 excess precision and padding.  */
	      ptrdiff_t numwidth;
	      if (INT_ADD_WRAPV (sprintf_bytes, excess_precision, &numwidth))
		numwidth = PTRDIFF_MAX;
	      ptrdiff_t padding
		= numwidth < field_width ? field_width - numwidth : 0;
	      if (max_bufsize - sprintf_bytes <= excess_precision
		  || max_bufsize - padding <= numwidth)
		string_overflow ();
	      convbytes = numwidth + padding;

	      if (convbytes <= buf + bufsize - p)
		{
		  /* Copy the formatted item from sprintf_buf into buf,
		     inserting padding and excess-precision zeros.  */

                  char *src = sprintf_buf;
		  char src0 = src[0];
		  int exponent_bytes = 0;
		  bool signedp = src0 == '-' || src0 == '+' || src0 == ' ';
		  int prefix_bytes = (signedp
				      + ((src[signedp] == '0'
					  && (src[signedp + 1] == 'x'
					      || src[signedp + 1] == 'X'))
					 ? 2 : 0));
		  if (zero_flag)
		    {
		      unsigned char after_prefix = src[prefix_bytes];
		      if (0 <= char_hexdigit (after_prefix))
			{
			  leading_zeros += padding;
			  padding = 0;
			}
		    }

		  if (excess_precision
		      && (conversion == 'e' || conversion == 'g'))
		    {
		      char *e = strchr (src, 'e');
		      if (e)
			exponent_bytes = src + sprintf_bytes - e;
		    }

		  spec->start = nchars;
		  if (! minus_flag)
		    {
		      memset (p, ' ', padding);
		      p += padding;
		      nchars += padding;
		    }

		  memcpy (p, src, prefix_bytes);
		  p += prefix_bytes;
		  src += prefix_bytes;
		  memset (p, '0', leading_zeros);
		  p += leading_zeros;
		  int significand_bytes
		    = sprintf_bytes - prefix_bytes - exponent_bytes;
		  memcpy (p, src, significand_bytes);
                  p += significand_bytes;
		  src += significand_bytes;
		  memset (p, '0', trailing_zeros);
		  p += trailing_zeros;
		  memcpy (p, src, exponent_bytes);
		  p += exponent_bytes;

		  nchars += leading_zeros + sprintf_bytes + trailing_zeros;

		  if (minus_flag)
		    {
		      memset (p, ' ', padding);
		      p += padding;
		      nchars += padding;
		    }
		  spec->end = nchars;

		  new_result = true;
		  continue;
		}
	    }
	}
      else
	{
	  unsigned char str[MAX_MULTIBYTE_LENGTH];

	  if ((format_char == '`' || format_char == '\'')
	      && quoting_style == CURVE_QUOTING_STYLE)
	    {
	      if (! multibyte)
		{
		  multibyte = true;
		  goto retry;
		}
	      convsrc = format_char == '`' ? uLSQM : uRSQM;
	      convbytes = 3;
	      new_result = true;
	    }
	  else if (format_char == '`' && quoting_style == STRAIGHT_QUOTING_STYLE)
	    {
	      convsrc = "'";
	      new_result = true;
	    }
	  else
	    {
	      /* Copy a single character from format to buf.  */
	      if (multibyte_format)
		{
		  /* Copy a whole multibyte character.  */
		  if (p > buf
		      && !ASCII_CHAR_P (*((unsigned char *) p - 1))
		      && !CHAR_HEAD_P (format_char))
		    maybe_combine_byte = true;

		  while (! CHAR_HEAD_P (*format))
		    format++;

		  convbytes = format - format0;
		  memset (&discarded[format0 + 1 - format_start], 2,
			  convbytes - 1);
		}
	      else if (multibyte && !ASCII_CHAR_P (format_char))
		{
		  int c = BYTE8_TO_CHAR (format_char);
		  convbytes = CHAR_STRING (c, str);
		  convsrc = (char *) str;
		  new_result = true;
		}
	    }

	copy_char:
	  if (convbytes <= buf + bufsize - p)
	    {
	      memcpy (p, convsrc, convbytes);
	      p += convbytes;
	      nchars++;
	      continue;
	    }
	}

      /* There wasn't enough room to store this conversion or single
	 character.  CONVBYTES says how much room is needed.  Allocate
	 enough room (and then some) and do it again.  */

      ptrdiff_t used = p - buf;
      if (max_bufsize - used < convbytes)
	string_overflow ();
      bufsize = used + convbytes;
      bufsize = bufsize < max_bufsize / 2 ? bufsize * 2 : max_bufsize;

      if (buf == initial_buffer)
	{
	  buf = xmalloc (bufsize);
	  buf_save_value_index = SPECPDL_INDEX ();
	  record_unwind_protect_ptr (xfree, buf);
	  memcpy (buf, initial_buffer, used);
	}
      else
	{
	  buf = xrealloc (buf, bufsize);
	  set_unwind_protect_ptr (buf_save_value_index, xfree, buf);
	}

      p = buf + used;
      format = format0;
      n = n0;
      ispec = ispec0;
    }

  if (bufsize < p - buf)
    emacs_abort ();

  if (! new_result)
    {
      val = args[0];
      goto return_val;
    }

  if (maybe_combine_byte)
    nchars = multibyte_chars_in_text ((unsigned char *) buf, p - buf);
  val = make_specified_string (buf, nchars, p - buf, multibyte);

  /* If the format string has text properties, or any of the string
     arguments has text properties, set up text properties of the
     result string.  */

  if (string_intervals (args[0]) || arg_intervals)
    {
      /* Add text properties from the format string.  */
      Lisp_Object len = make_fixnum (SCHARS (args[0]));
      Lisp_Object props = text_property_list (args[0], make_fixnum (0),
					      len, Qnil);
      if (CONSP (props))
	{
	  ptrdiff_t bytepos = 0, position = 0, translated = 0;
	  ptrdiff_t fieldn = 0;

	  /* Adjust the bounds of each text property
	     to the proper start and end in the output string.  */

	  /* Put the positions in PROPS in increasing order, so that
	     we can do (effectively) one scan through the position
	     space of the format string.  */
	  props = Fnreverse (props);

	  /* BYTEPOS is the byte position in the format string,
	     POSITION is the untranslated char position in it,
	     TRANSLATED is the translated char position in BUF,
	     and ARGN is the number of the next arg we will come to.  */
	  for (Lisp_Object list = props; CONSP (list); list = XCDR (list))
	    {
	      Lisp_Object item = XCAR (list);

	      /* First adjust the property start position.  */
	      ptrdiff_t pos = XFIXNUM (XCAR (item));

	      /* Advance BYTEPOS, POSITION, TRANSLATED and ARGN
		 up to this position.  */
	      for (; position < pos; bytepos++)
		{
		  if (! discarded[bytepos])
		    position++, translated++;
		  else if (discarded[bytepos] == 1)
		    {
		      position++;
		      if (fieldn < nspec && translated == info[fieldn].start)
			{
			  translated += info[fieldn].end - info[fieldn].start;
			  fieldn++;
			}
		    }
		}

	      XSETCAR (item, make_fixnum (translated));

	      /* Likewise adjust the property end position.  */
	      pos = XFIXNUM (XCAR (XCDR (item)));

	      for (; position < pos; bytepos++)
		{
		  if (! discarded[bytepos])
		    position++, translated++;
		  else if (discarded[bytepos] == 1)
		    {
		      position++;
		      if (fieldn < nspec && translated == info[fieldn].start)
			{
			  translated += info[fieldn].end - info[fieldn].start;
			  fieldn++;
			}
		    }
		}

	      XSETCAR (XCDR (item), make_fixnum (translated));
	    }

	  add_text_properties_from_list (val, props, make_fixnum (0));
	}

      /* Add text properties from arguments.  */
      if (arg_intervals)
	for (ptrdiff_t i = 0; i < nspec; i++)
	  if (info[i].intervals)
	    {
	      len = make_fixnum (SCHARS (info[i].argument));
	      Lisp_Object new_len = make_fixnum (info[i].end - info[i].start);
	      props = text_property_list (info[i].argument,
                                          make_fixnum (0), len, Qnil);
	      props = extend_property_ranges (props, len, new_len);
	      /* If successive arguments have properties, be sure that
		 the value of `composition' property be the copy.  */
	      if (1 < i && info[i - 1].end)
		make_composition_value_copy (props);
	      add_text_properties_from_list (val, props,
					     make_fixnum (info[i].start));
	    }
    }

 return_val:
  /* If we allocated BUF or INFO with malloc, free it too.  */
  SAFE_FREE ();

  return val;
}

DEFUN ("char-equal", Fchar_equal, Schar_equal, 2, 2, 0,
       doc: /* Return t if two characters match, optionally ignoring case.
Both arguments must be characters (i.e. integers).
Case is ignored if `case-fold-search' is non-nil in the current buffer.  */)
  (register Lisp_Object c1, Lisp_Object c2)
{
  int i1, i2;
  /* Check they're chars, not just integers, otherwise we could get array
     bounds violations in downcase.  */
  CHECK_CHARACTER (c1);
  CHECK_CHARACTER (c2);

  if (XFIXNUM (c1) == XFIXNUM (c2))
    return Qt;
  if (NILP (BVAR (current_buffer, case_fold_search)))
    return Qnil;

  i1 = XFIXNAT (c1);
  i2 = XFIXNAT (c2);

  /* FIXME: It is possible to compare multibyte characters even when
     the current buffer is unibyte.  Unfortunately this is ambiguous
     for characters between 128 and 255, as they could be either
     eight-bit raw bytes or Latin-1 characters.  Assume the former for
     now.  See Bug#17011, and also see casefiddle.c's casify_object,
     which has a similar problem.  */
  if (NILP (BVAR (current_buffer, enable_multibyte_characters)))
    {
      if (SINGLE_BYTE_CHAR_P (i1))
	i1 = UNIBYTE_TO_CHAR (i1);
      if (SINGLE_BYTE_CHAR_P (i2))
	i2 = UNIBYTE_TO_CHAR (i2);
    }

  return (downcase (i1) == downcase (i2) ? Qt :  Qnil);
}

/* Transpose the markers in two regions of the current buffer, and
   adjust the ones between them if necessary (i.e.: if the regions
   differ in size).

   START1, END1 are the character positions of the first region.
   START1_BYTE, END1_BYTE are the byte positions.
   START2, END2 are the character positions of the second region.
   START2_BYTE, END2_BYTE are the byte positions.

   Traverses the entire marker list of the buffer to do so, adding an
   appropriate amount to some, subtracting from some, and leaving the
   rest untouched.  Most of this is copied from adjust_markers in insdel.c.

   It's the caller's job to ensure that START1 <= END1 <= START2 <= END2.  */

static void
transpose_markers (ptrdiff_t start1, ptrdiff_t end1,
		   ptrdiff_t start2, ptrdiff_t end2,
		   ptrdiff_t start1_byte, ptrdiff_t end1_byte,
		   ptrdiff_t start2_byte, ptrdiff_t end2_byte)
{
  register ptrdiff_t amt1, amt1_byte, amt2, amt2_byte, diff, diff_byte, mpos;
  register struct Lisp_Marker *marker;

  /* Update point as if it were a marker.  */
  if (PT < start1)
    ;
  else if (PT < end1)
    TEMP_SET_PT_BOTH (PT + (end2 - end1),
		      PT_BYTE + (end2_byte - end1_byte));
  else if (PT < start2)
    TEMP_SET_PT_BOTH (PT + (end2 - start2) - (end1 - start1),
		      (PT_BYTE + (end2_byte - start2_byte)
		       - (end1_byte - start1_byte)));
  else if (PT < end2)
    TEMP_SET_PT_BOTH (PT - (start2 - start1),
		      PT_BYTE - (start2_byte - start1_byte));

  /* We used to adjust the endpoints here to account for the gap, but that
     isn't good enough.  Even if we assume the caller has tried to move the
     gap out of our way, it might still be at start1 exactly, for example;
     and that places it `inside' the interval, for our purposes.  The amount
     of adjustment is nontrivial if there's a `denormalized' marker whose
     position is between GPT and GPT + GAP_SIZE, so it's simpler to leave
     the dirty work to Fmarker_position, below.  */

  /* The difference between the region's lengths */
  diff = (end2 - start2) - (end1 - start1);
  diff_byte = (end2_byte - start2_byte) - (end1_byte - start1_byte);

  /* For shifting each marker in a region by the length of the other
     region plus the distance between the regions.  */
  amt1 = (end2 - start2) + (start2 - end1);
  amt2 = (end1 - start1) + (start2 - end1);
  amt1_byte = (end2_byte - start2_byte) + (start2_byte - end1_byte);
  amt2_byte = (end1_byte - start1_byte) + (start2_byte - end1_byte);

  for (marker = BUF_MARKERS (current_buffer); marker; marker = marker->next)
    {
      mpos = marker->bytepos;
      if (mpos >= start1_byte && mpos < end2_byte)
	{
	  if (mpos < end1_byte)
	    mpos += amt1_byte;
	  else if (mpos < start2_byte)
	    mpos += diff_byte;
	  else
	    mpos -= amt2_byte;
	  marker->bytepos = mpos;
	}
      mpos = marker->charpos;
      if (mpos >= start1 && mpos < end2)
	{
	  if (mpos < end1)
	    mpos += amt1;
	  else if (mpos < start2)
	    mpos += diff;
	  else
	    mpos -= amt2;
	}
      marker->charpos = mpos;
    }
}

DEFUN ("transpose-regions", Ftranspose_regions, Stranspose_regions, 4, 5,
       "(if (< (length mark-ring) 2)\
	    (error \"Other region must be marked before transposing two regions\")\
	  (let* ((num (if current-prefix-arg\
			 (prefix-numeric-value current-prefix-arg)\
			0))\
		 (ring-length (length mark-ring))\
		 (eltnum (mod num ring-length))\
		 (eltnum2 (mod (1+ num) ring-length)))\
	    (list (point) (mark) (elt mark-ring eltnum) (elt mark-ring eltnum2))))",
       doc: /* Transpose region STARTR1 to ENDR1 with STARTR2 to ENDR2.
The regions should not be overlapping, because the size of the buffer is
never changed in a transposition.

Optional fifth arg LEAVE-MARKERS, if non-nil, means don't update
any markers that happen to be located in the regions.

Transposing beyond buffer boundaries is an error.

Interactively, STARTR1 and ENDR1 are point and mark; STARTR2 and ENDR2
are the last two marks pushed to the mark ring; LEAVE-MARKERS is nil.
If a prefix argument N is given, STARTR2 and ENDR2 are the two
successive marks N entries back in the mark ring.  A negative prefix
argument instead counts forward from the oldest mark in the mark
ring.  */)
  (Lisp_Object startr1, Lisp_Object endr1, Lisp_Object startr2, Lisp_Object endr2, Lisp_Object leave_markers)
{
  register ptrdiff_t start1, end1, start2, end2;
  ptrdiff_t start1_byte, start2_byte, len1_byte, len2_byte, end2_byte;
  ptrdiff_t gap, len1, len_mid, len2;
  unsigned char *start1_addr, *start2_addr, *temp;

  INTERVAL cur_intv, tmp_interval1, tmp_interval_mid, tmp_interval2, tmp_interval3;
  Lisp_Object buf;

  XSETBUFFER (buf, current_buffer);
  cur_intv = buffer_intervals (current_buffer);

  validate_region (&startr1, &endr1);
  validate_region (&startr2, &endr2);

  start1 = XFIXNAT (startr1);
  end1 = XFIXNAT (endr1);
  start2 = XFIXNAT (startr2);
  end2 = XFIXNAT (endr2);
  gap = GPT;

  /* Swap the regions if they're reversed.  */
  if (start2 < end1)
    {
      register ptrdiff_t glumph = start1;
      start1 = start2;
      start2 = glumph;
      glumph = end1;
      end1 = end2;
      end2 = glumph;
    }

  len1 = end1 - start1;
  len2 = end2 - start2;

  if (start2 < end1)
    error ("Transposed regions overlap");
  /* Nothing to change for adjacent regions with one being empty */
  else if ((start1 == end1 || start2 == end2) && end1 == start2)
    return Qnil;

  /* The possibilities are:
     1. Adjacent (contiguous) regions, or separate but equal regions
     (no, really equal, in this case!), or
     2. Separate regions of unequal size.

     The worst case is usually No. 2.  It means that (aside from
     potential need for getting the gap out of the way), there also
     needs to be a shifting of the text between the two regions.  So
     if they are spread far apart, we are that much slower... sigh.  */

  /* It must be pointed out that the really studly thing to do would
     be not to move the gap at all, but to leave it in place and work
     around it if necessary.  This would be extremely efficient,
     especially considering that people are likely to do
     transpositions near where they are working interactively, which
     is exactly where the gap would be found.  However, such code
     would be much harder to write and to read.  So, if you are
     reading this comment and are feeling squirrely, by all means have
     a go!  I just didn't feel like doing it, so I will simply move
     the gap the minimum distance to get it out of the way, and then
     deal with an unbroken array.  */

  start1_byte = CHAR_TO_BYTE (start1);
  end2_byte = CHAR_TO_BYTE (end2);

  /* Make sure the gap won't interfere, by moving it out of the text
     we will operate on.  */
  if (start1 < gap && gap < end2)
    {
      if (gap - start1 < end2 - gap)
	move_gap_both (start1, start1_byte);
      else
	move_gap_both (end2, end2_byte);
    }

  start2_byte = CHAR_TO_BYTE (start2);
  len1_byte = CHAR_TO_BYTE (end1) - start1_byte;
  len2_byte = end2_byte - start2_byte;

#ifdef BYTE_COMBINING_DEBUG
  if (end1 == start2)
    {
      if (count_combining_before (BYTE_POS_ADDR (start2_byte),
				  len2_byte, start1, start1_byte)
	  || count_combining_before (BYTE_POS_ADDR (start1_byte),
				     len1_byte, end2, start2_byte + len2_byte)
	  || count_combining_after (BYTE_POS_ADDR (start1_byte),
				    len1_byte, end2, start2_byte + len2_byte))
	emacs_abort ();
    }
  else
    {
      if (count_combining_before (BYTE_POS_ADDR (start2_byte),
				  len2_byte, start1, start1_byte)
	  || count_combining_before (BYTE_POS_ADDR (start1_byte),
				     len1_byte, start2, start2_byte)
	  || count_combining_after (BYTE_POS_ADDR (start2_byte),
				    len2_byte, end1, start1_byte + len1_byte)
	  || count_combining_after (BYTE_POS_ADDR (start1_byte),
				    len1_byte, end2, start2_byte + len2_byte))
	emacs_abort ();
    }
#endif

  /* Hmmm... how about checking to see if the gap is large
     enough to use as the temporary storage?  That would avoid an
     allocation... interesting.  Later, don't fool with it now.  */

  /* Working without memmove, for portability (sigh), so must be
     careful of overlapping subsections of the array...  */

  if (end1 == start2)		/* adjacent regions */
    {
      modify_text (start1, end2);
      record_change (start1, len1 + len2);

      tmp_interval1 = copy_intervals (cur_intv, start1, len1);
      tmp_interval2 = copy_intervals (cur_intv, start2, len2);
      /* Don't use Fset_text_properties: that can cause GC, which can
	 clobber objects stored in the tmp_intervals.  */
      tmp_interval3 = validate_interval_range (buf, &startr1, &endr2, 0);
      if (tmp_interval3)
	set_text_properties_1 (startr1, endr2, Qnil, buf, tmp_interval3);

      USE_SAFE_ALLOCA;

      /* First region smaller than second.  */
      if (len1_byte < len2_byte)
        {
	  temp = SAFE_ALLOCA (len2_byte);

	  /* Don't precompute these addresses.  We have to compute them
	     at the last minute, because the relocating allocator might
	     have moved the buffer around during the xmalloc.  */
	  start1_addr = BYTE_POS_ADDR (start1_byte);
	  start2_addr = BYTE_POS_ADDR (start2_byte);

          memcpy (temp, start2_addr, len2_byte);
          memcpy (start1_addr + len2_byte, start1_addr, len1_byte);
          memcpy (start1_addr, temp, len2_byte);
        }
      else
	/* First region not smaller than second.  */
        {
	  temp = SAFE_ALLOCA (len1_byte);
	  start1_addr = BYTE_POS_ADDR (start1_byte);
	  start2_addr = BYTE_POS_ADDR (start2_byte);
          memcpy (temp, start1_addr, len1_byte);
          memcpy (start1_addr, start2_addr, len2_byte);
          memcpy (start1_addr + len2_byte, temp, len1_byte);
        }

      SAFE_FREE ();
      graft_intervals_into_buffer (tmp_interval1, start1 + len2,
                                   len1, current_buffer, 0);
      graft_intervals_into_buffer (tmp_interval2, start1,
                                   len2, current_buffer, 0);
      update_compositions (start1, start1 + len2, CHECK_BORDER);
      update_compositions (start1 + len2, end2, CHECK_TAIL);
    }
  /* Non-adjacent regions, because end1 != start2, bleagh...  */
  else
    {
      len_mid = start2_byte - (start1_byte + len1_byte);

      if (len1_byte == len2_byte)
	/* Regions are same size, though, how nice.  */
        {
	  USE_SAFE_ALLOCA;

          modify_text (start1, end2);
          record_change (start1, len1);
          record_change (start2, len2);
          tmp_interval1 = copy_intervals (cur_intv, start1, len1);
          tmp_interval2 = copy_intervals (cur_intv, start2, len2);

	  tmp_interval3 = validate_interval_range (buf, &startr1, &endr1, 0);
	  if (tmp_interval3)
	    set_text_properties_1 (startr1, endr1, Qnil, buf, tmp_interval3);

	  tmp_interval3 = validate_interval_range (buf, &startr2, &endr2, 0);
	  if (tmp_interval3)
	    set_text_properties_1 (startr2, endr2, Qnil, buf, tmp_interval3);

	  temp = SAFE_ALLOCA (len1_byte);
	  start1_addr = BYTE_POS_ADDR (start1_byte);
	  start2_addr = BYTE_POS_ADDR (start2_byte);
          memcpy (temp, start1_addr, len1_byte);
          memcpy (start1_addr, start2_addr, len2_byte);
          memcpy (start2_addr, temp, len1_byte);
	  SAFE_FREE ();

          graft_intervals_into_buffer (tmp_interval1, start2,
                                       len1, current_buffer, 0);
          graft_intervals_into_buffer (tmp_interval2, start1,
                                       len2, current_buffer, 0);
        }

      else if (len1_byte < len2_byte)	/* Second region larger than first */
        /* Non-adjacent & unequal size, area between must also be shifted.  */
        {
	  USE_SAFE_ALLOCA;

          modify_text (start1, end2);
          record_change (start1, (end2 - start1));
          tmp_interval1 = copy_intervals (cur_intv, start1, len1);
          tmp_interval_mid = copy_intervals (cur_intv, end1, len_mid);
          tmp_interval2 = copy_intervals (cur_intv, start2, len2);

	  tmp_interval3 = validate_interval_range (buf, &startr1, &endr2, 0);
	  if (tmp_interval3)
	    set_text_properties_1 (startr1, endr2, Qnil, buf, tmp_interval3);

	  /* holds region 2 */
	  temp = SAFE_ALLOCA (len2_byte);
	  start1_addr = BYTE_POS_ADDR (start1_byte);
	  start2_addr = BYTE_POS_ADDR (start2_byte);
          memcpy (temp, start2_addr, len2_byte);
          memcpy (start1_addr + len_mid + len2_byte, start1_addr, len1_byte);
          memmove (start1_addr + len2_byte, start1_addr + len1_byte, len_mid);
          memcpy (start1_addr, temp, len2_byte);
	  SAFE_FREE ();

          graft_intervals_into_buffer (tmp_interval1, end2 - len1,
                                       len1, current_buffer, 0);
          graft_intervals_into_buffer (tmp_interval_mid, start1 + len2,
                                       len_mid, current_buffer, 0);
          graft_intervals_into_buffer (tmp_interval2, start1,
                                       len2, current_buffer, 0);
        }
      else
	/* Second region smaller than first.  */
        {
	  USE_SAFE_ALLOCA;

          record_change (start1, (end2 - start1));
          modify_text (start1, end2);

          tmp_interval1 = copy_intervals (cur_intv, start1, len1);
          tmp_interval_mid = copy_intervals (cur_intv, end1, len_mid);
          tmp_interval2 = copy_intervals (cur_intv, start2, len2);

	  tmp_interval3 = validate_interval_range (buf, &startr1, &endr2, 0);
	  if (tmp_interval3)
	    set_text_properties_1 (startr1, endr2, Qnil, buf, tmp_interval3);

	  /* holds region 1 */
	  temp = SAFE_ALLOCA (len1_byte);
	  start1_addr = BYTE_POS_ADDR (start1_byte);
	  start2_addr = BYTE_POS_ADDR (start2_byte);
          memcpy (temp, start1_addr, len1_byte);
          memcpy (start1_addr, start2_addr, len2_byte);
          memmove (start1_addr + len2_byte, start1_addr + len1_byte, len_mid);
          memcpy (start1_addr + len2_byte + len_mid, temp, len1_byte);
	  SAFE_FREE ();

          graft_intervals_into_buffer (tmp_interval1, end2 - len1,
                                       len1, current_buffer, 0);
          graft_intervals_into_buffer (tmp_interval_mid, start1 + len2,
                                       len_mid, current_buffer, 0);
          graft_intervals_into_buffer (tmp_interval2, start1,
                                       len2, current_buffer, 0);
        }

      update_compositions (start1, start1 + len2, CHECK_BORDER);
      update_compositions (end2 - len1, end2, CHECK_BORDER);
    }

  /* When doing multiple transpositions, it might be nice
     to optimize this.  Perhaps the markers in any one buffer
     should be organized in some sorted data tree.  */
  if (NILP (leave_markers))
    {
      transpose_markers (start1, end1, start2, end2,
			 start1_byte, start1_byte + len1_byte,
			 start2_byte, start2_byte + len2_byte);
      fix_start_end_in_overlays (start1, end2);
    }
  else
    {
      /* The character positions of the markers remain intact, but we
	 still need to update their byte positions, because the
	 transposed regions might include multibyte sequences which
	 make some original byte positions of the markers invalid.  */
      adjust_markers_bytepos (start1, start1_byte, end2, end2_byte, 0);
    }

  signal_after_change (start1, end2 - start1, end2 - start1);
  return Qnil;
}


void
syms_of_editfns (void)
{
  DEFSYM (Qbuffer_access_fontify_functions, "buffer-access-fontify-functions");
  DEFSYM (Qwall, "wall");

  DEFVAR_LISP ("inhibit-field-text-motion", Vinhibit_field_text_motion,
	       doc: /* Non-nil means text motion commands don't notice fields.  */);
  Vinhibit_field_text_motion = Qnil;

  DEFVAR_LISP ("buffer-access-fontify-functions",
	       Vbuffer_access_fontify_functions,
	       doc: /* List of functions called by `buffer-substring' to fontify if necessary.
Each function is called with two arguments which specify the range
of the buffer being accessed.  */);
  Vbuffer_access_fontify_functions = Qnil;

  {
    Lisp_Object obuf;
    obuf = Fcurrent_buffer ();
    /* Do this here, because init_buffer_once is too early--it won't work.  */
    Fset_buffer (Vprin1_to_string_buffer);
    /* Make sure buffer-access-fontify-functions is nil in this buffer.  */
    Fset (Fmake_local_variable (Qbuffer_access_fontify_functions), Qnil);
    Fset_buffer (obuf);
  }

  DEFVAR_LISP ("buffer-access-fontified-property",
	       Vbuffer_access_fontified_property,
	       doc: /* Property which (if non-nil) indicates text has been fontified.
`buffer-substring' need not call the `buffer-access-fontify-functions'
functions if all the text being accessed has this property.  */);
  Vbuffer_access_fontified_property = Qnil;

  DEFVAR_LISP ("system-name", Vsystem_name,
	       doc: /* The host name of the machine Emacs is running on.  */);
  Vsystem_name = cached_system_name = Qnil;

  DEFVAR_LISP ("user-full-name", Vuser_full_name,
	       doc: /* The full name of the user logged in.  */);

  DEFVAR_LISP ("user-login-name", Vuser_login_name,
	       doc: /* The user's name, taken from environment variables if possible.  */);
  Vuser_login_name = Qnil;

  DEFVAR_LISP ("user-real-login-name", Vuser_real_login_name,
	       doc: /* The user's name, based upon the real uid only.  */);

  DEFVAR_LISP ("operating-system-release", Voperating_system_release,
	       doc: /* The release of the operating system Emacs is running on.  */);

  DEFVAR_BOOL ("binary-as-unsigned",
	       binary_as_unsigned,
	       doc: /* Non-nil means `format' %x and %o treat integers as unsigned.
This has machine-dependent results.  Nil means to treat integers as
signed, which is portable; for example, if N is a negative integer,
(read (format "#x%x") N) returns N only when this variable is nil.

This variable is experimental; email 32252@debbugs.gnu.org if you need
it to be non-nil.  */);
  /* For now, default to true if bignums exist, false in traditional Emacs.  */
#ifdef lisp_h_FIXNUMP
  binary_as_unsigned = false;
#else
  binary_as_unsigned = true;
#endif

  defsubr (&Spropertize);
  defsubr (&Schar_equal);
  defsubr (&Sgoto_char);
  defsubr (&Sstring_to_char);
  defsubr (&Schar_to_string);
  defsubr (&Sbyte_to_string);
  defsubr (&Sbuffer_substring);
  defsubr (&Sbuffer_substring_no_properties);
  defsubr (&Sbuffer_string);
  defsubr (&Sget_pos_property);

  defsubr (&Spoint_marker);
  defsubr (&Smark_marker);
  defsubr (&Spoint);
  defsubr (&Sregion_beginning);
  defsubr (&Sregion_end);

  /* Symbol for the text property used to mark fields.  */
  DEFSYM (Qfield, "field");

  /* A special value for Qfield properties.  */
  DEFSYM (Qboundary, "boundary");

  defsubr (&Sfield_beginning);
  defsubr (&Sfield_end);
  defsubr (&Sfield_string);
  defsubr (&Sfield_string_no_properties);
  defsubr (&Sdelete_field);
  defsubr (&Sconstrain_to_field);

  defsubr (&Sline_beginning_position);
  defsubr (&Sline_end_position);

  defsubr (&Ssave_excursion);
  defsubr (&Ssave_current_buffer);

  defsubr (&Sbuffer_size);
  defsubr (&Spoint_max);
  defsubr (&Spoint_min);
  defsubr (&Spoint_min_marker);
  defsubr (&Spoint_max_marker);
  defsubr (&Sgap_position);
  defsubr (&Sgap_size);
  defsubr (&Sposition_bytes);
  defsubr (&Sbyte_to_position);

  defsubr (&Sbobp);
  defsubr (&Seobp);
  defsubr (&Sbolp);
  defsubr (&Seolp);
  defsubr (&Sfollowing_char);
  defsubr (&Sprevious_char);
  defsubr (&Schar_after);
  defsubr (&Schar_before);
  defsubr (&Sinsert);
  defsubr (&Sinsert_before_markers);
  defsubr (&Sinsert_and_inherit);
  defsubr (&Sinsert_and_inherit_before_markers);
  defsubr (&Sinsert_char);
  defsubr (&Sinsert_byte);

  defsubr (&Suser_login_name);
  defsubr (&Suser_real_login_name);
  defsubr (&Suser_uid);
  defsubr (&Suser_real_uid);
  defsubr (&Sgroup_gid);
  defsubr (&Sgroup_real_gid);
  defsubr (&Suser_full_name);
  defsubr (&Semacs_pid);
  defsubr (&Scurrent_time);
  defsubr (&Stime_add);
  defsubr (&Stime_subtract);
  defsubr (&Stime_less_p);
  defsubr (&Sget_internal_run_time);
  defsubr (&Sformat_time_string);
  defsubr (&Sfloat_time);
  defsubr (&Sdecode_time);
  defsubr (&Sencode_time);
  defsubr (&Scurrent_time_string);
  defsubr (&Scurrent_time_zone);
  defsubr (&Sset_time_zone_rule);
  defsubr (&Ssystem_name);
  defsubr (&Smessage);
  defsubr (&Smessage_box);
  defsubr (&Smessage_or_box);
  defsubr (&Scurrent_message);
  defsubr (&Sformat);
  defsubr (&Sformat_message);

  defsubr (&Sinsert_buffer_substring);
  defsubr (&Scompare_buffer_substrings);
  defsubr (&Sreplace_buffer_contents);
  defsubr (&Ssubst_char_in_region);
  defsubr (&Stranslate_region_internal);
  defsubr (&Sdelete_region);
  defsubr (&Sdelete_and_extract_region);
  defsubr (&Swiden);
  defsubr (&Snarrow_to_region);
  defsubr (&Ssave_restriction);
  defsubr (&Stranspose_regions);
}<|MERGE_RESOLUTION|>--- conflicted
+++ resolved
@@ -4760,10 +4760,6 @@
 	      else
 		{
 		  uprintmax_t x;
-<<<<<<< HEAD
-		  if (FIXNUMP (arg))
-		    x = XUFIXNUM (arg);
-=======
 		  bool negative;
 		  if (INTEGERP (arg))
 		    {
@@ -4779,7 +4775,6 @@
 			  x = negative ? -i : i;
 			}
 		    }
->>>>>>> 53483df0
 		  else
 		    {
 		      double d = XFLOAT_DATA (arg);
