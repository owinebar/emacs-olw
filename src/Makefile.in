--- conflicted
+++ resolved
@@ -442,22 +442,13 @@
 	process.o gnutls.o callproc.o 					       \
 	region-cache.o sound.o timefns.o atimer.o 			       \
 	doprnt.o intervals.o textprop.o composite.o xml.o lcms.o $(NOTIFY_OBJ) \
-<<<<<<< HEAD
-	$(XWIDGETS_OBJ) \
-	profiler.o decompress.o \
-	thread.o systhread.o sqlite.o treesit.o \
-	$(if $(HYBRID_MALLOC),sheap.o) \
-	$(MSDOS_OBJ) $(MSDOS_X_OBJ) $(NS_OBJ) $(CYGWIN_OBJ) $(FONT_OBJ) \
-	$(W32_OBJ) $(WINDOW_SYSTEM_OBJ) $(XGSELOBJ) $(JSON_OBJ) \
-=======
 	$(XWIDGETS_OBJ) 						       \
 	profiler.o decompress.o 					       \
-	thread.o systhread.o sqlite.o 					       \
+	thread.o systhread.o sqlite.o  treesit.o			       \
 	itree.o 							       \
 	$(if $(HYBRID_MALLOC),sheap.o) 					       \
 	$(MSDOS_OBJ) $(MSDOS_X_OBJ) $(NS_OBJ) $(CYGWIN_OBJ) $(FONT_OBJ)        \
 	$(W32_OBJ) $(WINDOW_SYSTEM_OBJ) $(XGSELOBJ) $(JSON_OBJ) 	       \
->>>>>>> f176a36f
 	$(HAIKU_OBJ) $(PGTK_OBJ)
 doc_obj = $(base_obj) $(NS_OBJC_OBJ)
 obj = $(doc_obj) $(HAIKU_CXX_OBJ)
