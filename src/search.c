/* String search routines for GNU Emacs.

Copyright (C) 1985-1987, 1993-1994, 1997-1999, 2001-2018 Free Software
Foundation, Inc.

This file is part of GNU Emacs.

GNU Emacs is free software: you can redistribute it and/or modify
it under the terms of the GNU General Public License as published by
the Free Software Foundation, either version 3 of the License, or (at
your option) any later version.

GNU Emacs is distributed in the hope that it will be useful,
but WITHOUT ANY WARRANTY; without even the implied warranty of
MERCHANTABILITY or FITNESS FOR A PARTICULAR PURPOSE.  See the
GNU General Public License for more details.

You should have received a copy of the GNU General Public License
along with GNU Emacs.  If not, see <https://www.gnu.org/licenses/>.  */


#include <config.h>

#include "lisp.h"
#include "character.h"
#include "buffer.h"
#include "syntax.h"
#include "charset.h"
#include "region-cache.h"
#include "blockinput.h"
#include "intervals.h"

#include "regex-emacs.h"

#define REGEXP_CACHE_SIZE 20

/* If the regexp is non-nil, then the buffer contains the compiled form
   of that regexp, suitable for searching.  */
struct regexp_cache
{
  struct regexp_cache *next;
  Lisp_Object regexp, f_whitespace_regexp;
  /* Syntax table for which the regexp applies.  We need this because
     of character classes.  If this is t, then the compiled pattern is valid
     for any syntax-table.  */
  Lisp_Object syntax_table;
  struct re_pattern_buffer buf;
  char fastmap[0400];
  /* True means regexp was compiled to do full POSIX backtracking.  */
  bool posix;
  /* True means we're inside a buffer match.  */
  bool busy;
};

/* The instances of that struct.  */
static struct regexp_cache searchbufs[REGEXP_CACHE_SIZE];

/* The head of the linked list; points to the most recently used buffer.  */
static struct regexp_cache *searchbuf_head;


/* Every call to re_search, etc., must pass &search_regs as the regs
   argument unless you can show it is unnecessary (i.e., if re_search
   is certainly going to be called again before region-around-match
   can be called).

   Since the registers are now dynamically allocated, we need to make
   sure not to refer to the Nth register before checking that it has
   been allocated by checking search_regs.num_regs.

   The regex code keeps track of whether it has allocated the search
   buffer using bits in the re_pattern_buffer.  This means that whenever
   you compile a new pattern, it completely forgets whether it has
   allocated any registers, and will allocate new registers the next
   time you call a searching or matching function.  Therefore, we need
   to call re_set_registers after compiling a new pattern or after
   setting the match registers, so that the regex functions will be
   able to free or re-allocate it properly.  */
/* static struct re_registers search_regs; */

/* The buffer in which the last search was performed, or
   Qt if the last search was done in a string;
   Qnil if no searching has been done yet.  */
/* static Lisp_Object last_thing_searched; */

static void set_search_regs (ptrdiff_t, ptrdiff_t);
static void save_search_regs (void);
static EMACS_INT simple_search (EMACS_INT, unsigned char *, ptrdiff_t,
				ptrdiff_t, Lisp_Object, ptrdiff_t, ptrdiff_t,
                                ptrdiff_t, ptrdiff_t);
static EMACS_INT boyer_moore (EMACS_INT, unsigned char *, ptrdiff_t,
                              Lisp_Object, Lisp_Object, ptrdiff_t,
                              ptrdiff_t, int);
static EMACS_INT search_buffer (Lisp_Object, ptrdiff_t, ptrdiff_t,
                                ptrdiff_t, ptrdiff_t, EMACS_INT, int,
                                Lisp_Object, Lisp_Object, bool);

Lisp_Object re_match_object;

static _Noreturn void
matcher_overflow (void)
{
  error ("Stack overflow in regexp matcher");
}

static void
freeze_buffer_relocation (void)
{
#ifdef REL_ALLOC
  /* Prevent ralloc.c from relocating the current buffer while
     searching it.  */
  r_alloc_inhibit_buffer_relocation (1);
  record_unwind_protect_int (r_alloc_inhibit_buffer_relocation, 0);
#endif
}

/* Compile a regexp and signal a Lisp error if anything goes wrong.
   PATTERN is the pattern to compile.
   CP is the place to put the result.
   TRANSLATE is a translation table for ignoring case, or nil for none.
   POSIX is true if we want full backtracking (POSIX style) for this pattern.
   False means backtrack only enough to get a valid match.

   The behavior also depends on Vsearch_spaces_regexp.  */

static void
compile_pattern_1 (struct regexp_cache *cp, Lisp_Object pattern,
		   Lisp_Object translate, bool posix)
{
  const char *whitespace_regexp;
  char *val;

  eassert (!cp->busy);
  cp->regexp = Qnil;
<<<<<<< HEAD
  cp->buf.translate = (! NILP (translate) ? translate : make_fixnum (0));
=======
  cp->buf.translate = translate;
>>>>>>> 53483df0
  cp->posix = posix;
  cp->buf.multibyte = STRING_MULTIBYTE (pattern);
  cp->buf.charset_unibyte = charset_unibyte;
  if (STRINGP (Vsearch_spaces_regexp))
    cp->f_whitespace_regexp = Vsearch_spaces_regexp;
  else
    cp->f_whitespace_regexp = Qnil;

  whitespace_regexp = STRINGP (Vsearch_spaces_regexp) ?
    SSDATA (Vsearch_spaces_regexp) : NULL;

  val = (char *) re_compile_pattern (SSDATA (pattern), SBYTES (pattern),
				     posix, whitespace_regexp, &cp->buf);

  /* If the compiled pattern hard codes some of the contents of the
     syntax-table, it can only be reused with *this* syntax table.  */
  cp->syntax_table = cp->buf.used_syntax ? BVAR (current_buffer, syntax_table) : Qt;

  if (val)
    xsignal1 (Qinvalid_regexp, build_string (val));

  cp->regexp = Fcopy_sequence (pattern);
}

/* Shrink each compiled regexp buffer in the cache
   to the size actually used right now.
   This is called from garbage collection.  */

void
shrink_regexp_cache (void)
{
  struct regexp_cache *cp;

  for (cp = searchbuf_head; cp != 0; cp = cp->next)
    if (!cp->busy)
      {
        cp->buf.allocated = cp->buf.used;
        cp->buf.buffer = xrealloc (cp->buf.buffer, cp->buf.used);
      }
}

/* Clear the regexp cache w.r.t. a particular syntax table,
   because it was changed.
   There is no danger of memory leak here because re_compile_pattern
   automagically manages the memory in each re_pattern_buffer struct,
   based on its `allocated' and `buffer' values.  */
void
clear_regexp_cache (void)
{
  int i;

  for (i = 0; i < REGEXP_CACHE_SIZE; ++i)
    /* It's tempting to compare with the syntax-table we've actually changed,
       but it's not sufficient because char-table inheritance means that
       modifying one syntax-table can change others at the same time.  */
    if (!searchbufs[i].busy && !EQ (searchbufs[i].syntax_table, Qt))
      searchbufs[i].regexp = Qnil;
}

static void
unfreeze_pattern (void *arg)
{
  struct regexp_cache *searchbuf = arg;
  searchbuf->busy = false;
}

static void
freeze_pattern (struct regexp_cache *searchbuf)
{
  eassert (!searchbuf->busy);
  record_unwind_protect_ptr (unfreeze_pattern, searchbuf);
  searchbuf->busy = true;
}

/* Compile a regexp if necessary, but first check to see if there's one in
   the cache.
   PATTERN is the pattern to compile.
   TRANSLATE is a translation table for ignoring case, or nil for none.
   REGP is the structure that says where to store the "register"
   values that will result from matching this pattern.
   If it is 0, we should compile the pattern not to record any
   subexpression bounds.
   POSIX is true if we want full backtracking (POSIX style) for this pattern.
   False means backtrack only enough to get a valid match.  */

static struct regexp_cache *
compile_pattern (Lisp_Object pattern, struct re_registers *regp,
		 Lisp_Object translate, bool posix, bool multibyte)
{
  struct regexp_cache *cp, **cpp;

  for (cpp = &searchbuf_head; ; cpp = &cp->next)
    {
      cp = *cpp;
      /* Entries are initialized to nil, and may be set to nil by
	 compile_pattern_1 if the pattern isn't valid.  Don't apply
	 string accessors in those cases.  However, compile_pattern_1
	 is only applied to the cache entry we pick here to reuse.  So
	 nil should never appear before a non-nil entry.  */
      if (NILP (cp->regexp))
	goto compile_it;
      if (SCHARS (cp->regexp) == SCHARS (pattern)
          && !cp->busy
	  && STRING_MULTIBYTE (cp->regexp) == STRING_MULTIBYTE (pattern)
	  && !NILP (Fstring_equal (cp->regexp, pattern))
<<<<<<< HEAD
	  && EQ (cp->buf.translate, (! NILP (translate) ? translate : make_fixnum (0)))
=======
	  && EQ (cp->buf.translate, translate)
>>>>>>> 53483df0
	  && cp->posix == posix
	  && (EQ (cp->syntax_table, Qt)
	      || EQ (cp->syntax_table, BVAR (current_buffer, syntax_table)))
	  && !NILP (Fequal (cp->f_whitespace_regexp, Vsearch_spaces_regexp))
	  && cp->buf.charset_unibyte == charset_unibyte)
	break;

      /* If we're at the end of the cache, compile into the nil cell
	 we found, or the last (least recently used) cell with a
	 string value.  */
      if (cp->next == 0)
	{
          if (cp->busy)
            error ("Too much matching reentrancy");
	compile_it:
          eassert (!cp->busy);
	  compile_pattern_1 (cp, pattern, translate, posix);
	  break;
	}
    }

  /* When we get here, cp (aka *cpp) contains the compiled pattern,
     either because we found it in the cache or because we just compiled it.
     Move it to the front of the queue to mark it as most recently used.  */
  *cpp = cp->next;
  cp->next = searchbuf_head;
  searchbuf_head = cp;

  /* Advise the searching functions about the space we have allocated
     for register data.  */
  if (regp)
    re_set_registers (&cp->buf, regp, regp->num_regs, regp->start, regp->end);

  /* The compiled pattern can be used both for multibyte and unibyte
     target.  But, we have to tell which the pattern is used for. */
  cp->buf.target_multibyte = multibyte;
  return cp;
}


static Lisp_Object
looking_at_1 (Lisp_Object string, bool posix)
{
  Lisp_Object val;
  unsigned char *p1, *p2;
  ptrdiff_t s1, s2;
  register ptrdiff_t i;

  if (running_asynch_code)
    save_search_regs ();

  /* This is so set_image_of_range_1 in regex-emacs.c can find the EQV
     table.  */
  set_char_table_extras (BVAR (current_buffer, case_canon_table), 2,
			 BVAR (current_buffer, case_eqv_table));

  CHECK_STRING (string);

  /* Snapshot in case Lisp changes the value.  */
  bool preserve_match_data = NILP (Vinhibit_changing_match_data);

  struct regexp_cache *cache_entry = compile_pattern (
    string,
    preserve_match_data ? &search_regs : NULL,
    (!NILP (BVAR (current_buffer, case_fold_search))
     ? BVAR (current_buffer, case_canon_table) : Qnil),
    posix,
    !NILP (BVAR (current_buffer, enable_multibyte_characters)));

  /* Do a pending quit right away, to avoid paradoxical behavior */
  maybe_quit ();

  /* Get pointers and sizes of the two strings
     that make up the visible portion of the buffer. */

  p1 = BEGV_ADDR;
  s1 = GPT_BYTE - BEGV_BYTE;
  p2 = GAP_END_ADDR;
  s2 = ZV_BYTE - GPT_BYTE;
  if (s1 < 0)
    {
      p2 = p1;
      s2 = ZV_BYTE - BEGV_BYTE;
      s1 = 0;
    }
  if (s2 < 0)
    {
      s1 = ZV_BYTE - BEGV_BYTE;
      s2 = 0;
    }

  ptrdiff_t count = SPECPDL_INDEX ();
  freeze_buffer_relocation ();
  freeze_pattern (cache_entry);
  re_match_object = Qnil;
  i = re_match_2 (&cache_entry->buf, (char *) p1, s1, (char *) p2, s2,
		  PT_BYTE - BEGV_BYTE,
		  preserve_match_data ? &search_regs : NULL,
		  ZV_BYTE - BEGV_BYTE);

  if (i == -2)
    matcher_overflow ();

  val = (i >= 0 ? Qt : Qnil);
  if (preserve_match_data && i >= 0)
  {
    for (i = 0; i < search_regs.num_regs; i++)
      if (search_regs.start[i] >= 0)
	{
	  search_regs.start[i]
	    = BYTE_TO_CHAR (search_regs.start[i] + BEGV_BYTE);
         search_regs.end[i]
           = BYTE_TO_CHAR (search_regs.end[i] + BEGV_BYTE);
       }
    /* Set last_thing_searched only when match data is changed.  */
    XSETBUFFER (last_thing_searched, current_buffer);
  }

  return unbind_to (count, val);
}

DEFUN ("looking-at", Flooking_at, Slooking_at, 1, 1, 0,
       doc: /* Return t if text after point matches regular expression REGEXP.
This function modifies the match data that `match-beginning',
`match-end' and `match-data' access; save and restore the match
data if you want to preserve them.  */)
  (Lisp_Object regexp)
{
  return looking_at_1 (regexp, 0);
}

DEFUN ("posix-looking-at", Fposix_looking_at, Sposix_looking_at, 1, 1, 0,
       doc: /* Return t if text after point matches regular expression REGEXP.
Find the longest match, in accord with Posix regular expression rules.
This function modifies the match data that `match-beginning',
`match-end' and `match-data' access; save and restore the match
data if you want to preserve them.  */)
  (Lisp_Object regexp)
{
  return looking_at_1 (regexp, 1);
}

static Lisp_Object
string_match_1 (Lisp_Object regexp, Lisp_Object string, Lisp_Object start,
		bool posix)
{
  ptrdiff_t val;
  struct re_pattern_buffer *bufp;
  EMACS_INT pos;
  ptrdiff_t pos_byte, i;

  if (running_asynch_code)
    save_search_regs ();

  CHECK_STRING (regexp);
  CHECK_STRING (string);

  if (NILP (start))
    pos = 0, pos_byte = 0;
  else
    {
      ptrdiff_t len = SCHARS (string);

      CHECK_FIXNUM (start);
      pos = XFIXNUM (start);
      if (pos < 0 && -pos <= len)
	pos = len + pos;
      else if (0 > pos || pos > len)
	args_out_of_range (string, start);
      pos_byte = string_char_to_byte (string, pos);
    }

  /* This is so set_image_of_range_1 in regex-emacs.c can find the EQV
     table.  */
  set_char_table_extras (BVAR (current_buffer, case_canon_table), 2,
			 BVAR (current_buffer, case_eqv_table));

  bufp = &compile_pattern (regexp,
                           (NILP (Vinhibit_changing_match_data)
                            ? &search_regs : NULL),
                           (!NILP (BVAR (current_buffer, case_fold_search))
                            ? BVAR (current_buffer, case_canon_table) : Qnil),
                           posix,
                           STRING_MULTIBYTE (string))->buf;
  re_match_object = string;
  val = re_search (bufp, SSDATA (string),
		   SBYTES (string), pos_byte,
		   SBYTES (string) - pos_byte,
		   (NILP (Vinhibit_changing_match_data)
		    ? &search_regs : NULL));

  /* Set last_thing_searched only when match data is changed.  */
  if (NILP (Vinhibit_changing_match_data))
    last_thing_searched = Qt;

  if (val == -2)
    matcher_overflow ();
  if (val < 0) return Qnil;

  if (NILP (Vinhibit_changing_match_data))
    for (i = 0; i < search_regs.num_regs; i++)
      if (search_regs.start[i] >= 0)
	{
	  search_regs.start[i]
	    = string_byte_to_char (string, search_regs.start[i]);
	  search_regs.end[i]
	    = string_byte_to_char (string, search_regs.end[i]);
	}

  return make_fixnum (string_byte_to_char (string, val));
}

DEFUN ("string-match", Fstring_match, Sstring_match, 2, 3, 0,
       doc: /* Return index of start of first match for REGEXP in STRING, or nil.
Matching ignores case if `case-fold-search' is non-nil.
If third arg START is non-nil, start search at that index in STRING.
For index of first char beyond the match, do (match-end 0).
`match-end' and `match-beginning' also give indices of substrings
matched by parenthesis constructs in the pattern.

You can use the function `match-string' to extract the substrings
matched by the parenthesis constructions in REGEXP. */)
  (Lisp_Object regexp, Lisp_Object string, Lisp_Object start)
{
  return string_match_1 (regexp, string, start, 0);
}

DEFUN ("posix-string-match", Fposix_string_match, Sposix_string_match, 2, 3, 0,
       doc: /* Return index of start of first match for REGEXP in STRING, or nil.
Find the longest match, in accord with Posix regular expression rules.
Case is ignored if `case-fold-search' is non-nil in the current buffer.
If third arg START is non-nil, start search at that index in STRING.
For index of first char beyond the match, do (match-end 0).
`match-end' and `match-beginning' also give indices of substrings
matched by parenthesis constructs in the pattern.  */)
  (Lisp_Object regexp, Lisp_Object string, Lisp_Object start)
{
  return string_match_1 (regexp, string, start, 1);
}

/* Match REGEXP against STRING using translation table TABLE,
   searching all of STRING, and return the index of the match,
   or negative on failure.  This does not clobber the match data.  */

ptrdiff_t
fast_string_match_internal (Lisp_Object regexp, Lisp_Object string,
			    Lisp_Object table)
{
  ptrdiff_t val;
  struct re_pattern_buffer *bufp;

  bufp = &compile_pattern (regexp, 0, table,
                           0, STRING_MULTIBYTE (string))->buf;
  re_match_object = string;
  val = re_search (bufp, SSDATA (string),
		   SBYTES (string), 0,
		   SBYTES (string), 0);
  return val;
}

/* Match REGEXP against STRING, searching all of STRING ignoring case,
   and return the index of the match, or negative on failure.
   This does not clobber the match data.
   We assume that STRING contains single-byte characters.  */

ptrdiff_t
fast_c_string_match_ignore_case (Lisp_Object regexp,
				 const char *string, ptrdiff_t len)
{
  ptrdiff_t val;
  struct re_pattern_buffer *bufp;

  regexp = string_make_unibyte (regexp);
  bufp = &compile_pattern (regexp, 0,
                           Vascii_canon_table, 0,
                           0)->buf;
  re_match_object = Qt;
  val = re_search (bufp, string, len, 0, len, 0);
  return val;
}

/* Match REGEXP against the characters after POS to LIMIT, and return
   the number of matched characters.  If STRING is non-nil, match
   against the characters in it.  In that case, POS and LIMIT are
   indices into the string.  This function doesn't modify the match
   data.  */

ptrdiff_t
fast_looking_at (Lisp_Object regexp, ptrdiff_t pos, ptrdiff_t pos_byte,
		 ptrdiff_t limit, ptrdiff_t limit_byte, Lisp_Object string)
{
  bool multibyte;
  unsigned char *p1, *p2;
  ptrdiff_t s1, s2;
  ptrdiff_t len;

  if (STRINGP (string))
    {
      if (pos_byte < 0)
	pos_byte = string_char_to_byte (string, pos);
      if (limit_byte < 0)
	limit_byte = string_char_to_byte (string, limit);
      p1 = NULL;
      s1 = 0;
      p2 = SDATA (string);
      s2 = SBYTES (string);
      multibyte = STRING_MULTIBYTE (string);
    }
  else
    {
      if (pos_byte < 0)
	pos_byte = CHAR_TO_BYTE (pos);
      if (limit_byte < 0)
	limit_byte = CHAR_TO_BYTE (limit);
      pos_byte -= BEGV_BYTE;
      limit_byte -= BEGV_BYTE;
      p1 = BEGV_ADDR;
      s1 = GPT_BYTE - BEGV_BYTE;
      p2 = GAP_END_ADDR;
      s2 = ZV_BYTE - GPT_BYTE;
      if (s1 < 0)
	{
	  p2 = p1;
	  s2 = ZV_BYTE - BEGV_BYTE;
	  s1 = 0;
	}
      if (s2 < 0)
	{
	  s1 = ZV_BYTE - BEGV_BYTE;
	  s2 = 0;
	}
      multibyte = ! NILP (BVAR (current_buffer, enable_multibyte_characters));
    }

  struct regexp_cache *cache_entry =
    compile_pattern (regexp, 0, Qnil, 0, multibyte);
  ptrdiff_t count = SPECPDL_INDEX ();
  freeze_buffer_relocation ();
  freeze_pattern (cache_entry);
  re_match_object = STRINGP (string) ? string : Qnil;
  len = re_match_2 (&cache_entry->buf, (char *) p1, s1, (char *) p2, s2,
		    pos_byte, NULL, limit_byte);

  unbind_to (count, Qnil);
  return len;
}


/* The newline cache: remembering which sections of text have no newlines.  */

/* If the user has requested the long scans caching, make sure it's on.
   Otherwise, make sure it's off.
   This is our cheezy way of associating an action with the change of
   state of a buffer-local variable.  */
static struct region_cache *
newline_cache_on_off (struct buffer *buf)
{
  struct buffer *base_buf = buf;
  bool indirect_p = false;

  if (buf->base_buffer)
    {
      base_buf = buf->base_buffer;
      indirect_p = true;
    }

  /* Don't turn on or off the cache in the base buffer, if the value
     of cache-long-scans of the base buffer is inconsistent with that.
     This is because doing so will just make the cache pure overhead,
     since if we turn it on via indirect buffer, it will be
     immediately turned off by its base buffer.  */
  if (NILP (BVAR (buf, cache_long_scans)))
    {
      if (!indirect_p
	  || NILP (BVAR (base_buf, cache_long_scans)))
	{
	  /* It should be off.  */
	  if (base_buf->newline_cache)
	    {
	      free_region_cache (base_buf->newline_cache);
	      base_buf->newline_cache = 0;
	    }
	}
      return NULL;
    }
  else
    {
      if (!indirect_p
	  || !NILP (BVAR (base_buf, cache_long_scans)))
	{
	  /* It should be on.  */
	  if (base_buf->newline_cache == 0)
	    base_buf->newline_cache = new_region_cache ();
	}
      return base_buf->newline_cache;
    }
}


/* Search for COUNT newlines between START/START_BYTE and END/END_BYTE.

   If COUNT is positive, search forwards; END must be >= START.
   If COUNT is negative, search backwards for the -COUNTth instance;
      END must be <= START.
   If COUNT is zero, do anything you please; run rogue, for all I care.

   If END is zero, use BEGV or ZV instead, as appropriate for the
   direction indicated by COUNT.

   If we find COUNT instances, set *SHORTAGE to zero, and return the
   position past the COUNTth match.  Note that for reverse motion
   this is not the same as the usual convention for Emacs motion commands.

   If we don't find COUNT instances before reaching END, set *SHORTAGE
   to the number of newlines left unfound, and return END.

   If BYTEPOS is not NULL, set *BYTEPOS to the byte position corresponding
   to the returned character position.

   If ALLOW_QUIT, check for quitting.  That's good to do
   except when inside redisplay.  */

ptrdiff_t
find_newline (ptrdiff_t start, ptrdiff_t start_byte, ptrdiff_t end,
	      ptrdiff_t end_byte, ptrdiff_t count, ptrdiff_t *shortage,
	      ptrdiff_t *bytepos, bool allow_quit)
{
  struct region_cache *newline_cache;
  int direction;
  struct buffer *cache_buffer;

  if (count > 0)
    {
      direction = 1;
      if (!end)
	end = ZV, end_byte = ZV_BYTE;
    }
  else
    {
      direction = -1;
      if (!end)
	end = BEGV, end_byte = BEGV_BYTE;
    }
  if (end_byte == -1)
    end_byte = CHAR_TO_BYTE (end);

  newline_cache = newline_cache_on_off (current_buffer);
  if (current_buffer->base_buffer)
    cache_buffer = current_buffer->base_buffer;
  else
    cache_buffer = current_buffer;

  if (shortage != 0)
    *shortage = 0;

  if (count > 0)
    while (start != end)
      {
        /* Our innermost scanning loop is very simple; it doesn't know
           about gaps, buffer ends, or the newline cache.  ceiling is
           the position of the last character before the next such
           obstacle --- the last character the dumb search loop should
           examine.  */
	ptrdiff_t tem, ceiling_byte = end_byte - 1;

        /* If we're using the newline cache, consult it to see whether
           we can avoid some scanning.  */
        if (newline_cache)
          {
            ptrdiff_t next_change;
	    int result = 1;

            while (start < end && result)
	      {
		ptrdiff_t lim1;

		result = region_cache_forward (cache_buffer, newline_cache,
					       start, &next_change);
		if (result)
		  {
		    /* When the cache revalidation is deferred,
		       next-change might point beyond ZV, which will
		       cause assertion violation in CHAR_TO_BYTE below.
		       Limit next_change to ZV to avoid that.  */
		    if (next_change > ZV)
		      next_change = ZV;
		    start = next_change;
		    lim1 = next_change = end;
		  }
		else
		  lim1 = min (next_change, end);

		/* The cache returned zero for this region; see if
		   this is because the region is known and includes
		   only newlines.  While at that, count any newlines
		   we bump into, and exit if we found enough off them.  */
		start_byte = CHAR_TO_BYTE (start);
		while (start < lim1
		       && FETCH_BYTE (start_byte) == '\n')
		  {
		    start_byte++;
		    start++;
		    if (--count == 0)
		      {
			if (bytepos)
			  *bytepos = start_byte;
			return start;
		      }
		  }
		/* If we found a non-newline character before hitting
		   position where the cache will again return non-zero
		   (i.e. no newlines beyond that position), it means
		   this region is not yet known to the cache, and we
		   must resort to the "dumb loop" method.  */
		if (start < next_change && !result)
		  break;
		result = 1;
	      }
	    if (start >= end)
	      {
		start = end;
		start_byte = end_byte;
		break;
	      }

            /* START should never be after END.  */
            if (start_byte > ceiling_byte)
              start_byte = ceiling_byte;

            /* Now the text after start is an unknown region, and
               next_change is the position of the next known region. */
            ceiling_byte = min (CHAR_TO_BYTE (next_change) - 1, ceiling_byte);
          }
	else if (start_byte == -1)
	  start_byte = CHAR_TO_BYTE (start);

        /* The dumb loop can only scan text stored in contiguous
           bytes. BUFFER_CEILING_OF returns the last character
           position that is contiguous, so the ceiling is the
           position after that.  */
	tem = BUFFER_CEILING_OF (start_byte);
	ceiling_byte = min (tem, ceiling_byte);

        {
          /* The termination address of the dumb loop.  */
	  unsigned char *lim_addr = BYTE_POS_ADDR (ceiling_byte) + 1;
	  ptrdiff_t lim_byte = ceiling_byte + 1;

	  /* Nonpositive offsets (relative to LIM_ADDR and LIM_BYTE)
	     of the base, the cursor, and the next line.  */
	  ptrdiff_t base = start_byte - lim_byte;
	  ptrdiff_t cursor, next;

	  for (cursor = base; cursor < 0; cursor = next)
	    {
              /* The dumb loop.  */
	      unsigned char *nl = memchr (lim_addr + cursor, '\n', - cursor);
	      next = nl ? nl - lim_addr : 0;

              /* If we're using the newline cache, cache the fact that
                 the region we just traversed is free of newlines. */
              if (newline_cache && cursor != next)
		{
		  know_region_cache (cache_buffer, newline_cache,
				     BYTE_TO_CHAR (lim_byte + cursor),
				     BYTE_TO_CHAR (lim_byte + next));
		  /* know_region_cache can relocate buffer text.  */
		  lim_addr = BYTE_POS_ADDR (ceiling_byte) + 1;
		}

              if (! nl)
		break;
	      next++;

	      if (--count == 0)
		{
		  if (bytepos)
		    *bytepos = lim_byte + next;
		  return BYTE_TO_CHAR (lim_byte + next);
		}
	      if (allow_quit)
		maybe_quit ();
            }

	  start_byte = lim_byte;
	  start = BYTE_TO_CHAR (start_byte);
        }
      }
  else
    while (start > end)
      {
        /* The last character to check before the next obstacle.  */
	ptrdiff_t tem, ceiling_byte = end_byte;

        /* Consult the newline cache, if appropriate.  */
        if (newline_cache)
          {
            ptrdiff_t next_change;
	    int result = 1;

            while (start > end && result)
	      {
		ptrdiff_t lim1;

		result = region_cache_backward (cache_buffer, newline_cache,
						start, &next_change);
		if (result)
		  {
		    start = next_change;
		    lim1 = next_change = end;
		  }
		else
		  lim1 = max (next_change, end);
		start_byte = CHAR_TO_BYTE (start);
		while (start > lim1
		       && FETCH_BYTE (start_byte - 1) == '\n')
		  {
		    if (++count == 0)
		      {
			if (bytepos)
			  *bytepos = start_byte;
			return start;
		      }
		    start_byte--;
		    start--;
		  }
		if (start > next_change && !result)
		  break;
		result = 1;
	      }
	    if (start <= end)
	      {
		start = end;
		start_byte = end_byte;
		break;
	      }

            /* Start should never be at or before end.  */
            if (start_byte <= ceiling_byte)
              start_byte = ceiling_byte + 1;

            /* Now the text before start is an unknown region, and
               next_change is the position of the next known region. */
            ceiling_byte = max (CHAR_TO_BYTE (next_change), ceiling_byte);
          }
	else if (start_byte == -1)
	  start_byte = CHAR_TO_BYTE (start);

        /* Stop scanning before the gap.  */
	tem = BUFFER_FLOOR_OF (start_byte - 1);
	ceiling_byte = max (tem, ceiling_byte);

        {
          /* The termination address of the dumb loop.  */
	  unsigned char *ceiling_addr = BYTE_POS_ADDR (ceiling_byte);

	  /* Offsets (relative to CEILING_ADDR and CEILING_BYTE) of
	     the base, the cursor, and the previous line.  These
	     offsets are at least -1.  */
	  ptrdiff_t base = start_byte - ceiling_byte;
	  ptrdiff_t cursor, prev;

	  for (cursor = base; 0 < cursor; cursor = prev)
            {
	      unsigned char *nl = memrchr (ceiling_addr, '\n', cursor);
	      prev = nl ? nl - ceiling_addr : -1;

              /* If we're looking for newlines, cache the fact that
                 this line's region is free of them. */
              if (newline_cache && cursor != prev + 1)
		{
		  know_region_cache (cache_buffer, newline_cache,
				     BYTE_TO_CHAR (ceiling_byte + prev + 1),
				     BYTE_TO_CHAR (ceiling_byte + cursor));
		  /* know_region_cache can relocate buffer text.  */
		  ceiling_addr = BYTE_POS_ADDR (ceiling_byte);
		}

              if (! nl)
		break;

	      if (++count >= 0)
		{
		  if (bytepos)
		    *bytepos = ceiling_byte + prev + 1;
		  return BYTE_TO_CHAR (ceiling_byte + prev + 1);
		}
	      if (allow_quit)
		maybe_quit ();
            }

	  start_byte = ceiling_byte;
	  start = BYTE_TO_CHAR (start_byte);
        }
      }

  if (shortage)
    *shortage = count * direction;
  if (bytepos)
    {
      *bytepos = start_byte == -1 ? CHAR_TO_BYTE (start) : start_byte;
      eassert (*bytepos == CHAR_TO_BYTE (start));
    }
  return start;
}

/* Search for COUNT instances of a line boundary.
   Start at START.  If COUNT is negative, search backwards.

   We report the resulting position by calling TEMP_SET_PT_BOTH.

   If we find COUNT instances. we position after (always after,
   even if scanning backwards) the COUNTth match, and return 0.

   If we don't find COUNT instances before reaching the end of the
   buffer (or the beginning, if scanning backwards), we return
   the number of line boundaries left unfound, and position at
   the limit we bumped up against.

   If ALLOW_QUIT, check for quitting.  That's good to do
   except in special cases.  */

ptrdiff_t
scan_newline (ptrdiff_t start, ptrdiff_t start_byte,
	      ptrdiff_t limit, ptrdiff_t limit_byte,
	      ptrdiff_t count, bool allow_quit)
{
  ptrdiff_t charpos, bytepos, shortage;

  charpos = find_newline (start, start_byte, limit, limit_byte,
			  count, &shortage, &bytepos, allow_quit);
  if (shortage)
    TEMP_SET_PT_BOTH (limit, limit_byte);
  else
    TEMP_SET_PT_BOTH (charpos, bytepos);
  return shortage;
}

/* Like above, but always scan from point and report the
   resulting position in *CHARPOS and *BYTEPOS.  */

ptrdiff_t
scan_newline_from_point (ptrdiff_t count, ptrdiff_t *charpos,
			 ptrdiff_t *bytepos)
{
  ptrdiff_t shortage;

  if (count <= 0)
    *charpos = find_newline (PT, PT_BYTE, BEGV, BEGV_BYTE, count - 1,
			     &shortage, bytepos, 1);
  else
    *charpos = find_newline (PT, PT_BYTE, ZV, ZV_BYTE, count,
			     &shortage, bytepos, 1);
  return shortage;
}

/* Like find_newline, but doesn't allow QUITting and doesn't return
   SHORTAGE.  */
ptrdiff_t
find_newline_no_quit (ptrdiff_t from, ptrdiff_t frombyte,
		      ptrdiff_t cnt, ptrdiff_t *bytepos)
{
  return find_newline (from, frombyte, 0, -1, cnt, NULL, bytepos, 0);
}

/* Like find_newline, but returns position before the newline, not
   after, and only search up to TO.
   This isn't just find_newline_no_quit (...)-1, because you might hit TO.  */

ptrdiff_t
find_before_next_newline (ptrdiff_t from, ptrdiff_t to,
			  ptrdiff_t cnt, ptrdiff_t *bytepos)
{
  ptrdiff_t shortage;
  ptrdiff_t pos = find_newline (from, -1, to, -1, cnt, &shortage, bytepos, 1);

  if (shortage == 0)
    {
      if (bytepos)
	DEC_BOTH (pos, *bytepos);
      else
	pos--;
    }
  return pos;
}

/* Subroutines of Lisp buffer search functions. */

static Lisp_Object
search_command (Lisp_Object string, Lisp_Object bound, Lisp_Object noerror,
		Lisp_Object count, int direction, int RE, bool posix)
{
  EMACS_INT np;
  EMACS_INT lim;
  ptrdiff_t lim_byte;
  EMACS_INT n = direction;

  if (!NILP (count))
    {
      CHECK_FIXNUM (count);
      n *= XFIXNUM (count);
    }

  CHECK_STRING (string);
  if (NILP (bound))
    {
      if (n > 0)
	lim = ZV, lim_byte = ZV_BYTE;
      else
	lim = BEGV, lim_byte = BEGV_BYTE;
    }
  else
    {
      CHECK_FIXNUM_COERCE_MARKER (bound);
      lim = XFIXNUM (bound);
      if (n > 0 ? lim < PT : lim > PT)
	error ("Invalid search bound (wrong side of point)");
      if (lim > ZV)
	lim = ZV, lim_byte = ZV_BYTE;
      else if (lim < BEGV)
	lim = BEGV, lim_byte = BEGV_BYTE;
      else
	lim_byte = CHAR_TO_BYTE (lim);
    }

  /* This is so set_image_of_range_1 in regex-emacs.c can find the EQV
     table.  */
  set_char_table_extras (BVAR (current_buffer, case_canon_table), 2,
			 BVAR (current_buffer, case_eqv_table));

  np = search_buffer (string, PT, PT_BYTE, lim, lim_byte, n, RE,
		      (!NILP (BVAR (current_buffer, case_fold_search))
		       ? BVAR (current_buffer, case_canon_table)
		       : Qnil),
		      (!NILP (BVAR (current_buffer, case_fold_search))
		       ? BVAR (current_buffer, case_eqv_table)
		       : Qnil),
		      posix);
  if (np <= 0)
    {
      if (NILP (noerror))
	xsignal1 (Qsearch_failed, string);

      if (!EQ (noerror, Qt))
	{
	  eassert (BEGV <= lim && lim <= ZV);
	  SET_PT_BOTH (lim, lim_byte);
	  return Qnil;
#if 0 /* This would be clean, but maybe programs depend on
	 a value of nil here.  */
	  np = lim;
#endif
	}
      else
	return Qnil;
    }

  eassert (BEGV <= np && np <= ZV);
  SET_PT (np);

  return make_fixnum (np);
}

/* Return true if REGEXP it matches just one constant string.  */

static bool
trivial_regexp_p (Lisp_Object regexp)
{
  ptrdiff_t len = SBYTES (regexp);
  unsigned char *s = SDATA (regexp);
  while (--len >= 0)
    {
      switch (*s++)
	{
	case '.': case '*': case '+': case '?': case '[': case '^': case '$':
	  return 0;
	case '\\':
	  if (--len < 0)
	    return 0;
	  switch (*s++)
	    {
	    case '|': case '(': case ')': case '`': case '\'': case 'b':
	    case 'B': case '<': case '>': case 'w': case 'W': case 's':
	    case 'S': case '=': case '{': case '}': case '_':
	    case 'c': case 'C':	/* for categoryspec and notcategoryspec */
	    case '1': case '2': case '3': case '4': case '5':
	    case '6': case '7': case '8': case '9':
	      return 0;
	    }
	}
    }
  return 1;
}

/* Search for the n'th occurrence of STRING in the current buffer,
   starting at position POS and stopping at position LIM,
   treating STRING as a literal string if RE is false or as
   a regular expression if RE is true.

   If N is positive, searching is forward and LIM must be greater than POS.
   If N is negative, searching is backward and LIM must be less than POS.

   Returns -x if x occurrences remain to be found (x > 0),
   or else the position at the beginning of the Nth occurrence
   (if searching backward) or the end (if searching forward).

   POSIX is nonzero if we want full backtracking (POSIX style)
   for this pattern.  0 means backtrack only enough to get a valid match.  */

#define TRANSLATE(out, trt, d)			\
do						\
  {						\
    if (! NILP (trt))				\
      {						\
	Lisp_Object temp;			\
	temp = Faref (trt, make_fixnum (d));	\
	if (FIXNUMP (temp))			\
	  out = XFIXNUM (temp);			\
	else					\
	  out = d;				\
      }						\
    else					\
      out = d;					\
  }						\
while (0)

/* Only used in search_buffer, to record the end position of the match
   when searching regexps and SEARCH_REGS should not be changed
   (i.e. Vinhibit_changing_match_data is non-nil).  */
static struct re_registers search_regs_1;

static EMACS_INT
search_buffer_re (Lisp_Object string, ptrdiff_t pos, ptrdiff_t pos_byte,
                  ptrdiff_t lim, ptrdiff_t lim_byte, EMACS_INT n,
                  Lisp_Object trt, Lisp_Object inverse_trt, bool posix)
{
  unsigned char *p1, *p2;
  ptrdiff_t s1, s2;

  /* Snapshot in case Lisp changes the value.  */
  bool preserve_match_data = NILP (Vinhibit_changing_match_data);

  struct regexp_cache *cache_entry =
    compile_pattern (string,
                     preserve_match_data ? &search_regs : &search_regs_1,
                     trt, posix,
                     !NILP (BVAR (current_buffer, enable_multibyte_characters)));
  struct re_pattern_buffer *bufp = &cache_entry->buf;

  maybe_quit ();		/* Do a pending quit right away,
				   to avoid paradoxical behavior */
  /* Get pointers and sizes of the two strings
     that make up the visible portion of the buffer. */

  p1 = BEGV_ADDR;
  s1 = GPT_BYTE - BEGV_BYTE;
  p2 = GAP_END_ADDR;
  s2 = ZV_BYTE - GPT_BYTE;
  if (s1 < 0)
    {
      p2 = p1;
      s2 = ZV_BYTE - BEGV_BYTE;
      s1 = 0;
    }
  if (s2 < 0)
    {
      s1 = ZV_BYTE - BEGV_BYTE;
      s2 = 0;
    }

  ptrdiff_t count = SPECPDL_INDEX ();
  freeze_buffer_relocation ();
  freeze_pattern (cache_entry);

  while (n < 0)
    {
      ptrdiff_t val;

      re_match_object = Qnil;
      val = re_search_2 (bufp, (char *) p1, s1, (char *) p2, s2,
                         pos_byte - BEGV_BYTE, lim_byte - pos_byte,
                         preserve_match_data ? &search_regs : &search_regs_1,
                         /* Don't allow match past current point */
                         pos_byte - BEGV_BYTE);
      if (val == -2)
        {
          matcher_overflow ();
        }
      if (val >= 0)
        {
          if (preserve_match_data)
            {
              pos_byte = search_regs.start[0] + BEGV_BYTE;
              for (ptrdiff_t i = 0; i < search_regs.num_regs; i++)
                if (search_regs.start[i] >= 0)
                  {
                    search_regs.start[i]
                      = BYTE_TO_CHAR (search_regs.start[i] + BEGV_BYTE);
                    search_regs.end[i]
                      = BYTE_TO_CHAR (search_regs.end[i] + BEGV_BYTE);
                  }
              XSETBUFFER (last_thing_searched, current_buffer);
              /* Set pos to the new position. */
              pos = search_regs.start[0];
            }
          else
            {
              pos_byte = search_regs_1.start[0] + BEGV_BYTE;
              /* Set pos to the new position.  */
              pos = BYTE_TO_CHAR (search_regs_1.start[0] + BEGV_BYTE);
            }
        }
      else
        {
          unbind_to (count, Qnil);
          return (n);
        }
      n++;
      maybe_quit ();
    }
  while (n > 0)
    {
      ptrdiff_t val;

      re_match_object = Qnil;
      val = re_search_2 (bufp, (char *) p1, s1, (char *) p2, s2,
                         pos_byte - BEGV_BYTE, lim_byte - pos_byte,
                         preserve_match_data ? &search_regs : &search_regs_1,
                         lim_byte - BEGV_BYTE);
      if (val == -2)
        {
          matcher_overflow ();
        }
      if (val >= 0)
        {
          if (preserve_match_data)
            {
              pos_byte = search_regs.end[0] + BEGV_BYTE;
              for (ptrdiff_t i = 0; i < search_regs.num_regs; i++)
                if (search_regs.start[i] >= 0)
                  {
                    search_regs.start[i]
                      = BYTE_TO_CHAR (search_regs.start[i] + BEGV_BYTE);
                    search_regs.end[i]
                      = BYTE_TO_CHAR (search_regs.end[i] + BEGV_BYTE);
                  }
              XSETBUFFER (last_thing_searched, current_buffer);
              pos = search_regs.end[0];
            }
          else
            {
              pos_byte = search_regs_1.end[0] + BEGV_BYTE;
              pos = BYTE_TO_CHAR (search_regs_1.end[0] + BEGV_BYTE);
            }
        }
      else
        {
          unbind_to (count, Qnil);
          return (0 - n);
        }
      n--;
      maybe_quit ();
    }
  unbind_to (count, Qnil);
  return (pos);
}

static EMACS_INT
search_buffer_non_re (Lisp_Object string, ptrdiff_t pos,
                      ptrdiff_t pos_byte, ptrdiff_t lim, ptrdiff_t lim_byte,
                      EMACS_INT n, int RE, Lisp_Object trt, Lisp_Object inverse_trt,
                      bool posix)
{
  unsigned char *raw_pattern, *pat;
  ptrdiff_t raw_pattern_size;
  ptrdiff_t raw_pattern_size_byte;
  unsigned char *patbuf;
  bool multibyte = !NILP (BVAR (current_buffer, enable_multibyte_characters));
  unsigned char *base_pat;
  /* Set to positive if we find a non-ASCII char that need
     translation.  Otherwise set to zero later.  */
  int char_base = -1;
  bool boyer_moore_ok = 1;
  USE_SAFE_ALLOCA;

  /* MULTIBYTE says whether the text to be searched is multibyte.
     We must convert PATTERN to match that, or we will not really
     find things right.  */

  if (multibyte == STRING_MULTIBYTE (string))
    {
      raw_pattern = SDATA (string);
      raw_pattern_size = SCHARS (string);
      raw_pattern_size_byte = SBYTES (string);
    }
  else if (multibyte)
    {
      raw_pattern_size = SCHARS (string);
      raw_pattern_size_byte
        = count_size_as_multibyte (SDATA (string),
                                   raw_pattern_size);
      raw_pattern = SAFE_ALLOCA (raw_pattern_size_byte + 1);
      copy_text (SDATA (string), raw_pattern,
                 SCHARS (string), 0, 1);
    }
  else
    {
      /* Converting multibyte to single-byte.

         ??? Perhaps this conversion should be done in a special way
         by subtracting nonascii-insert-offset from each non-ASCII char,
         so that only the multibyte chars which really correspond to
         the chosen single-byte character set can possibly match.  */
      raw_pattern_size = SCHARS (string);
      raw_pattern_size_byte = SCHARS (string);
      raw_pattern = SAFE_ALLOCA (raw_pattern_size + 1);
      copy_text (SDATA (string), raw_pattern,
                 SBYTES (string), 1, 0);
    }

  /* Copy and optionally translate the pattern.  */
  ptrdiff_t len = raw_pattern_size;
  ptrdiff_t len_byte = raw_pattern_size_byte;
  SAFE_NALLOCA (patbuf, MAX_MULTIBYTE_LENGTH, len);
  pat = patbuf;
  base_pat = raw_pattern;
  if (multibyte)
    {
      /* Fill patbuf by translated characters in STRING while
         checking if we can use boyer-moore search.  If TRT is
         non-nil, we can use boyer-moore search only if TRT can be
         represented by the byte array of 256 elements.  For that,
         all non-ASCII case-equivalents of all case-sensitive
         characters in STRING must belong to the same character
         group (two characters belong to the same group iff their
         multibyte forms are the same except for the last byte;
         i.e. every 64 characters form a group; U+0000..U+003F,
         U+0040..U+007F, U+0080..U+00BF, ...).  */

      while (--len >= 0)
        {
          unsigned char str_base[MAX_MULTIBYTE_LENGTH], *str;
          int c, translated, inverse;
          int in_charlen, charlen;

          /* If we got here and the RE flag is set, it's because we're
             dealing with a regexp known to be trivial, so the backslash
             just quotes the next character.  */
          if (RE && *base_pat == '\\')
            {
              len--;
              raw_pattern_size--;
              len_byte--;
              base_pat++;
            }

          c = STRING_CHAR_AND_LENGTH (base_pat, in_charlen);

          if (NILP (trt))
            {
              str = base_pat;
              charlen = in_charlen;
            }
          else
            {
              /* Translate the character.  */
              TRANSLATE (translated, trt, c);
              charlen = CHAR_STRING (translated, str_base);
              str = str_base;

              /* Check if C has any other case-equivalents.  */
              TRANSLATE (inverse, inverse_trt, c);
              /* If so, check if we can use boyer-moore.  */
              if (c != inverse && boyer_moore_ok)
                {
                  /* Check if all equivalents belong to the same
                     group of characters.  Note that the check of C
                     itself is done by the last iteration.  */
                  int this_char_base = -1;

                  while (boyer_moore_ok)
                    {
                      if (ASCII_CHAR_P (inverse))
                        {
                          if (this_char_base > 0)
                            boyer_moore_ok = 0;
                          else
                            this_char_base = 0;
                        }
                      else if (CHAR_BYTE8_P (inverse))
                        /* Boyer-moore search can't handle a
                           translation of an eight-bit
                           character.  */
                        boyer_moore_ok = 0;
                      else if (this_char_base < 0)
                        {
                          this_char_base = inverse & ~0x3F;
                          if (char_base < 0)
                            char_base = this_char_base;
                          else if (this_char_base != char_base)
                            boyer_moore_ok = 0;
                        }
                      else if ((inverse & ~0x3F) != this_char_base)
                        boyer_moore_ok = 0;
                      if (c == inverse)
                        break;
                      TRANSLATE (inverse, inverse_trt, inverse);
                    }
                }
            }

          /* Store this character into the translated pattern.  */
          memcpy (pat, str, charlen);
          pat += charlen;
          base_pat += in_charlen;
          len_byte -= in_charlen;
        }

      /* If char_base is still negative we didn't find any translated
         non-ASCII characters.  */
      if (char_base < 0)
        char_base = 0;
    }
  else
    {
      /* Unibyte buffer.  */
      char_base = 0;
      while (--len >= 0)
        {
          int c, translated, inverse;

          /* If we got here and the RE flag is set, it's because we're
             dealing with a regexp known to be trivial, so the backslash
             just quotes the next character.  */
          if (RE && *base_pat == '\\')
            {
              len--;
              raw_pattern_size--;
              base_pat++;
            }
          c = *base_pat++;
          TRANSLATE (translated, trt, c);
          *pat++ = translated;
          /* Check that none of C's equivalents violates the
             assumptions of boyer_moore.  */
          TRANSLATE (inverse, inverse_trt, c);
          while (1)
            {
              if (inverse >= 0200)
                {
                  boyer_moore_ok = 0;
                  break;
                }
              if (c == inverse)
                break;
              TRANSLATE (inverse, inverse_trt, inverse);
            }
        }
    }

  len_byte = pat - patbuf;
  pat = base_pat = patbuf;

  EMACS_INT result
    = (boyer_moore_ok
       ? boyer_moore (n, pat, len_byte, trt, inverse_trt,
                      pos_byte, lim_byte,
                      char_base)
       : simple_search (n, pat, raw_pattern_size, len_byte, trt,
                        pos, pos_byte, lim, lim_byte));
  SAFE_FREE ();
  return result;
}

static EMACS_INT
search_buffer (Lisp_Object string, ptrdiff_t pos, ptrdiff_t pos_byte,
	       ptrdiff_t lim, ptrdiff_t lim_byte, EMACS_INT n,
	       int RE, Lisp_Object trt, Lisp_Object inverse_trt, bool posix)
{
  if (running_asynch_code)
    save_search_regs ();

  /* Searching 0 times means don't move.  */
  /* Null string is found at starting position.  */
  if (n == 0 || SCHARS (string) == 0)
    {
      set_search_regs (pos_byte, 0);
      return pos;
    }

  if (RE && !(trivial_regexp_p (string) && NILP (Vsearch_spaces_regexp)))
    pos = search_buffer_re (string, pos, pos_byte, lim, lim_byte,
                            n, trt, inverse_trt, posix);
  else
    pos = search_buffer_non_re (string, pos, pos_byte, lim, lim_byte,
                                n, RE, trt, inverse_trt, posix);

  return pos;
}

/* Do a simple string search N times for the string PAT,
   whose length is LEN/LEN_BYTE,
   from buffer position POS/POS_BYTE until LIM/LIM_BYTE.
   TRT is the translation table.

   Return the character position where the match is found.
   Otherwise, if M matches remained to be found, return -M.

   This kind of search works regardless of what is in PAT and
   regardless of what is in TRT.  It is used in cases where
   boyer_moore cannot work.  */

static EMACS_INT
simple_search (EMACS_INT n, unsigned char *pat,
	       ptrdiff_t len, ptrdiff_t len_byte, Lisp_Object trt,
	       ptrdiff_t pos, ptrdiff_t pos_byte,
	       ptrdiff_t lim, ptrdiff_t lim_byte)
{
  bool multibyte = ! NILP (BVAR (current_buffer, enable_multibyte_characters));
  bool forward = n > 0;
  /* Number of buffer bytes matched.  Note that this may be different
     from len_byte in a multibyte buffer.  */
  ptrdiff_t match_byte = PTRDIFF_MIN;

  if (lim > pos && multibyte)
    while (n > 0)
      {
	while (1)
	  {
	    /* Try matching at position POS.  */
	    ptrdiff_t this_pos = pos;
	    ptrdiff_t this_pos_byte = pos_byte;
	    ptrdiff_t this_len = len;
	    unsigned char *p = pat;
	    if (pos + len > lim || pos_byte + len_byte > lim_byte)
	      goto stop;

	    while (this_len > 0)
	      {
		int charlen, buf_charlen;
		int pat_ch, buf_ch;

		pat_ch = STRING_CHAR_AND_LENGTH (p, charlen);
		buf_ch = STRING_CHAR_AND_LENGTH (BYTE_POS_ADDR (this_pos_byte),
						 buf_charlen);
		TRANSLATE (buf_ch, trt, buf_ch);

		if (buf_ch != pat_ch)
		  break;

		this_len--;
		p += charlen;

		this_pos_byte += buf_charlen;
		this_pos++;
	      }

	    if (this_len == 0)
	      {
		match_byte = this_pos_byte - pos_byte;
		pos += len;
		pos_byte += match_byte;
		break;
	      }

	    INC_BOTH (pos, pos_byte);
	  }

	n--;
      }
  else if (lim > pos)
    while (n > 0)
      {
	while (1)
	  {
	    /* Try matching at position POS.  */
	    ptrdiff_t this_pos = pos;
	    ptrdiff_t this_len = len;
	    unsigned char *p = pat;

	    if (pos + len > lim)
	      goto stop;

	    while (this_len > 0)
	      {
		int pat_ch = *p++;
		int buf_ch = FETCH_BYTE (this_pos);
		TRANSLATE (buf_ch, trt, buf_ch);

		if (buf_ch != pat_ch)
		  break;

		this_len--;
		this_pos++;
	      }

	    if (this_len == 0)
	      {
		match_byte = len;
		pos += len;
		break;
	      }

	    pos++;
	  }

	n--;
      }
  /* Backwards search.  */
  else if (lim < pos && multibyte)
    while (n < 0)
      {
	while (1)
	  {
	    /* Try matching at position POS.  */
	    ptrdiff_t this_pos = pos;
	    ptrdiff_t this_pos_byte = pos_byte;
	    ptrdiff_t this_len = len;
	    const unsigned char *p = pat + len_byte;

	    if (this_pos - len < lim || (pos_byte - len_byte) < lim_byte)
	      goto stop;

	    while (this_len > 0)
	      {
		int pat_ch, buf_ch;

		DEC_BOTH (this_pos, this_pos_byte);
		PREV_CHAR_BOUNDARY (p, pat);
		pat_ch = STRING_CHAR (p);
		buf_ch = STRING_CHAR (BYTE_POS_ADDR (this_pos_byte));
		TRANSLATE (buf_ch, trt, buf_ch);

		if (buf_ch != pat_ch)
		  break;

		this_len--;
	      }

	    if (this_len == 0)
	      {
		match_byte = pos_byte - this_pos_byte;
		pos = this_pos;
		pos_byte = this_pos_byte;
		break;
	      }

	    DEC_BOTH (pos, pos_byte);
	  }

	n++;
      }
  else if (lim < pos)
    while (n < 0)
      {
	while (1)
	  {
	    /* Try matching at position POS.  */
	    ptrdiff_t this_pos = pos - len;
	    ptrdiff_t this_len = len;
	    unsigned char *p = pat;

	    if (this_pos < lim)
	      goto stop;

	    while (this_len > 0)
	      {
		int pat_ch = *p++;
		int buf_ch = FETCH_BYTE (this_pos);
		TRANSLATE (buf_ch, trt, buf_ch);

		if (buf_ch != pat_ch)
		  break;
		this_len--;
		this_pos++;
	      }

	    if (this_len == 0)
	      {
		match_byte = len;
		pos -= len;
		break;
	      }

	    pos--;
	  }

	n++;
      }

 stop:
  if (n == 0)
    {
      eassert (match_byte != PTRDIFF_MIN);
      if (forward)
	set_search_regs ((multibyte ? pos_byte : pos) - match_byte, match_byte);
      else
	set_search_regs (multibyte ? pos_byte : pos, match_byte);

      return pos;
    }
  else if (n > 0)
    return -n;
  else
    return n;
}

/* Do Boyer-Moore search N times for the string BASE_PAT,
   whose length is LEN_BYTE,
   from buffer position POS_BYTE until LIM_BYTE.
   DIRECTION says which direction we search in.
   TRT and INVERSE_TRT are translation tables.
   Characters in PAT are already translated by TRT.

   This kind of search works if all the characters in BASE_PAT that
   have nontrivial translation are the same aside from the last byte.
   This makes it possible to translate just the last byte of a
   character, and do so after just a simple test of the context.
   CHAR_BASE is nonzero if there is such a non-ASCII character.

   If that criterion is not satisfied, do not call this function.  */

static EMACS_INT
boyer_moore (EMACS_INT n, unsigned char *base_pat,
	     ptrdiff_t len_byte,
	     Lisp_Object trt, Lisp_Object inverse_trt,
	     ptrdiff_t pos_byte, ptrdiff_t lim_byte,
             int char_base)
{
  int direction = ((n > 0) ? 1 : -1);
  register ptrdiff_t dirlen;
  ptrdiff_t limit;
  int stride_for_teases = 0;
  int BM_tab[0400];
  register unsigned char *cursor, *p_limit;
  register ptrdiff_t i;
  register int j;
  unsigned char *pat, *pat_end;
  bool multibyte = ! NILP (BVAR (current_buffer, enable_multibyte_characters));

  unsigned char simple_translate[0400];
  /* These are set to the preceding bytes of a byte to be translated
     if char_base is nonzero.  As the maximum byte length of a
     multibyte character is 5, we have to check at most four previous
     bytes.  */
  int translate_prev_byte1 = 0;
  int translate_prev_byte2 = 0;
  int translate_prev_byte3 = 0;

  /* The general approach is that we are going to maintain that we know
     the first (closest to the present position, in whatever direction
     we're searching) character that could possibly be the last
     (furthest from present position) character of a valid match.  We
     advance the state of our knowledge by looking at that character
     and seeing whether it indeed matches the last character of the
     pattern.  If it does, we take a closer look.  If it does not, we
     move our pointer (to putative last characters) as far as is
     logically possible.  This amount of movement, which I call a
     stride, will be the length of the pattern if the actual character
     appears nowhere in the pattern, otherwise it will be the distance
     from the last occurrence of that character to the end of the
     pattern.  If the amount is zero we have a possible match.  */

  /* Here we make a "mickey mouse" BM table.  The stride of the search
     is determined only by the last character of the putative match.
     If that character does not match, we will stride the proper
     distance to propose a match that superimposes it on the last
     instance of a character that matches it (per trt), or misses
     it entirely if there is none. */

  dirlen = len_byte * direction;

  /* Record position after the end of the pattern.  */
  pat_end = base_pat + len_byte;
  /* BASE_PAT points to a character that we start scanning from.
     It is the first character in a forward search,
     the last character in a backward search.  */
  if (direction < 0)
    base_pat = pat_end - 1;

  /* A character that does not appear in the pattern induces a
     stride equal to the pattern length.  */
  for (i = 0; i < 0400; i++)
    BM_tab[i] = dirlen;

  /* We use this for translation, instead of TRT itself.
     We fill this in to handle the characters that actually
     occur in the pattern.  Others don't matter anyway!  */
  for (i = 0; i < 0400; i++)
    simple_translate[i] = i;

  if (char_base)
    {
      /* Setup translate_prev_byte1/2/3/4 from CHAR_BASE.  Only a
	 byte following them are the target of translation.  */
      eassume (0x80 <= char_base && char_base <= MAX_CHAR);
      unsigned char str[MAX_MULTIBYTE_LENGTH];
      int cblen = CHAR_STRING (char_base, str);

      translate_prev_byte1 = str[cblen - 2];
      if (cblen > 2)
	{
	  translate_prev_byte2 = str[cblen - 3];
	  if (cblen > 3)
	    translate_prev_byte3 = str[cblen - 4];
	}
    }

  i = 0;
  while (i != dirlen)
    {
      unsigned char *ptr = base_pat + i;
      i += direction;
      if (! NILP (trt))
	{
	  /* If the byte currently looking at is the last of a
	     character to check case-equivalents, set CH to that
	     character.  An ASCII character and a non-ASCII character
	     matching with CHAR_BASE are to be checked.  */
	  int ch = -1;

	  if (ASCII_CHAR_P (*ptr) || ! multibyte)
	    ch = *ptr;
	  else if (char_base
		   && ((pat_end - ptr) == 1 || CHAR_HEAD_P (ptr[1])))
	    {
	      unsigned char *charstart = ptr - 1;

	      while (! (CHAR_HEAD_P (*charstart)))
		charstart--;
	      ch = STRING_CHAR (charstart);
	      if (char_base != (ch & ~0x3F))
		ch = -1;
	    }

	  if (ch >= 0200 && multibyte)
	    j = (ch & 0x3F) | 0200;
	  else
	    j = *ptr;

	  if (i == dirlen)
	    stride_for_teases = BM_tab[j];

	  BM_tab[j] = dirlen - i;
	  /* A translation table is accompanied by its inverse -- see
	     comment following downcase_table for details.  */
	  if (ch >= 0)
	    {
	      int starting_ch = ch;
	      int starting_j = j;

	      while (1)
		{
		  TRANSLATE (ch, inverse_trt, ch);
		  if (ch >= 0200 && multibyte)
		    j = (ch & 0x3F) | 0200;
		  else
		    j = ch;

		  /* For all the characters that map into CH,
		     set up simple_translate to map the last byte
		     into STARTING_J.  */
		  simple_translate[j] = starting_j;
		  if (ch == starting_ch)
		    break;
		  BM_tab[j] = dirlen - i;
		}
	    }
	}
      else
	{
	  j = *ptr;

	  if (i == dirlen)
	    stride_for_teases = BM_tab[j];
	  BM_tab[j] = dirlen - i;
	}
      /* stride_for_teases tells how much to stride if we get a
	 match on the far character but are subsequently
	 disappointed, by recording what the stride would have been
	 for that character if the last character had been
	 different.  */
    }
  pos_byte += dirlen - ((direction > 0) ? direction : 0);
  /* loop invariant - POS_BYTE points at where last char (first
     char if reverse) of pattern would align in a possible match.  */
  while (n != 0)
    {
      ptrdiff_t tail_end;
      unsigned char *tail_end_ptr;

      /* It's been reported that some (broken) compiler thinks that
	 Boolean expressions in an arithmetic context are unsigned.
	 Using an explicit ?1:0 prevents this.  */
      if ((lim_byte - pos_byte - ((direction > 0) ? 1 : 0)) * direction
	  < 0)
	return (n * (0 - direction));
      /* First we do the part we can by pointers (maybe nothing) */
      maybe_quit ();
      pat = base_pat;
      limit = pos_byte - dirlen + direction;
      if (direction > 0)
	{
	  limit = BUFFER_CEILING_OF (limit);
	  /* LIMIT is now the last (not beyond-last!) value POS_BYTE
	     can take on without hitting edge of buffer or the gap.  */
	  limit = min (limit, pos_byte + 20000);
	  limit = min (limit, lim_byte - 1);
	}
      else
	{
	  limit = BUFFER_FLOOR_OF (limit);
	  /* LIMIT is now the last (not beyond-last!) value POS_BYTE
	     can take on without hitting edge of buffer or the gap.  */
	  limit = max (limit, pos_byte - 20000);
	  limit = max (limit, lim_byte);
	}
      tail_end = BUFFER_CEILING_OF (pos_byte) + 1;
      tail_end_ptr = BYTE_POS_ADDR (tail_end);

      if ((limit - pos_byte) * direction > 20)
	{
	  unsigned char *p2;

	  p_limit = BYTE_POS_ADDR (limit);
	  p2 = (cursor = BYTE_POS_ADDR (pos_byte));
	  /* In this loop, pos + cursor - p2 is the surrogate for pos.  */
	  while (1)		/* use one cursor setting as long as i can */
	    {
	      if (direction > 0) /* worth duplicating */
		{
		  while (cursor <= p_limit)
		    {
		      if (BM_tab[*cursor] == 0)
			goto hit;
		      cursor += BM_tab[*cursor];
		    }
		}
	      else
		{
		  while (cursor >= p_limit)
		    {
		      if (BM_tab[*cursor] == 0)
			goto hit;
		      cursor += BM_tab[*cursor];
		    }
		}
	      /* If you are here, cursor is beyond the end of the
		 searched region.  You fail to match within the
		 permitted region and would otherwise try a character
		 beyond that region.  */
	      break;

	    hit:
	      i = dirlen - direction;
	      if (! NILP (trt))
		{
		  while ((i -= direction) + direction != 0)
		    {
		      int ch;
		      cursor -= direction;
		      /* Translate only the last byte of a character.  */
		      if (! multibyte
			  || ((cursor == tail_end_ptr
			       || CHAR_HEAD_P (cursor[1]))
			      && (CHAR_HEAD_P (cursor[0])
				  /* Check if this is the last byte of
				     a translatable character.  */
				  || (translate_prev_byte1 == cursor[-1]
				      && (CHAR_HEAD_P (translate_prev_byte1)
					  || (translate_prev_byte2 == cursor[-2]
					      && (CHAR_HEAD_P (translate_prev_byte2)
						  || (translate_prev_byte3 == cursor[-3]))))))))
			ch = simple_translate[*cursor];
		      else
			ch = *cursor;
		      if (pat[i] != ch)
			break;
		    }
		}
	      else
		{
		  while ((i -= direction) + direction != 0)
		    {
		      cursor -= direction;
		      if (pat[i] != *cursor)
			break;
		    }
		}
	      cursor += dirlen - i - direction;	/* fix cursor */
	      if (i + direction == 0)
		{
		  ptrdiff_t position, start, end;
#ifdef REL_ALLOC
		  ptrdiff_t cursor_off;
#endif

		  cursor -= direction;

		  position = pos_byte + cursor - p2 + ((direction > 0)
						       ? 1 - len_byte : 0);
#ifdef REL_ALLOC
		  /* set_search_regs might call malloc, which could
		     cause ralloc.c relocate buffer text.  We need to
		     update pointers into buffer text due to that.  */
		  cursor_off = cursor - p2;
#endif
		  set_search_regs (position, len_byte);
#ifdef REL_ALLOC
		  p_limit = BYTE_POS_ADDR (limit);
		  p2 = BYTE_POS_ADDR (pos_byte);
		  cursor = p2 + cursor_off;
#endif

		  if (NILP (Vinhibit_changing_match_data))
		    {
		      start = search_regs.start[0];
		      end = search_regs.end[0];
		    }
		  else
		    /* If Vinhibit_changing_match_data is non-nil,
		       search_regs will not be changed.  So let's
		       compute start and end here.  */
		    {
		      start = BYTE_TO_CHAR (position);
		      end = BYTE_TO_CHAR (position + len_byte);
		    }

		  if ((n -= direction) != 0)
		    cursor += dirlen; /* to resume search */
		  else
		    return direction > 0 ? end : start;
		}
	      else
		cursor += stride_for_teases; /* <sigh> we lose -  */
	    }
	  pos_byte += cursor - p2;
	}
      else
	/* Now we'll pick up a clump that has to be done the hard
	   way because it covers a discontinuity.  */
	{
	  limit = ((direction > 0)
		   ? BUFFER_CEILING_OF (pos_byte - dirlen + 1)
		   : BUFFER_FLOOR_OF (pos_byte - dirlen - 1));
	  limit = ((direction > 0)
		   ? min (limit + len_byte, lim_byte - 1)
		   : max (limit - len_byte, lim_byte));
	  /* LIMIT is now the last value POS_BYTE can have
	     and still be valid for a possible match.  */
	  while (1)
	    {
	      /* This loop can be coded for space rather than
		 speed because it will usually run only once.
		 (the reach is at most len + 21, and typically
		 does not exceed len).  */
	      while ((limit - pos_byte) * direction >= 0)
		{
		  int ch = FETCH_BYTE (pos_byte);
		  if (BM_tab[ch] == 0)
		    goto hit2;
		  pos_byte += BM_tab[ch];
		}
	      break;	/* ran off the end */

	    hit2:
	      /* Found what might be a match.  */
	      i = dirlen - direction;
	      while ((i -= direction) + direction != 0)
		{
		  int ch;
		  unsigned char *ptr;
		  pos_byte -= direction;
		  ptr = BYTE_POS_ADDR (pos_byte);
		  /* Translate only the last byte of a character.  */
		  if (! multibyte
		      || ((ptr == tail_end_ptr
			   || CHAR_HEAD_P (ptr[1]))
			  && (CHAR_HEAD_P (ptr[0])
			      /* Check if this is the last byte of a
				 translatable character.  */
			      || (translate_prev_byte1 == ptr[-1]
				  && (CHAR_HEAD_P (translate_prev_byte1)
				      || (translate_prev_byte2 == ptr[-2]
					  && (CHAR_HEAD_P (translate_prev_byte2)
					      || translate_prev_byte3 == ptr[-3])))))))
		    ch = simple_translate[*ptr];
		  else
		    ch = *ptr;
		  if (pat[i] != ch)
		    break;
		}
	      /* Above loop has moved POS_BYTE part or all the way
		 back to the first pos (last pos if reverse).
		 Set it once again at the last (first if reverse) char.  */
	      pos_byte += dirlen - i - direction;
	      if (i + direction == 0)
		{
		  ptrdiff_t position, start, end;
		  pos_byte -= direction;

		  position = pos_byte + ((direction > 0) ? 1 - len_byte : 0);
		  set_search_regs (position, len_byte);

		  if (NILP (Vinhibit_changing_match_data))
		    {
		      start = search_regs.start[0];
		      end = search_regs.end[0];
		    }
		  else
		    /* If Vinhibit_changing_match_data is non-nil,
		       search_regs will not be changed.  So let's
		       compute start and end here.  */
		    {
		      start = BYTE_TO_CHAR (position);
		      end = BYTE_TO_CHAR (position + len_byte);
		    }

		  if ((n -= direction) != 0)
		    pos_byte += dirlen; /* to resume search */
		  else
		    return direction > 0 ? end : start;
		}
	      else
		pos_byte += stride_for_teases;
	    }
	  }
      /* We have done one clump.  Can we continue? */
      if ((lim_byte - pos_byte) * direction < 0)
	return ((0 - n) * direction);
    }
  return BYTE_TO_CHAR (pos_byte);
}

/* Record beginning BEG_BYTE and end BEG_BYTE + NBYTES
   for the overall match just found in the current buffer.
   Also clear out the match data for registers 1 and up.  */

static void
set_search_regs (ptrdiff_t beg_byte, ptrdiff_t nbytes)
{
  ptrdiff_t i;

  if (!NILP (Vinhibit_changing_match_data))
    return;

  /* Make sure we have registers in which to store
     the match position.  */
  if (search_regs.num_regs == 0)
    {
      search_regs.start = xmalloc (2 * sizeof *search_regs.start);
      search_regs.end = xmalloc (2 * sizeof *search_regs.end);
      search_regs.num_regs = 2;
    }

  /* Clear out the other registers.  */
  for (i = 1; i < search_regs.num_regs; i++)
    {
      search_regs.start[i] = -1;
      search_regs.end[i] = -1;
    }

  search_regs.start[0] = BYTE_TO_CHAR (beg_byte);
  search_regs.end[0] = BYTE_TO_CHAR (beg_byte + nbytes);
  XSETBUFFER (last_thing_searched, current_buffer);
}

DEFUN ("search-backward", Fsearch_backward, Ssearch_backward, 1, 4,
       "MSearch backward: ",
       doc: /* Search backward from point for STRING.
Set point to the beginning of the occurrence found, and return point.
An optional second argument bounds the search; it is a buffer position.
  The match found must not begin before that position.  A value of nil
  means search to the beginning of the accessible portion of the buffer.
Optional third argument, if t, means if fail just return nil (no error).
  If not nil and not t, position at limit of search and return nil.
Optional fourth argument COUNT, if a positive number, means to search
  for COUNT successive occurrences.  If COUNT is negative, search
  forward, instead of backward, for -COUNT occurrences.  A value of
  nil means the same as 1.
With COUNT positive, the match found is the COUNTth to last one (or
  last, if COUNT is 1 or nil) in the buffer located entirely before
  the origin of the search; correspondingly with COUNT negative.

Search case-sensitivity is determined by the value of the variable
`case-fold-search', which see.

See also the functions `match-beginning', `match-end' and `replace-match'.  */)
  (Lisp_Object string, Lisp_Object bound, Lisp_Object noerror, Lisp_Object count)
{
  return search_command (string, bound, noerror, count, -1, 0, 0);
}

DEFUN ("search-forward", Fsearch_forward, Ssearch_forward, 1, 4, "MSearch: ",
       doc: /* Search forward from point for STRING.
Set point to the end of the occurrence found, and return point.
An optional second argument bounds the search; it is a buffer position.
  The match found must not end after that position.  A value of nil
  means search to the end of the accessible portion of the buffer.
Optional third argument, if t, means if fail just return nil (no error).
  If not nil and not t, move to limit of search and return nil.
Optional fourth argument COUNT, if a positive number, means to search
  for COUNT successive occurrences.  If COUNT is negative, search
  backward, instead of forward, for -COUNT occurrences.  A value of
  nil means the same as 1.
With COUNT positive, the match found is the COUNTth one (or first,
  if COUNT is 1 or nil) in the buffer located entirely after the
  origin of the search; correspondingly with COUNT negative.

Search case-sensitivity is determined by the value of the variable
`case-fold-search', which see.

See also the functions `match-beginning', `match-end' and `replace-match'.  */)
  (Lisp_Object string, Lisp_Object bound, Lisp_Object noerror, Lisp_Object count)
{
  return search_command (string, bound, noerror, count, 1, 0, 0);
}

DEFUN ("re-search-backward", Fre_search_backward, Sre_search_backward, 1, 4,
       "sRE search backward: ",
       doc: /* Search backward from point for regular expression REGEXP.
This function is almost identical to `re-search-forward', except that
by default it searches backward instead of forward, and the sign of
COUNT also indicates exactly the opposite searching direction.
See `re-search-forward' for details.

Note that searching backwards may give a shorter match than expected,
because REGEXP is still matched in the forward direction.  See Info
anchor `(elisp) re-search-backward' for details.  */)
  (Lisp_Object regexp, Lisp_Object bound, Lisp_Object noerror, Lisp_Object count)
{
  return search_command (regexp, bound, noerror, count, -1, 1, 0);
}

DEFUN ("re-search-forward", Fre_search_forward, Sre_search_forward, 1, 4,
       "sRE search: ",
       doc: /* Search forward from point for regular expression REGEXP.
Set point to the end of the occurrence found, and return point.
The optional second argument BOUND is a buffer position that bounds
  the search.  The match found must not end after that position.  A
  value of nil means search to the end of the accessible portion of
  the buffer.
The optional third argument NOERROR indicates how errors are handled
  when the search fails.  If it is nil or omitted, emit an error; if
  it is t, simply return nil and do nothing; if it is neither nil nor
  t, move to the limit of search and return nil.
The optional fourth argument COUNT is a number that indicates the
  search direction and the number of occurrences to search for.  If it
  is positive, search forward for COUNT successive occurrences; if it
  is negative, search backward, instead of forward, for -COUNT
  occurrences.  A value of nil means the same as 1.
With COUNT positive/negative, the match found is the COUNTth/-COUNTth
  one in the buffer located entirely after/before the origin of the
  search.

Search case-sensitivity is determined by the value of the variable
`case-fold-search', which see.

See also the functions `match-beginning', `match-end', `match-string',
and `replace-match'.  */)
  (Lisp_Object regexp, Lisp_Object bound, Lisp_Object noerror, Lisp_Object count)
{
  return search_command (regexp, bound, noerror, count, 1, 1, 0);
}

DEFUN ("posix-search-backward", Fposix_search_backward, Sposix_search_backward, 1, 4,
       "sPosix search backward: ",
       doc: /* Search backward from point for match for regular expression REGEXP.
Find the longest match in accord with Posix regular expression rules.
Set point to the beginning of the occurrence found, and return point.
An optional second argument bounds the search; it is a buffer position.
  The match found must not begin before that position.  A value of nil
  means search to the beginning of the accessible portion of the buffer.
Optional third argument, if t, means if fail just return nil (no error).
  If not nil and not t, position at limit of search and return nil.
Optional fourth argument COUNT, if a positive number, means to search
  for COUNT successive occurrences.  If COUNT is negative, search
  forward, instead of backward, for -COUNT occurrences.  A value of
  nil means the same as 1.
With COUNT positive, the match found is the COUNTth to last one (or
  last, if COUNT is 1 or nil) in the buffer located entirely before
  the origin of the search; correspondingly with COUNT negative.

Search case-sensitivity is determined by the value of the variable
`case-fold-search', which see.

See also the functions `match-beginning', `match-end', `match-string',
and `replace-match'.  */)
  (Lisp_Object regexp, Lisp_Object bound, Lisp_Object noerror, Lisp_Object count)
{
  return search_command (regexp, bound, noerror, count, -1, 1, 1);
}

DEFUN ("posix-search-forward", Fposix_search_forward, Sposix_search_forward, 1, 4,
       "sPosix search: ",
       doc: /* Search forward from point for regular expression REGEXP.
Find the longest match in accord with Posix regular expression rules.
Set point to the end of the occurrence found, and return point.
An optional second argument bounds the search; it is a buffer position.
  The match found must not end after that position.  A value of nil
  means search to the end of the accessible portion of the buffer.
Optional third argument, if t, means if fail just return nil (no error).
  If not nil and not t, move to limit of search and return nil.
Optional fourth argument COUNT, if a positive number, means to search
  for COUNT successive occurrences.  If COUNT is negative, search
  backward, instead of forward, for -COUNT occurrences.  A value of
  nil means the same as 1.
With COUNT positive, the match found is the COUNTth one (or first,
  if COUNT is 1 or nil) in the buffer located entirely after the
  origin of the search; correspondingly with COUNT negative.

Search case-sensitivity is determined by the value of the variable
`case-fold-search', which see.

See also the functions `match-beginning', `match-end', `match-string',
and `replace-match'.  */)
  (Lisp_Object regexp, Lisp_Object bound, Lisp_Object noerror, Lisp_Object count)
{
  return search_command (regexp, bound, noerror, count, 1, 1, 1);
}

DEFUN ("replace-match", Freplace_match, Sreplace_match, 1, 5, 0,
       doc: /* Replace text matched by last search with NEWTEXT.
Leave point at the end of the replacement text.

If optional second arg FIXEDCASE is non-nil, do not alter the case of
the replacement text.  Otherwise, maybe capitalize the whole text, or
maybe just word initials, based on the replaced text.  If the replaced
text has only capital letters and has at least one multiletter word,
convert NEWTEXT to all caps.  Otherwise if all words are capitalized
in the replaced text, capitalize each word in NEWTEXT.

If optional third arg LITERAL is non-nil, insert NEWTEXT literally.
Otherwise treat `\\' as special:
  `\\&' in NEWTEXT means substitute original matched text.
  `\\N' means substitute what matched the Nth `\\(...\\)'.
       If Nth parens didn't match, substitute nothing.
  `\\\\' means insert one `\\'.
  `\\?' is treated literally
       (for compatibility with `query-replace-regexp').
  Any other character following `\\' signals an error.
Case conversion does not apply to these substitutions.

If optional fourth argument STRING is non-nil, it should be a string
to act on; this should be the string on which the previous match was
done via `string-match'.  In this case, `replace-match' creates and
returns a new string, made by copying STRING and replacing the part of
STRING that was matched (the original STRING itself is not altered).

The optional fifth argument SUBEXP specifies a subexpression;
it says to replace just that subexpression with NEWTEXT,
rather than replacing the entire matched text.
This is, in a vague sense, the inverse of using `\\N' in NEWTEXT;
`\\N' copies subexp N into NEWTEXT, but using N as SUBEXP puts
NEWTEXT in place of subexp N.
This is useful only after a regular expression search or match,
since only regular expressions have distinguished subexpressions.  */)
  (Lisp_Object newtext, Lisp_Object fixedcase, Lisp_Object literal, Lisp_Object string, Lisp_Object subexp)
{
  enum { nochange, all_caps, cap_initial } case_action;
  ptrdiff_t pos, pos_byte;
  bool some_multiletter_word;
  bool some_lowercase;
  bool some_uppercase;
  bool some_nonuppercase_initial;
  int c, prevc;
  ptrdiff_t sub;
  ptrdiff_t opoint, newpoint;

  CHECK_STRING (newtext);

  if (! NILP (string))
    CHECK_STRING (string);

  case_action = nochange;	/* We tried an initialization */
				/* but some C compilers blew it */

  if (search_regs.num_regs <= 0)
    error ("`replace-match' called before any match found");

  if (NILP (subexp))
    sub = 0;
  else
    {
      CHECK_FIXNUM (subexp);
      if (! (0 <= XFIXNUM (subexp) && XFIXNUM (subexp) < search_regs.num_regs))
	args_out_of_range (subexp, make_fixnum (search_regs.num_regs));
      sub = XFIXNUM (subexp);
    }

  if (NILP (string))
    {
      if (search_regs.start[sub] < BEGV
	  || search_regs.start[sub] > search_regs.end[sub]
	  || search_regs.end[sub] > ZV)
	args_out_of_range (make_fixnum (search_regs.start[sub]),
			   make_fixnum (search_regs.end[sub]));
    }
  else
    {
      if (search_regs.start[sub] < 0
	  || search_regs.start[sub] > search_regs.end[sub]
	  || search_regs.end[sub] > SCHARS (string))
	args_out_of_range (make_fixnum (search_regs.start[sub]),
			   make_fixnum (search_regs.end[sub]));
    }

  if (NILP (fixedcase))
    {
      /* Decide how to casify by examining the matched text. */
      ptrdiff_t last;

      pos = search_regs.start[sub];
      last = search_regs.end[sub];

      if (NILP (string))
	pos_byte = CHAR_TO_BYTE (pos);
      else
	pos_byte = string_char_to_byte (string, pos);

      prevc = '\n';
      case_action = all_caps;

      /* some_multiletter_word is set nonzero if any original word
	 is more than one letter long. */
      some_multiletter_word = 0;
      some_lowercase = 0;
      some_nonuppercase_initial = 0;
      some_uppercase = 0;

      while (pos < last)
	{
	  if (NILP (string))
	    {
	      c = FETCH_CHAR_AS_MULTIBYTE (pos_byte);
	      INC_BOTH (pos, pos_byte);
	    }
	  else
	    FETCH_STRING_CHAR_AS_MULTIBYTE_ADVANCE (c, string, pos, pos_byte);

	  if (lowercasep (c))
	    {
	      /* Cannot be all caps if any original char is lower case */

	      some_lowercase = 1;
	      if (SYNTAX (prevc) != Sword)
		some_nonuppercase_initial = 1;
	      else
		some_multiletter_word = 1;
	    }
	  else if (uppercasep (c))
	    {
	      some_uppercase = 1;
	      if (SYNTAX (prevc) != Sword)
		;
	      else
		some_multiletter_word = 1;
	    }
	  else
	    {
	      /* If the initial is a caseless word constituent,
		 treat that like a lowercase initial.  */
	      if (SYNTAX (prevc) != Sword)
		some_nonuppercase_initial = 1;
	    }

	  prevc = c;
	}

      /* Convert to all caps if the old text is all caps
	 and has at least one multiletter word.  */
      if (! some_lowercase && some_multiletter_word)
	case_action = all_caps;
      /* Capitalize each word, if the old text has all capitalized words.  */
      else if (!some_nonuppercase_initial && some_multiletter_word)
	case_action = cap_initial;
      else if (!some_nonuppercase_initial && some_uppercase)
	/* Should x -> yz, operating on X, give Yz or YZ?
	   We'll assume the latter.  */
	case_action = all_caps;
      else
	case_action = nochange;
    }

  /* Do replacement in a string.  */
  if (!NILP (string))
    {
      Lisp_Object before, after;

      before = Fsubstring (string, make_fixnum (0),
			   make_fixnum (search_regs.start[sub]));
      after = Fsubstring (string, make_fixnum (search_regs.end[sub]), Qnil);

      /* Substitute parts of the match into NEWTEXT
	 if desired.  */
      if (NILP (literal))
	{
	  ptrdiff_t lastpos = 0;
	  ptrdiff_t lastpos_byte = 0;
	  /* We build up the substituted string in ACCUM.  */
	  Lisp_Object accum;
	  Lisp_Object middle;
	  ptrdiff_t length = SBYTES (newtext);

	  accum = Qnil;

	  for (pos_byte = 0, pos = 0; pos_byte < length;)
	    {
	      ptrdiff_t substart = -1;
	      ptrdiff_t subend = 0;
	      bool delbackslash = 0;

	      FETCH_STRING_CHAR_ADVANCE (c, newtext, pos, pos_byte);

	      if (c == '\\')
		{
		  FETCH_STRING_CHAR_ADVANCE (c, newtext, pos, pos_byte);

		  if (c == '&')
		    {
		      substart = search_regs.start[sub];
		      subend = search_regs.end[sub];
		    }
		  else if (c >= '1' && c <= '9')
		    {
		      if (c - '0' < search_regs.num_regs
			  && search_regs.start[c - '0'] >= 0)
			{
			  substart = search_regs.start[c - '0'];
			  subend = search_regs.end[c - '0'];
			}
		      else
			{
			  /* If that subexp did not match,
			     replace \\N with nothing.  */
			  substart = 0;
			  subend = 0;
			}
		    }
		  else if (c == '\\')
		    delbackslash = 1;
		  else if (c != '?')
		    error ("Invalid use of `\\' in replacement text");
		}
	      if (substart >= 0)
		{
		  if (pos - 2 != lastpos)
		    middle = substring_both (newtext, lastpos,
					     lastpos_byte,
					     pos - 2, pos_byte - 2);
		  else
		    middle = Qnil;
		  accum = concat3 (accum, middle,
				   Fsubstring (string,
					       make_fixnum (substart),
					       make_fixnum (subend)));
		  lastpos = pos;
		  lastpos_byte = pos_byte;
		}
	      else if (delbackslash)
		{
		  middle = substring_both (newtext, lastpos,
					   lastpos_byte,
					   pos - 1, pos_byte - 1);

		  accum = concat2 (accum, middle);
		  lastpos = pos;
		  lastpos_byte = pos_byte;
		}
	    }

	  if (pos != lastpos)
	    middle = substring_both (newtext, lastpos,
				     lastpos_byte,
				     pos, pos_byte);
	  else
	    middle = Qnil;

	  newtext = concat2 (accum, middle);
	}

      /* Do case substitution in NEWTEXT if desired.  */
      if (case_action == all_caps)
	newtext = Fupcase (newtext);
      else if (case_action == cap_initial)
	newtext = Fupcase_initials (newtext);

      return concat3 (before, newtext, after);
    }

  /* Record point, then move (quietly) to the start of the match.  */
  if (PT >= search_regs.end[sub])
    opoint = PT - ZV;
  else if (PT > search_regs.start[sub])
    opoint = search_regs.end[sub] - ZV;
  else
    opoint = PT;

  /* If we want non-literal replacement,
     perform substitution on the replacement string.  */
  if (NILP (literal))
    {
      ptrdiff_t length = SBYTES (newtext);
      unsigned char *substed;
      ptrdiff_t substed_alloc_size, substed_len;
      bool buf_multibyte = !NILP (BVAR (current_buffer, enable_multibyte_characters));
      bool str_multibyte = STRING_MULTIBYTE (newtext);
      bool really_changed = 0;

      substed_alloc_size = (length <= (STRING_BYTES_BOUND - 100) / 2
			    ? length * 2 + 100
			    : STRING_BYTES_BOUND);
      substed = xmalloc (substed_alloc_size);
      substed_len = 0;

      /* Go thru NEWTEXT, producing the actual text to insert in
	 SUBSTED while adjusting multibyteness to that of the current
	 buffer.  */

      for (pos_byte = 0, pos = 0; pos_byte < length;)
	{
	  unsigned char str[MAX_MULTIBYTE_LENGTH];
	  const unsigned char *add_stuff = NULL;
	  ptrdiff_t add_len = 0;
	  ptrdiff_t idx = -1;
	  ptrdiff_t begbyte UNINIT;

	  if (str_multibyte)
	    {
	      FETCH_STRING_CHAR_ADVANCE_NO_CHECK (c, newtext, pos, pos_byte);
	      if (!buf_multibyte)
		c = CHAR_TO_BYTE8 (c);
	    }
	  else
	    {
	      /* Note that we don't have to increment POS.  */
	      c = SREF (newtext, pos_byte++);
	      if (buf_multibyte)
		MAKE_CHAR_MULTIBYTE (c);
	    }

	  /* Either set ADD_STUFF and ADD_LEN to the text to put in SUBSTED,
	     or set IDX to a match index, which means put that part
	     of the buffer text into SUBSTED.  */

	  if (c == '\\')
	    {
	      really_changed = 1;

	      if (str_multibyte)
		{
		  FETCH_STRING_CHAR_ADVANCE_NO_CHECK (c, newtext,
						      pos, pos_byte);
		  if (!buf_multibyte && !ASCII_CHAR_P (c))
		    c = CHAR_TO_BYTE8 (c);
		}
	      else
		{
		  c = SREF (newtext, pos_byte++);
		  if (buf_multibyte)
		    MAKE_CHAR_MULTIBYTE (c);
		}

	      if (c == '&')
		idx = sub;
	      else if (c >= '1' && c <= '9' && c - '0' < search_regs.num_regs)
		{
		  if (search_regs.start[c - '0'] >= 1)
		    idx = c - '0';
		}
	      else if (c == '\\')
		add_len = 1, add_stuff = (unsigned char *) "\\";
	      else
		{
		  xfree (substed);
		  error ("Invalid use of `\\' in replacement text");
		}
	    }
	  else
	    {
	      add_len = CHAR_STRING (c, str);
	      add_stuff = str;
	    }

	  /* If we want to copy part of a previous match,
	     set up ADD_STUFF and ADD_LEN to point to it.  */
	  if (idx >= 0)
	    {
	      begbyte = CHAR_TO_BYTE (search_regs.start[idx]);
	      add_len = CHAR_TO_BYTE (search_regs.end[idx]) - begbyte;
	      if (search_regs.start[idx] < GPT && GPT < search_regs.end[idx])
		move_gap_both (search_regs.start[idx], begbyte);
	    }

	  /* Now the stuff we want to add to SUBSTED
	     is invariably ADD_LEN bytes starting at ADD_STUFF.  */

	  /* Make sure SUBSTED is big enough.  */
	  if (substed_alloc_size - substed_len < add_len)
	    substed =
	      xpalloc (substed, &substed_alloc_size,
		       add_len - (substed_alloc_size - substed_len),
		       STRING_BYTES_BOUND, 1);

	  /* We compute this after the call to xpalloc, because that
	     could cause buffer text be relocated when ralloc.c is used.  */
	  if (idx >= 0)
	    add_stuff = BYTE_POS_ADDR (begbyte);

	  /* Now add to the end of SUBSTED.  */
	  if (add_stuff)
	    {
	      memcpy (substed + substed_len, add_stuff, add_len);
	      substed_len += add_len;
	    }
	}

      if (really_changed)
	newtext = make_specified_string ((const char *) substed, -1,
					 substed_len, buf_multibyte);
      xfree (substed);
    }

  /* The functions below modify the buffer, so they could trigger
     various modification hooks (see signal_before_change and
     signal_after_change).  If these hooks clobber the match data we
     error out since otherwise this will result in confusing bugs.  */
  ptrdiff_t sub_start = search_regs.start[sub];
  ptrdiff_t sub_end = search_regs.end[sub];
  unsigned  num_regs = search_regs.num_regs;
  newpoint = search_regs.start[sub] + SCHARS (newtext);

  /* Replace the old text with the new in the cleanest possible way.  */
  replace_range (search_regs.start[sub], search_regs.end[sub],
                 newtext, 1, 0, 1, 1);
  /* Update saved data to match adjustment made by replace_range.  */
  {
    ptrdiff_t change = newpoint - sub_end;
    if (sub_start >= sub_end)
      sub_start += change;
    sub_end += change;
  }

  if (case_action == all_caps)
    Fupcase_region (make_fixnum (search_regs.start[sub]),
		    make_fixnum (newpoint),
		    Qnil);
  else if (case_action == cap_initial)
    Fupcase_initials_region (make_fixnum (search_regs.start[sub]),
			     make_fixnum (newpoint));

  if (search_regs.start[sub] != sub_start
      || search_regs.end[sub] != sub_end
      || search_regs.num_regs != num_regs)
    error ("Match data clobbered by buffer modification hooks");

  /* Put point back where it was in the text.  */
  if (opoint <= 0)
    TEMP_SET_PT (opoint + ZV);
  else
    TEMP_SET_PT (opoint);

  /* Now move point "officially" to the start of the inserted replacement.  */
  move_if_not_intangible (newpoint);

  return Qnil;
}

static Lisp_Object
match_limit (Lisp_Object num, bool beginningp)
{
  EMACS_INT n;

  CHECK_FIXNUM (num);
  n = XFIXNUM (num);
  if (n < 0)
    args_out_of_range (num, make_fixnum (0));
  if (search_regs.num_regs <= 0)
    error ("No match data, because no search succeeded");
  if (n >= search_regs.num_regs
      || search_regs.start[n] < 0)
    return Qnil;
  return (make_fixnum ((beginningp) ? search_regs.start[n]
		                    : search_regs.end[n]));
}

DEFUN ("match-beginning", Fmatch_beginning, Smatch_beginning, 1, 1, 0,
       doc: /* Return position of start of text matched by last search.
SUBEXP, a number, specifies which parenthesized expression in the last
  regexp.
Value is nil if SUBEXPth pair didn't match, or there were less than
  SUBEXP pairs.
Zero means the entire text matched by the whole regexp or whole string.

Return value is undefined if the last search failed.  */)
  (Lisp_Object subexp)
{
  return match_limit (subexp, 1);
}

DEFUN ("match-end", Fmatch_end, Smatch_end, 1, 1, 0,
       doc: /* Return position of end of text matched by last search.
SUBEXP, a number, specifies which parenthesized expression in the last
  regexp.
Value is nil if SUBEXPth pair didn't match, or there were less than
  SUBEXP pairs.
Zero means the entire text matched by the whole regexp or whole string.

Return value is undefined if the last search failed.  */)
  (Lisp_Object subexp)
{
  return match_limit (subexp, 0);
}

DEFUN ("match-data", Fmatch_data, Smatch_data, 0, 3, 0,
       doc: /* Return a list describing what the last search matched.
Element 2N is `(match-beginning N)'; element 2N + 1 is `(match-end N)'.
All the elements are markers or nil (nil if the Nth pair didn't match)
if the last match was on a buffer; integers or nil if a string was matched.
Use `set-match-data' to reinstate the data in this list.

If INTEGERS (the optional first argument) is non-nil, always use
integers (rather than markers) to represent buffer positions.  In
this case, and if the last match was in a buffer, the buffer will get
stored as one additional element at the end of the list.

If REUSE is a list, reuse it as part of the value.  If REUSE is long
enough to hold all the values, and if INTEGERS is non-nil, no consing
is done.

If optional third arg RESEAT is non-nil, any previous markers on the
REUSE list will be modified to point to nowhere.

Return value is undefined if the last search failed.  */)
  (Lisp_Object integers, Lisp_Object reuse, Lisp_Object reseat)
{
  Lisp_Object tail, prev;
  Lisp_Object *data;
  ptrdiff_t i, len;

  if (!NILP (reseat))
    for (tail = reuse; CONSP (tail); tail = XCDR (tail))
      if (MARKERP (XCAR (tail)))
	{
	  unchain_marker (XMARKER (XCAR (tail)));
	  XSETCAR (tail, Qnil);
	}

  if (NILP (last_thing_searched))
    return Qnil;

  prev = Qnil;

  USE_SAFE_ALLOCA;
  SAFE_NALLOCA (data, 1, 2 * search_regs.num_regs + 1);

  len = 0;
  for (i = 0; i < search_regs.num_regs; i++)
    {
      ptrdiff_t start = search_regs.start[i];
      if (start >= 0)
	{
	  if (EQ (last_thing_searched, Qt)
	      || ! NILP (integers))
	    {
	      XSETFASTINT (data[2 * i], start);
	      XSETFASTINT (data[2 * i + 1], search_regs.end[i]);
	    }
	  else if (BUFFERP (last_thing_searched))
	    {
	      data[2 * i] = Fmake_marker ();
	      Fset_marker (data[2 * i],
			   make_fixnum (start),
			   last_thing_searched);
	      data[2 * i + 1] = Fmake_marker ();
	      Fset_marker (data[2 * i + 1],
			   make_fixnum (search_regs.end[i]),
			   last_thing_searched);
	    }
	  else
	    /* last_thing_searched must always be Qt, a buffer, or Qnil.  */
	    emacs_abort ();

	  len = 2 * i + 2;
	}
      else
	data[2 * i] = data[2 * i + 1] = Qnil;
    }

  if (BUFFERP (last_thing_searched) && !NILP (integers))
    {
      data[len] = last_thing_searched;
      len++;
    }

  /* If REUSE is not usable, cons up the values and return them.  */
  if (! CONSP (reuse))
    reuse = Flist (len, data);
  else
    {
      /* If REUSE is a list, store as many value elements as will fit
	 into the elements of REUSE.  */
      for (i = 0, tail = reuse; CONSP (tail);
	   i++, tail = XCDR (tail))
	{
	  if (i < len)
	    XSETCAR (tail, data[i]);
	  else
	    XSETCAR (tail, Qnil);
	  prev = tail;
	}

      /* If we couldn't fit all value elements into REUSE,
	 cons up the rest of them and add them to the end of REUSE.  */
      if (i < len)
	XSETCDR (prev, Flist (len - i, data + i));
    }

  SAFE_FREE ();
  return reuse;
}

/* We used to have an internal use variant of `reseat' described as:

      If RESEAT is `evaporate', put the markers back on the free list
      immediately.  No other references to the markers must exist in this
      case, so it is used only internally on the unwind stack and
      save-match-data from Lisp.

   But it was ill-conceived: those supposedly-internal markers get exposed via
   the undo-list, so freeing them here is unsafe.  */

DEFUN ("set-match-data", Fset_match_data, Sset_match_data, 1, 2, 0,
       doc: /* Set internal data on last search match from elements of LIST.
LIST should have been created by calling `match-data' previously.

If optional arg RESEAT is non-nil, make markers on LIST point nowhere.  */)
  (register Lisp_Object list, Lisp_Object reseat)
{
  ptrdiff_t i;
  register Lisp_Object marker;

  if (running_asynch_code)
    save_search_regs ();

  CHECK_LIST (list);

  /* Unless we find a marker with a buffer or an explicit buffer
     in LIST, assume that this match data came from a string.  */
  last_thing_searched = Qt;

  /* Allocate registers if they don't already exist.  */
  {
    EMACS_INT length = XFIXNAT (Flength (list)) / 2;

    if (length > search_regs.num_regs)
      {
	ptrdiff_t num_regs = search_regs.num_regs;
	if (PTRDIFF_MAX < length)
	  memory_full (SIZE_MAX);
	search_regs.start =
	  xpalloc (search_regs.start, &num_regs, length - num_regs,
		   min (PTRDIFF_MAX, UINT_MAX), sizeof *search_regs.start);
	search_regs.end =
	  xrealloc (search_regs.end, num_regs * sizeof *search_regs.end);

	for (i = search_regs.num_regs; i < num_regs; i++)
	  search_regs.start[i] = -1;

	search_regs.num_regs = num_regs;
      }

    for (i = 0; CONSP (list); i++)
      {
	marker = XCAR (list);
	if (BUFFERP (marker))
	  {
	    last_thing_searched = marker;
	    break;
	  }
	if (i >= length)
	  break;
	if (NILP (marker))
	  {
	    search_regs.start[i] = -1;
	    list = XCDR (list);
	  }
	else
	  {
	    Lisp_Object from;
	    Lisp_Object m;

	    m = marker;
	    if (MARKERP (marker))
	      {
		if (XMARKER (marker)->buffer == 0)
		  XSETFASTINT (marker, 0);
		else
		  XSETBUFFER (last_thing_searched, XMARKER (marker)->buffer);
	      }

	    CHECK_FIXNUM_COERCE_MARKER (marker);
	    from = marker;

	    if (!NILP (reseat) && MARKERP (m))
	      {
		unchain_marker (XMARKER (m));
		XSETCAR (list, Qnil);
	      }

	    if ((list = XCDR (list), !CONSP (list)))
	      break;

	    m = marker = XCAR (list);

	    if (MARKERP (marker) && XMARKER (marker)->buffer == 0)
	      XSETFASTINT (marker, 0);

<<<<<<< HEAD
	    CHECK_FIXNUM_COERCE_MARKER (marker);
	    if ((XFIXNUM (from) < 0
		 ? TYPE_MINIMUM (regoff_t) <= XFIXNUM (from)
		 : XFIXNUM (from) <= TYPE_MAXIMUM (regoff_t))
		&& (XFIXNUM (marker) < 0
		    ? TYPE_MINIMUM (regoff_t) <= XFIXNUM (marker)
		    : XFIXNUM (marker) <= TYPE_MAXIMUM (regoff_t)))
=======
	    CHECK_NUMBER_COERCE_MARKER (marker);
	    if (PTRDIFF_MIN <= XINT (from) && XINT (from) <= PTRDIFF_MAX
		&& PTRDIFF_MIN <= XINT (marker)
		&& XINT (marker) <= PTRDIFF_MAX)
>>>>>>> 53483df0
	      {
		search_regs.start[i] = XFIXNUM (from);
		search_regs.end[i] = XFIXNUM (marker);
	      }
	    else
	      {
		search_regs.start[i] = -1;
	      }

	    if (!NILP (reseat) && MARKERP (m))
	      {
		unchain_marker (XMARKER (m));
		XSETCAR (list, Qnil);
	      }
	  }
	list = XCDR (list);
      }

    for (; i < search_regs.num_regs; i++)
      search_regs.start[i] = -1;
  }

  return Qnil;
}

/* If true the match data have been saved in saved_search_regs
   during the execution of a sentinel or filter. */
/* static bool search_regs_saved; */
/* static struct re_registers saved_search_regs; */
/* static Lisp_Object saved_last_thing_searched; */

/* Called from Flooking_at, Fstring_match, search_buffer, Fstore_match_data
   if asynchronous code (filter or sentinel) is running. */
static void
save_search_regs (void)
{
  if (!search_regs_saved)
    {
      saved_search_regs.num_regs = search_regs.num_regs;
      saved_search_regs.start = search_regs.start;
      saved_search_regs.end = search_regs.end;
      saved_last_thing_searched = last_thing_searched;
      last_thing_searched = Qnil;
      search_regs.num_regs = 0;
      search_regs.start = 0;
      search_regs.end = 0;

      search_regs_saved = 1;
    }
}

/* Called upon exit from filters and sentinels. */
void
restore_search_regs (void)
{
  if (search_regs_saved)
    {
      if (search_regs.num_regs > 0)
	{
	  xfree (search_regs.start);
	  xfree (search_regs.end);
	}
      search_regs.num_regs = saved_search_regs.num_regs;
      search_regs.start = saved_search_regs.start;
      search_regs.end = saved_search_regs.end;
      last_thing_searched = saved_last_thing_searched;
      saved_last_thing_searched = Qnil;
      search_regs_saved = 0;
    }
}

/* Called from replace-match via replace_range.  */
void
update_search_regs (ptrdiff_t oldstart, ptrdiff_t oldend, ptrdiff_t newend)
{
  /* Adjust search data for this change.  */
  ptrdiff_t change = newend - oldend;
  ptrdiff_t i;

  for (i = 0; i < search_regs.num_regs; i++)
    {
      if (search_regs.start[i] >= oldend)
        search_regs.start[i] += change;
      else if (search_regs.start[i] > oldstart)
        search_regs.start[i] = oldstart;
      if (search_regs.end[i] >= oldend)
        search_regs.end[i] += change;
      else if (search_regs.end[i] > oldstart)
        search_regs.end[i] = oldstart;
    }
}

static void
unwind_set_match_data (Lisp_Object list)
{
  /* It is NOT ALWAYS safe to free (evaporate) the markers immediately.  */
  Fset_match_data (list, Qt);
}

/* Called to unwind protect the match data.  */
void
record_unwind_save_match_data (void)
{
  record_unwind_protect (unwind_set_match_data,
			 Fmatch_data (Qnil, Qnil, Qnil));
}

/* Quote a string to deactivate reg-expr chars */

DEFUN ("regexp-quote", Fregexp_quote, Sregexp_quote, 1, 1, 0,
       doc: /* Return a regexp string which matches exactly STRING and nothing else.  */)
  (Lisp_Object string)
{
  char *in, *out, *end;
  char *temp;
  ptrdiff_t backslashes_added = 0;

  CHECK_STRING (string);

  USE_SAFE_ALLOCA;
  SAFE_NALLOCA (temp, 2, SBYTES (string));

  /* Now copy the data into the new string, inserting escapes. */

  in = SSDATA (string);
  end = in + SBYTES (string);
  out = temp;

  for (; in != end; in++)
    {
      if (*in == '['
	  || *in == '*' || *in == '.' || *in == '\\'
	  || *in == '?' || *in == '+'
	  || *in == '^' || *in == '$')
	*out++ = '\\', backslashes_added++;
      *out++ = *in;
    }

  Lisp_Object result
    = make_specified_string (temp,
			     SCHARS (string) + backslashes_added,
			     out - temp,
			     STRING_MULTIBYTE (string));
  SAFE_FREE ();
  return result;
}

/* Like find_newline, but doesn't use the cache, and only searches forward.  */
static ptrdiff_t
find_newline1 (ptrdiff_t start, ptrdiff_t start_byte, ptrdiff_t end,
	       ptrdiff_t end_byte, ptrdiff_t count, ptrdiff_t *shortage,
	       ptrdiff_t *bytepos, bool allow_quit)
{
  if (count > 0)
    {
      if (!end)
	end = ZV, end_byte = ZV_BYTE;
    }
  else
    {
      if (!end)
	end = BEGV, end_byte = BEGV_BYTE;
    }
  if (end_byte == -1)
    end_byte = CHAR_TO_BYTE (end);

  if (shortage != 0)
    *shortage = 0;

  if (count > 0)
    while (start != end)
      {
        /* Our innermost scanning loop is very simple; it doesn't know
           about gaps, buffer ends, or the newline cache.  ceiling is
           the position of the last character before the next such
           obstacle --- the last character the dumb search loop should
           examine.  */
	ptrdiff_t tem, ceiling_byte = end_byte - 1;

	if (start_byte == -1)
	  start_byte = CHAR_TO_BYTE (start);

        /* The dumb loop can only scan text stored in contiguous
           bytes. BUFFER_CEILING_OF returns the last character
           position that is contiguous, so the ceiling is the
           position after that.  */
	tem = BUFFER_CEILING_OF (start_byte);
	ceiling_byte = min (tem, ceiling_byte);

        {
          /* The termination address of the dumb loop.  */
	  unsigned char *lim_addr = BYTE_POS_ADDR (ceiling_byte) + 1;
	  ptrdiff_t lim_byte = ceiling_byte + 1;

	  /* Nonpositive offsets (relative to LIM_ADDR and LIM_BYTE)
	     of the base, the cursor, and the next line.  */
	  ptrdiff_t base = start_byte - lim_byte;
	  ptrdiff_t cursor, next;

	  for (cursor = base; cursor < 0; cursor = next)
	    {
              /* The dumb loop.  */
	      unsigned char *nl = memchr (lim_addr + cursor, '\n', - cursor);
	      next = nl ? nl - lim_addr : 0;

              if (! nl)
		break;
	      next++;

	      if (--count == 0)
		{
		  if (bytepos)
		    *bytepos = lim_byte + next;
		  return BYTE_TO_CHAR (lim_byte + next);
		}
	      if (allow_quit)
		maybe_quit ();
            }

	  start_byte = lim_byte;
	  start = BYTE_TO_CHAR (start_byte);
        }
      }

  if (shortage)
    *shortage = count;
  if (bytepos)
    {
      *bytepos = start_byte == -1 ? CHAR_TO_BYTE (start) : start_byte;
      eassert (*bytepos == CHAR_TO_BYTE (start));
    }
  return start;
}

DEFUN ("newline-cache-check", Fnewline_cache_check, Snewline_cache_check,
       0, 1, 0,
       doc: /* Check the newline cache of BUFFER against buffer contents.

BUFFER defaults to the current buffer.

Value is an array of 2 sub-arrays of buffer positions for newlines,
the first based on the cache, the second based on actually scanning
the buffer.  If the buffer doesn't have a cache, the value is nil.  */)
  (Lisp_Object buffer)
{
  struct buffer *buf, *old = NULL;
  ptrdiff_t shortage, nl_count_cache, nl_count_buf;
  Lisp_Object cache_newlines, buf_newlines, val;
  ptrdiff_t from, found, i;

  if (NILP (buffer))
    buf = current_buffer;
  else
    {
      CHECK_BUFFER (buffer);
      buf = XBUFFER (buffer);
      old = current_buffer;
    }
  if (buf->base_buffer)
    buf = buf->base_buffer;

  /* If the buffer doesn't have a newline cache, return nil.  */
  if (NILP (BVAR (buf, cache_long_scans))
      || buf->newline_cache == NULL)
    return Qnil;

  /* find_newline can only work on the current buffer.  */
  if (old != NULL)
    set_buffer_internal_1 (buf);

  /* How many newlines are there according to the cache?  */
  find_newline (BEGV, BEGV_BYTE, ZV, ZV_BYTE,
		TYPE_MAXIMUM (ptrdiff_t), &shortage, NULL, true);
  nl_count_cache = TYPE_MAXIMUM (ptrdiff_t) - shortage;

  /* Create vector and populate it.  */
  cache_newlines = make_uninit_vector (nl_count_cache);

  if (nl_count_cache)
    {
      for (from = BEGV, found = from, i = 0; from < ZV; from = found, i++)
	{
	  ptrdiff_t from_byte = CHAR_TO_BYTE (from);

	  found = find_newline (from, from_byte, 0, -1, 1, &shortage,
				NULL, true);
	  if (shortage != 0 || i >= nl_count_cache)
	    break;
	  ASET (cache_newlines, i, make_fixnum (found - 1));
	}
      /* Fill the rest of slots with an invalid position.  */
      for ( ; i < nl_count_cache; i++)
	ASET (cache_newlines, i, make_fixnum (-1));
    }

  /* Now do the same, but without using the cache.  */
  find_newline1 (BEGV, BEGV_BYTE, ZV, ZV_BYTE,
		 TYPE_MAXIMUM (ptrdiff_t), &shortage, NULL, true);
  nl_count_buf = TYPE_MAXIMUM (ptrdiff_t) - shortage;
  buf_newlines = make_uninit_vector (nl_count_buf);
  if (nl_count_buf)
    {
      for (from = BEGV, found = from, i = 0; from < ZV; from = found, i++)
	{
	  ptrdiff_t from_byte = CHAR_TO_BYTE (from);

	  found = find_newline1 (from, from_byte, 0, -1, 1, &shortage,
				 NULL, true);
	  if (shortage != 0 || i >= nl_count_buf)
	    break;
	  ASET (buf_newlines, i, make_fixnum (found - 1));
	}
      for ( ; i < nl_count_buf; i++)
	ASET (buf_newlines, i, make_fixnum (-1));
    }

  /* Construct the value and return it.  */
  val = make_uninit_vector (2);
  ASET (val, 0, cache_newlines);
  ASET (val, 1, buf_newlines);

  if (old != NULL)
    set_buffer_internal_1 (old);
  return val;
}


void
syms_of_search (void)
{
  register int i;

  for (i = 0; i < REGEXP_CACHE_SIZE; ++i)
    {
      searchbufs[i].buf.allocated = 100;
      searchbufs[i].buf.buffer = xmalloc (100);
      searchbufs[i].buf.fastmap = searchbufs[i].fastmap;
      searchbufs[i].regexp = Qnil;
      searchbufs[i].f_whitespace_regexp = Qnil;
      searchbufs[i].busy = false;
      searchbufs[i].syntax_table = Qnil;
      staticpro (&searchbufs[i].regexp);
      staticpro (&searchbufs[i].f_whitespace_regexp);
      staticpro (&searchbufs[i].syntax_table);
      searchbufs[i].next = (i == REGEXP_CACHE_SIZE-1 ? 0 : &searchbufs[i+1]);
    }
  searchbuf_head = &searchbufs[0];

  /* Error condition used for failing searches.  */
  DEFSYM (Qsearch_failed, "search-failed");

  /* Error condition used for failing searches started by user, i.e.,
     where failure should not invoke the debugger.  */
  DEFSYM (Quser_search_failed, "user-search-failed");

  /* Error condition signaled when regexp compile_pattern fails.  */
  DEFSYM (Qinvalid_regexp, "invalid-regexp");

  Fput (Qsearch_failed, Qerror_conditions,
	listn (CONSTYPE_PURE, 2, Qsearch_failed, Qerror));
  Fput (Qsearch_failed, Qerror_message,
	build_pure_c_string ("Search failed"));

  Fput (Quser_search_failed, Qerror_conditions,
        listn (CONSTYPE_PURE, 4,
               Quser_search_failed, Quser_error, Qsearch_failed, Qerror));
  Fput (Quser_search_failed, Qerror_message,
        build_pure_c_string ("Search failed"));

  Fput (Qinvalid_regexp, Qerror_conditions,
	listn (CONSTYPE_PURE, 2, Qinvalid_regexp, Qerror));
  Fput (Qinvalid_regexp, Qerror_message,
	build_pure_c_string ("Invalid regexp"));

  last_thing_searched = Qnil;
  staticpro (&last_thing_searched);

  saved_last_thing_searched = Qnil;
  staticpro (&saved_last_thing_searched);

  re_match_object = Qnil;
  staticpro (&re_match_object);

  DEFVAR_LISP ("search-spaces-regexp", Vsearch_spaces_regexp,
      doc: /* Regexp to substitute for bunches of spaces in regexp search.
Some commands use this for user-specified regexps.
Spaces that occur inside character classes or repetition operators
or other such regexp constructs are not replaced with this.
A value of nil (which is the normal value) means treat spaces literally.  */);
  Vsearch_spaces_regexp = Qnil;

  DEFSYM (Qinhibit_changing_match_data, "inhibit-changing-match-data");
  DEFVAR_LISP ("inhibit-changing-match-data", Vinhibit_changing_match_data,
      doc: /* Internal use only.
If non-nil, the primitive searching and matching functions
such as `looking-at', `string-match', `re-search-forward', etc.,
do not set the match data.  The proper way to use this variable
is to bind it with `let' around a small expression.  */);
  Vinhibit_changing_match_data = Qnil;

  defsubr (&Slooking_at);
  defsubr (&Sposix_looking_at);
  defsubr (&Sstring_match);
  defsubr (&Sposix_string_match);
  defsubr (&Ssearch_forward);
  defsubr (&Ssearch_backward);
  defsubr (&Sre_search_forward);
  defsubr (&Sre_search_backward);
  defsubr (&Sposix_search_forward);
  defsubr (&Sposix_search_backward);
  defsubr (&Sreplace_match);
  defsubr (&Smatch_beginning);
  defsubr (&Smatch_end);
  defsubr (&Smatch_data);
  defsubr (&Sset_match_data);
  defsubr (&Sregexp_quote);
  defsubr (&Snewline_cache_check);
}<|MERGE_RESOLUTION|>--- conflicted
+++ resolved
@@ -132,11 +132,7 @@
 
   eassert (!cp->busy);
   cp->regexp = Qnil;
-<<<<<<< HEAD
-  cp->buf.translate = (! NILP (translate) ? translate : make_fixnum (0));
-=======
   cp->buf.translate = translate;
->>>>>>> 53483df0
   cp->posix = posix;
   cp->buf.multibyte = STRING_MULTIBYTE (pattern);
   cp->buf.charset_unibyte = charset_unibyte;
@@ -242,11 +238,7 @@
           && !cp->busy
 	  && STRING_MULTIBYTE (cp->regexp) == STRING_MULTIBYTE (pattern)
 	  && !NILP (Fstring_equal (cp->regexp, pattern))
-<<<<<<< HEAD
-	  && EQ (cp->buf.translate, (! NILP (translate) ? translate : make_fixnum (0)))
-=======
 	  && EQ (cp->buf.translate, translate)
->>>>>>> 53483df0
 	  && cp->posix == posix
 	  && (EQ (cp->syntax_table, Qt)
 	      || EQ (cp->syntax_table, BVAR (current_buffer, syntax_table)))
@@ -3077,20 +3069,10 @@
 	    if (MARKERP (marker) && XMARKER (marker)->buffer == 0)
 	      XSETFASTINT (marker, 0);
 
-<<<<<<< HEAD
 	    CHECK_FIXNUM_COERCE_MARKER (marker);
-	    if ((XFIXNUM (from) < 0
-		 ? TYPE_MINIMUM (regoff_t) <= XFIXNUM (from)
-		 : XFIXNUM (from) <= TYPE_MAXIMUM (regoff_t))
-		&& (XFIXNUM (marker) < 0
-		    ? TYPE_MINIMUM (regoff_t) <= XFIXNUM (marker)
-		    : XFIXNUM (marker) <= TYPE_MAXIMUM (regoff_t)))
-=======
-	    CHECK_NUMBER_COERCE_MARKER (marker);
-	    if (PTRDIFF_MIN <= XINT (from) && XINT (from) <= PTRDIFF_MAX
-		&& PTRDIFF_MIN <= XINT (marker)
-		&& XINT (marker) <= PTRDIFF_MAX)
->>>>>>> 53483df0
+	    if (PTRDIFF_MIN <= XFIXNUM (from) && XFIXNUM (from) <= PTRDIFF_MAX
+		&& PTRDIFF_MIN <= XFIXNUM (marker)
+		&& XFIXNUM (marker) <= PTRDIFF_MAX)
 	      {
 		search_regs.start[i] = XFIXNUM (from);
 		search_regs.end[i] = XFIXNUM (marker);
