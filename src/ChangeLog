--- conflicted
+++ resolved
@@ -1,4 +1,3 @@
-<<<<<<< HEAD
 2011-12-05  Kenichi Handa  <handa@m17n.org>
 
 	* coding.c (encode_designation_at_bol): New args charbuf_end and
@@ -24,7 +23,7 @@
 	(encode_coding_emacs_mule, ENCODE_ISO_CHARACTER)
 	(encode_coding_iso_2022, encode_coding_sjis)
 	(encode_coding_big5, encode_coding_charset): Use the above macros.
-=======
+
 2011-12-05  Juanma Barranquero  <lekktu@gmail.com>
 
 	* lisp.h (process_quit_flag): Fix external declaration.
@@ -103,7 +102,6 @@
 	* dispnew.c (adjust_glyph_matrix) [XASSERTS]: Ensure ROW's
 	attributes are tested _before_ calling verify_row_hash, to protect
 	against GCC re-ordering of the tests.  (Bug#10164)
->>>>>>> 58a70b94
 
 2011-11-29  Jan Djärv  <jan.h.d@swipnet.se>
 
