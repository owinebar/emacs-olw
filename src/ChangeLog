--- conflicted
+++ resolved
@@ -1,8 +1,7 @@
-<<<<<<< HEAD
-2011-05-20  handa  <handa@m17n.org>
+2011-05-20 Kenichi Handa  <handa@m17n.org>
 
 	* composite.c (find_automatic_composition): Fix previous change.
-=======
+
 2011-05-20  Glenn Morris  <rgm@gnu.org>
 
 	* lisp.mk: New file, split from Makefile.in.
@@ -20,7 +19,6 @@
 	(SOME_MACHINE_LISP): Remove.
 	($(etc)/DOC): Depend just on $lisp, not $SOME_MACHINE_LISP too.
 	Use just $shortlisp, not $SOME_MACHINE_LISP too.
->>>>>>> 35fd0881
 
 2011-05-18  Kenichi Handa  <handa@m17n.org>
 
