<<<<<<< HEAD
/* Parameters and display hooks for terminal devices.
   Copyright (C) 1985, 1986, 1993, 1994, 2002, 2003, 2004,
                 2005, 2006, 2007 Free Software Foundation, Inc.
=======
/* Hooks by which low level terminal operations
   can be made to call other routines.
   Copyright (C) 1985, 1986, 1993, 1994, 2001, 2002, 2003, 2004,
                 2005, 2006, 2007, 2008  Free Software Foundation, Inc.
>>>>>>> bf515869

This file is part of GNU Emacs.

GNU Emacs is free software; you can redistribute it and/or modify
it under the terms of the GNU General Public License as published by
the Free Software Foundation; either version 3, or (at your option)
any later version.

GNU Emacs is distributed in the hope that it will be useful,
but WITHOUT ANY WARRANTY; without even the implied warranty of
MERCHANTABILITY or FITNESS FOR A PARTICULAR PURPOSE.  See the
GNU General Public License for more details.

You should have received a copy of the GNU General Public License
along with GNU Emacs; see the file COPYING.  If not, write to
the Free Software Foundation, Inc., 51 Franklin Street, Fifth Floor,
Boston, MA 02110-1301, USA.  */


/* Miscellanea.   */

struct glyph;
struct frame;

/* Only use prototypes when lisp.h has been included.  */
#ifndef P_
#define P_(X) ()
#endif


enum scroll_bar_part {
  scroll_bar_above_handle,
  scroll_bar_handle,
  scroll_bar_below_handle,
  scroll_bar_up_arrow,
  scroll_bar_down_arrow,
  scroll_bar_to_top,
  scroll_bar_to_bottom,
  scroll_bar_end_scroll,
  scroll_bar_move_ratio
};

/* If the value of the frame parameter changed, whis hook is called.
   For example, if going from fullscreen to not fullscreen this hook
   may do something OS dependent, like extended window manager hints on X11.  */
extern void (*fullscreen_hook) P_ ((struct frame *f));


/* Input queue declarations and hooks.  */

/* Expedient hack: only provide the below definitions to files that
   are prepared to handle lispy things.  CONSP is defined if lisp.h
   has been included before this file.  */
#ifdef CONSP

enum event_kind
{
  NO_EVENT,			/* nothing happened.  This should never
				   actually appear in the event queue.  */

  ASCII_KEYSTROKE_EVENT,	/* The ASCII code is in .code, perhaps
				   with modifiers applied.
				   .modifiers holds the state of the
				   modifier keys.
				   .frame_or_window is the frame in
				   which the key was typed.
				   .timestamp gives a timestamp (in
				   milliseconds) for the keystroke.  */
  MULTIBYTE_CHAR_KEYSTROKE_EVENT,	/* The multibyte char code is in .code,
				   perhaps with modifiers applied.
				   The others are the same as
				   ASCII_KEYSTROKE_EVENT.  */
  NON_ASCII_KEYSTROKE_EVENT,	/* .code is a number identifying the
				   function key.  A code N represents
				   a key whose name is
				   function_key_names[N]; function_key_names
				   is a table in keyboard.c to which you
				   should feel free to add missing keys.
				   .modifiers holds the state of the
				   modifier keys.
				   .frame_or_window is the frame in
				   which the key was typed.
				   .timestamp gives a timestamp (in
				   milliseconds) for the keystroke.  */
  TIMER_EVENT,                  /* A timer fired.  */
  MOUSE_CLICK_EVENT,		/* The button number is in .code; it must
				   be >= 0 and < NUM_MOUSE_BUTTONS, defined
				   below.
				   .modifiers holds the state of the
				   modifier keys.
				   .x and .y give the mouse position,
				   in characters, within the window.
				   .frame_or_window gives the frame
				   the mouse click occurred in.
				   .timestamp gives a timestamp (in
				   milliseconds) for the click.  */
  WHEEL_EVENT,			/* A wheel event is generated by a
				   wheel on a mouse (e.g., MS
				   Intellimouse).
				   .modifiers holds the rotate
				   direction (up or down), and the
				   state of the modifier keys.
				   .x and .y give the mouse position,
				   in characters, within the window.
				   .frame_or_window gives the frame
				   the wheel event occurred in.
				   .timestamp gives a timestamp (in
				   milliseconds) for the event.  */
  HORIZ_WHEEL_EVENT,            /* A wheel event generated by a second
                                   horizontal wheel that is present on some
                                   mice. See WHEEL_EVENT.  */
#if defined (WINDOWSNT) || defined (MAC_OS)
  LANGUAGE_CHANGE_EVENT,	/* A LANGUAGE_CHANGE_EVENT is
				   generated on WINDOWSNT or Mac OS
				   when the keyboard layout or input
				   language is changed by the
				   user.  */
#endif
  SCROLL_BAR_CLICK_EVENT,	/* .code gives the number of the mouse button
				   that was clicked.
				   .modifiers holds the state of the modifier
				   keys.
				   .part is a lisp symbol indicating which
				   part of the scroll bar got clicked.
				   .x gives the distance from the start of the
				   scroll bar of the click; .y gives the total
				   length of the scroll bar.
				   .frame_or_window gives the window
				   whose scroll bar was clicked in.
				   .timestamp gives a timestamp (in
				   milliseconds) for the click.  */
  SELECTION_REQUEST_EVENT,	/* Another X client wants a selection from us.
				   See `struct selection_input_event'.  */
  SELECTION_CLEAR_EVENT,	/* Another X client cleared our selection.  */
  BUFFER_SWITCH_EVENT,		/* A process filter has switched buffers.  */
  DELETE_WINDOW_EVENT,		/* An X client said "delete this window".  */
  MENU_BAR_EVENT,		/* An event generated by the menu bar.
				   The frame_or_window field's cdr holds the
				   Lisp-level event value.
				   (Only the toolkit version uses these.)  */
  ICONIFY_EVENT,		/* An X client iconified this window.  */
  DEICONIFY_EVENT,		/* An X client deiconified this window.  */
  MENU_BAR_ACTIVATE_EVENT,      /* A button press in the menu bar
				   (toolkit version only).  */
  DRAG_N_DROP_EVENT,		/* A drag-n-drop event is generated when
				   files selected outside of Emacs are dropped
				   onto an Emacs window.
				   .modifiers holds the state of the
				   modifier keys.
				   .x and .y give the mouse position,
				   in characters, within the window.
				   .frame_or_window is the frame in
				   which the drop was made.
				   .arg is a platform-dependent
				   representation of the dropped items.
				   .timestamp gives a timestamp (in
				   milliseconds) for the click.  */
  USER_SIGNAL_EVENT,		/* A user signal.
                                   code is a number identifying it,
                                   index into lispy_user_signals.  */

  /* Help events.  Member `frame_or_window' of the input_event is the
     frame on which the event occurred, and member `arg' contains
     the help to show.  */
  HELP_EVENT,

  /* An event from a tool-bar.  Member `arg' of the input event
     contains the tool-bar item selected.  If `frame_or_window'
     and `arg' are equal, this is a prefix event.  */
  TOOL_BAR_EVENT,

  /* Queued from XTread_socket on FocusIn events.  Translated into
     `switch-frame' events in kbd_buffer_get_event, if necessary.  */
  FOCUS_IN_EVENT,

  /* Generated when mouse moves over window not currently selected.  */
  SELECT_WINDOW_EVENT,

  /* Queued from XTread_socket when session manager sends
     save yourself before shutdown. */
  SAVE_SESSION_EVENT

#ifdef MAC_OS
  /* Generated when an Apple event, a HICommand event, or a Services
     menu event is received and the corresponding handler is
     registered.  Members `x' and `y' are for the event class and ID
     symbols, respectively.  Member `arg' is a Lisp object converted
     from the received Apple event.  Parameters for non-Apple events
     are converted to those in Apple events.  */
  , MAC_APPLE_EVENT
#endif

#ifdef HAVE_GPM
  , GPM_CLICK_EVENT
#endif

#ifdef HAVE_DBUS
  , DBUS_EVENT
#endif

#ifdef WINDOWSNT
  /* Generated when an APPCOMMAND event is received, in response to
     Multimedia or Internet buttons on some keyboards.
     Such keys are available as normal function keys on X through the
     Xkeyboard extension.
     On Windows, some of them get mapped to normal function key events,
     but others need to be handled by APPCOMMAND. Handling them all as
     APPCOMMAND events means they can be disabled
     (w32-pass-multimedia-buttons-to-system), important on Windows since
     the system never sees these keys if Emacs claims to handle them.
     On X, the window manager seems to grab the keys it wants
     first, so this is not a problem there.  */
  , MULTIMEDIA_KEY_EVENT
#endif
};

/* If a struct input_event has a kind which is SELECTION_REQUEST_EVENT
   or SELECTION_CLEAR_EVENT, then its contents are really described
   by `struct selection_input_event'; see xterm.h.  */

/* The keyboard input buffer is an array of these structures.  Each one
   represents some sort of input event - a keystroke, a mouse click, or
   a window system event.  These get turned into their lispy forms when
   they are removed from the event queue.  */

struct input_event
{
  /* What kind of event was this?  */
  enum event_kind kind;

  /* For an ASCII_KEYSTROKE_EVENT and MULTIBYTE_CHAR_KEYSTROKE_EVENT,
     this is the character.
     For a NON_ASCII_KEYSTROKE_EVENT, this is the keysym code.
     For a mouse event, this is the button number.  */
  /* In WindowsNT, for a mouse wheel event, this is the delta.  */
  int code;
  enum scroll_bar_part part;

  int modifiers;		/* See enum below for interpretation.  */

  Lisp_Object x, y;
  unsigned long timestamp;

  /* This is padding just to put the frame_or_window field
     past the size of struct selection_input_event.  */
  int *padding[2];

  /* This field is copied into a vector while the event is in the queue,
     so that garbage collections won't kill it.  */
  /* In a menu_bar_event, this is a cons cell whose car is the frame
     and whose cdr is the Lisp object that is the event's value.  */
  /* This field is last so that struct selection_input_event
     does not overlap with it.  */
  Lisp_Object frame_or_window;

  /* Additional event argument.  This is used for TOOL_BAR_EVENTs and
     HELP_EVENTs and avoids calling Fcons during signal handling.  */
  Lisp_Object arg;
};

#define EVENT_INIT(event) bzero (&(event), sizeof (struct input_event))

/* Bits in the modifiers member of the input_event structure.
   Note that reorder_modifiers assumes that the bits are in canonical
   order.

   The modifiers applied to mouse clicks are rather ornate.  The
   window-system-specific code should store mouse clicks with
   up_modifier or down_modifier set.  Having an explicit down modifier
   simplifies some of window-system-independent code; without it, the
   code would have to recognize down events by checking if the event
   is a mouse click lacking the click and drag modifiers.

   The window-system independent code turns all up_modifier events
   bits into drag_modifier, click_modifier, double_modifier, or
   triple_modifier events.  The click_modifier has no written
   representation in the names of the symbols used as event heads,
   but it does appear in the Qevent_symbol_components property of the
   event heads.  */
enum {
  up_modifier	=   1,		/* Only used on mouse buttons - always
				   turned into a click or a drag modifier
				   before lisp code sees the event.  */
  down_modifier =   2,		/* Only used on mouse buttons.  */
  drag_modifier =   4,		/* This is never used in the event
				   queue; it's only used internally by
				   the window-system-independent code.  */
  click_modifier=   8,		/* See drag_modifier.  */
  double_modifier= 16,          /* See drag_modifier.  */
  triple_modifier= 32,          /* See drag_modifier.  */

  /* The next four modifier bits are used also in keyboard events at
     the Lisp level.

     It's probably not the greatest idea to use the 2^23 bit for any
     modifier.  It may or may not be the sign bit, depending on
     VALBITS, so using it to represent a modifier key means that
     characters thus modified have different integer equivalents
     depending on the architecture they're running on.  Oh, and
     applying XINT to a character whose 2^23 bit is set sign-extends
     it, so you get a bunch of bits in the mask you didn't want.

     The CHAR_ macros are defined in lisp.h.  */
  alt_modifier	=  CHAR_ALT,	/* Under X, the XK_Alt_[LR] keysyms.  */
  super_modifier=  CHAR_SUPER,	/* Under X, the XK_Super_[LR] keysyms.  */
  hyper_modifier=  CHAR_HYPER,	/* Under X, the XK_Hyper_[LR] keysyms.  */
  shift_modifier=  CHAR_SHIFT,
  ctrl_modifier	=  CHAR_CTL,
  meta_modifier	=  CHAR_META	/* Under X, the XK_Meta_[LR] keysyms.  */
};

#ifdef HAVE_GPM
#include <gpm.h>
extern int handle_one_term_event (struct tty_display_info *, Gpm_Event *, struct input_event *);
extern void term_mouse_moveto (int, int);

/* The device for which we have enabled gpm support.  */
extern struct tty_display_info *gpm_tty;
#endif

#endif /* CONSP */


struct mac_display_info;
struct w32_display_info;

/* Terminal-local parameters. */
struct terminal
{
  /* The first two fields are really the header of a vector */
  /* The terminal code does not refer to them.  */
  EMACS_UINT size;
  struct Lisp_Vector *vec_next;

  /* Parameter alist of this terminal.  */
  Lisp_Object param_alist;

  /* All fields before `next_terminal' should be Lisp_Object and are traced
     by the GC.  All fields afterwards are ignored by the GC.  */

  /* Chain of all terminal devices. */
  struct terminal *next_terminal;

  /* Unique id for this terminal device. */
  int id;

  /* The number of frames that are on this terminal. */
  int reference_count;

  /* The type of the terminal device. */
  enum output_method type;

  /* The name of the terminal device.  Do not use this to uniquely
     identify a terminal; the same device may be opened multiple
     times. */
  char *name;

#ifdef MULTI_KBOARD
  /* The terminal's keyboard object. */
  struct kboard *kboard;
#endif

  /* Device-type dependent data shared amongst all frames on this terminal. */
  union display_info
  {
    struct tty_display_info *tty;     /* termchar.h */
    struct x_display_info *x;         /* xterm.h */
    struct w32_display_info *w32;     /* w32term.h */
    struct mac_display_info *mac;     /* macterm.h */
  } display_info;


  /* Coding-system to be used for encoding terminal output.  This
     structure contains information of a coding-system specified by
     the function `set-terminal-coding-system'.  Also see
     `safe_terminal_coding' in coding.h.  */
  struct coding_system *terminal_coding;

  /* Coding-system of what is sent from terminal keyboard.  This
     structure contains information of a coding-system specified by
     the function `set-keyboard-coding-system'.  */
  struct coding_system *keyboard_coding;

  /* Terminal characteristics. */
  /* XXX Are these really used on non-termcap displays? */

  int must_write_spaces;	/* Nonzero means spaces in the text must
				   actually be output; can't just skip over
				   some columns to leave them blank.  */
  int fast_clear_end_of_line;   /* Nonzero means terminal has a `ce' string */

  int line_ins_del_ok;          /* Terminal can insert and delete lines */
  int char_ins_del_ok;          /* Terminal can insert and delete chars */
  int scroll_region_ok;         /* Terminal supports setting the scroll
                                   window */
  int scroll_region_cost;	/* Cost of setting the scroll window,
                                   measured in characters. */
  int memory_below_frame;	/* Terminal remembers lines scrolled
                                   off bottom */

#if 0  /* These are not used anywhere. */
  /* EMACS_INT baud_rate; */	/* Output speed in baud */
  int min_padding_speed;	/* Speed below which no padding necessary. */
  int dont_calculate_costs;     /* Nonzero means don't bother computing
                                   various cost tables; we won't use them. */
#endif


  /* Window-based redisplay interface for this device (0 for tty
     devices). */
  struct redisplay_interface *rif;

  /* Frame-based redisplay interface. */

  /* Text display hooks.  */

  void (*cursor_to_hook) P_ ((struct frame *f, int vpos, int hpos));
  void (*raw_cursor_to_hook) P_ ((struct frame *, int, int));

  void (*clear_to_end_hook) P_ ((struct frame *));
  void (*clear_frame_hook) P_ ((struct frame *));
  void (*clear_end_of_line_hook) P_ ((struct frame *, int));

  void (*ins_del_lines_hook) P_ ((struct frame *f, int, int));

  void (*insert_glyphs_hook) P_ ((struct frame *f, struct glyph *s, int n));
  void (*write_glyphs_hook) P_ ((struct frame *f, struct glyph *s, int n));
  void (*delete_glyphs_hook) P_ ((struct frame *, int));

  void (*ring_bell_hook) P_ ((struct frame *f));

  void (*reset_terminal_modes_hook) P_ ((struct terminal *));
  void (*set_terminal_modes_hook) P_ ((struct terminal *));

  void (*update_begin_hook) P_ ((struct frame *));
  void (*update_end_hook) P_ ((struct frame *));
  void (*set_terminal_window_hook) P_ ((struct frame *, int));

  /* Multi-frame and mouse support hooks.  */

  /* Return the current position of the mouse.

     Set *f to the frame the mouse is in, or zero if the mouse is in no
     Emacs frame.  If it is set to zero, all the other arguments are
     garbage.

     If the motion started in a scroll bar, set *bar_window to the
     scroll bar's window, *part to the part the mouse is currently over,
     *x to the position of the mouse along the scroll bar, and *y to the
     overall length of the scroll bar.

     Otherwise, set *bar_window to Qnil, and *x and *y to the column and
     row of the character cell the mouse is over.

     Set *time to the time the mouse was at the returned position.

     This should clear mouse_moved until the next motion
     event arrives.  */
  void (*mouse_position_hook) P_ ((struct frame **f, int,
                                   Lisp_Object *bar_window,
                                   enum scroll_bar_part *part,
                                   Lisp_Object *x,
                                   Lisp_Object *y,
                                   unsigned long *time));

  /* The window system handling code should set this if the mouse has
     moved since the last call to the mouse_position_hook.  Calling that
     hook should clear this.  */
  int mouse_moved;

  /* When a frame's focus redirection is changed, this hook tells the
     window system code to re-decide where to put the highlight.  Under
     X, this means that Emacs lies about where the focus is.  */
  void (*frame_rehighlight_hook) P_ ((struct frame *));

  /* If we're displaying frames using a window system that can stack
     frames on top of each other, this hook allows you to bring a frame
     to the front, or bury it behind all the other windows.  If this
     hook is zero, that means the terminal we're displaying on doesn't
     support overlapping frames, so there's no need to raise or lower
     anything.

     If RAISE is non-zero, F is brought to the front, before all other
     windows.  If RAISE is zero, F is sent to the back, behind all other
     windows.  */
  void (*frame_raise_lower_hook) P_ ((struct frame *f, int raise));

  /* If the value of the frame parameter changed, whis hook is called.
     For example, if going from fullscreen to not fullscreen this hook
     may do something OS dependent, like extended window manager hints on X11.  */
  void (*fullscreen_hook) P_ ((struct frame *f));

  
  /* Scroll bar hooks.  */

  /* The representation of scroll bars is determined by the code which
     implements them, except for one thing: they must be represented by
     lisp objects.  This allows us to place references to them in
     Lisp_Windows without worrying about those references becoming
     dangling references when the scroll bar is destroyed.

     The window-system-independent portion of Emacs just refers to
     scroll bars via their windows, and never looks inside the scroll bar
     representation; it always uses hook functions to do all the
     scroll bar manipulation it needs.

     The `vertical_scroll_bar' field of a Lisp_Window refers to that
     window's scroll bar, or is nil if the window doesn't have a
     scroll bar.

     The `scroll_bars' and `condemned_scroll_bars' fields of a Lisp_Frame
     are free for use by the scroll bar implementation in any way it sees
     fit.  They are marked by the garbage collector.  */


  /* Set the vertical scroll bar for WINDOW to have its upper left corner
     at (TOP, LEFT), and be LENGTH rows high.  Set its handle to
     indicate that we are displaying PORTION characters out of a total
     of WHOLE characters, starting at POSITION.  If WINDOW doesn't yet
     have a scroll bar, create one for it.  */
  void (*set_vertical_scroll_bar_hook) P_ ((struct window *window,
                                            int portion, int whole,
                                            int position));


  /* The following three hooks are used when we're doing a thorough
     redisplay of the frame.  We don't explicitly know which scroll bars
     are going to be deleted, because keeping track of when windows go
     away is a real pain - can you say set-window-configuration?
     Instead, we just assert at the beginning of redisplay that *all*
     scroll bars are to be removed, and then save scroll bars from the
     fiery pit when we actually redisplay their window.  */

  /* Arrange for all scroll bars on FRAME to be removed at the next call
     to `*judge_scroll_bars_hook'.  A scroll bar may be spared if
     `*redeem_scroll_bar_hook' is applied to its window before the judgement.

     This should be applied to each frame each time its window tree is
     redisplayed, even if it is not displaying scroll bars at the moment;
     if the HAS_SCROLL_BARS flag has just been turned off, only calling
     this and the judge_scroll_bars_hook will get rid of them.

     If non-zero, this hook should be safe to apply to any frame,
     whether or not it can support scroll bars, and whether or not it is
     currently displaying them.  */
  void (*condemn_scroll_bars_hook) P_ ((struct frame *frame));

  /* Unmark WINDOW's scroll bar for deletion in this judgement cycle.
     Note that it's okay to redeem a scroll bar that is not condemned.  */
  void (*redeem_scroll_bar_hook) P_ ((struct window *window));

  /* Remove all scroll bars on FRAME that haven't been saved since the
     last call to `*condemn_scroll_bars_hook'.

     This should be applied to each frame after each time its window
     tree is redisplayed, even if it is not displaying scroll bars at the
     moment; if the HAS_SCROLL_BARS flag has just been turned off, only
     calling this and condemn_scroll_bars_hook will get rid of them.

     If non-zero, this hook should be safe to apply to any frame,
     whether or not it can support scroll bars, and whether or not it is
     currently displaying them.  */
  void (*judge_scroll_bars_hook) P_ ((struct frame *FRAME));


  /* Called to read input events.

     TERMINAL indicates which terminal device to read from.  Input
     events should be read into BUF, the size of which is given in
     SIZE.  EXPECTED is non-zero if the caller suspects that new input
     is available.

     A positive return value indicates that that many input events
     where read into BUF.
     Zero means no events were immediately available.
     A value of -1 means a transient read error, while -2 indicates
     that the device was closed (hangup), and it should be deleted.

     XXX Please note that a non-zero value of EXPECTED only means that
     there is available input on at least one of the currently opened
     terminal devices -- but not necessarily on this device.
     Therefore, in most cases EXPECTED should be simply ignored.

     XXX This documentation needs to be updated.  */
  int (*read_socket_hook) P_ ((struct terminal *terminal,
                               int expected,
                               struct input_event *hold_quit));

  /* Called when a frame's display becomes entirely up to date.  */
  void (*frame_up_to_date_hook) P_ ((struct frame *));


  /* Called to delete the device-specific portions of a frame that is
     on this terminal device. */
  void (*delete_frame_hook) P_ ((struct frame *));

  /* Called after the last frame on this terminal is deleted, or when
     the display device was closed (hangup).

     If this is NULL, then the generic delete_terminal is called
     instead.  Otherwise the hook must call delete_terminal itself.

     The hook must check for and close any live frames that are still
     on the terminal.  Fdelete_frame ensures that there are no live
     frames on the terminal when it calls this hook, so infinite
     recursion is prevented.  */
  void (*delete_terminal_hook) P_ ((struct terminal *));
};


/* Chain of all terminal devices currently in use. */
extern struct terminal *terminal_list;

#define FRAME_MUST_WRITE_SPACES(f) ((f)->terminal->must_write_spaces)
#define FRAME_FAST_CLEAR_END_OF_LINE(f) ((f)->terminal->fast_clear_end_of_line)
#define FRAME_LINE_INS_DEL_OK(f) ((f)->terminal->line_ins_del_ok)
#define FRAME_CHAR_INS_DEL_OK(f) ((f)->terminal->char_ins_del_ok)
#define FRAME_SCROLL_REGION_OK(f) ((f)->terminal->scroll_region_ok)
#define FRAME_SCROLL_REGION_COST(f) ((f)->terminal->scroll_region_cost)
#define FRAME_MEMORY_BELOW_FRAME(f) ((f)->terminal->memory_below_frame)

#define FRAME_TERMINAL_CODING(f) ((f)->terminal->terminal_coding)
#define FRAME_KEYBOARD_CODING(f) ((f)->terminal->keyboard_coding)

#define TERMINAL_TERMINAL_CODING(d) ((d)->terminal_coding)
#define TERMINAL_KEYBOARD_CODING(d) ((d)->keyboard_coding)

#define FRAME_RIF(f) ((f)->terminal->rif)

#define FRAME_TERMINAL(f) ((f)->terminal)

/* FRAME_WINDOW_P tests whether the frame is a window, and is
   defined to be the predicate for the window system being used.  */

#ifdef HAVE_X_WINDOWS
#define FRAME_WINDOW_P(f) FRAME_X_P (f)
#endif
#ifdef HAVE_NTGUI
#define FRAME_WINDOW_P(f) FRAME_W32_P (f)
#endif
#ifdef MAC_OS
#define FRAME_WINDOW_P(f) FRAME_MAC_P (f)
#endif
#ifndef FRAME_WINDOW_P
#define FRAME_WINDOW_P(f) (0)
#endif

/* Return true if the terminal device is not suspended. */
#define TERMINAL_ACTIVE_P(d) ((d)->type != output_termcap || (d)->display_info.tty->input)

extern Lisp_Object get_terminal_param P_ ((struct terminal *, Lisp_Object));
extern struct terminal *get_terminal P_ ((Lisp_Object terminal, int));
extern struct terminal *create_terminal P_ ((void));
extern void delete_terminal P_ ((struct terminal *));

/* The initial terminal device, created by initial_term_init. */
extern struct terminal *initial_terminal;

/* arch-tag: 33a00ecc-52b5-4186-a410-8801ac9f087d
   (do not change this comment) */<|MERGE_RESOLUTION|>--- conflicted
+++ resolved
@@ -1,13 +1,6 @@
-<<<<<<< HEAD
 /* Parameters and display hooks for terminal devices.
-   Copyright (C) 1985, 1986, 1993, 1994, 2002, 2003, 2004,
-                 2005, 2006, 2007 Free Software Foundation, Inc.
-=======
-/* Hooks by which low level terminal operations
-   can be made to call other routines.
    Copyright (C) 1985, 1986, 1993, 1994, 2001, 2002, 2003, 2004,
                  2005, 2006, 2007, 2008  Free Software Foundation, Inc.
->>>>>>> bf515869
 
 This file is part of GNU Emacs.
 
