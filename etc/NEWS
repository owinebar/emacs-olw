--- conflicted
+++ resolved
@@ -266,111 +266,6 @@
 
 * Lisp Changes in Emacs 30.1
 
-** Functions and variables to transpose sexps
-
-+++
-*** New helper variable 'transpose-sexps-function'.
-Emacs now can set this variable to customize the behavior of the
-'transpose-sexps' function.
-
-+++
-*** New function 'transpose-sexps-default-function'.
-The previous implementation is moved into its own function, to be
-bound by 'transpose-sexps-function'.
-
-*** New function 'treesit-transpose-sexps'.
-Tree-sitter now unconditionally sets 'transpose-sexps-function' for all
-tree-sitter enabled modes.  This functionality utilizes the new
-'transpose-sexps-function'.
-
-** Functions and variables to move by program statements
-
-*** New variable 'forward-sentence-function'.
-Major modes can now set this variable to customize the behavior of the
-'forward-sentence' command.
-
-*** New function 'forward-sentence-default-function'.
-The previous implementation of 'forward-sentence' is moved into its
-own function, to be bound by 'forward-sentence-function'.
-
-*** New buffer-local variable 'treesit-sentence-type-regexp'.
-Similarly to 'treesit-defun-type-regexp', this variable is used to
-define "sentences" in tree-sitter enabled modes.
-
-*** New function 'treesit-forward-sentence'.
-All tree-sitter enabled modes that define 'treesit-sentence-type-regexp'
-now set 'forward-sentence-function' to call 'treesit-forward-sentence'.
-
-** Functions and variables to move by program sexps
-
-*** New buffer-local variable 'treesit-sexp-type-regexp'.
-Similarly to 'treesit-defun-type-regexp', this variable is used to
-define "sexps" in tree-sitter enabled modes.
-
-*** New function 'treesit-forward-sexp'.
-Tree-sitter conditionally sets 'forward-sexp-function' for major modes
-that have defined 'treesit-sexp-type-regexp' to enable sexp-related
-motion commands.
-
-** New or changed byte-compilation warnings
-
----
-*** Warn about empty bodies for more special forms and macros.
-The compiler now warns about an empty body argument to 'when',
-'unless', 'ignore-error' and 'with-suppressed-warnings' in addition to
-the existing warnings for 'let' and 'let*'.  Example:
-
-    (when (> x 2))
-
-This warning can be suppressed using 'with-suppressed-warnings' with
-the warning name 'empty-body'.
-
----
-*** Warn about quoted error names in 'condition-case' and 'ignore-error'.
-The compiler now warns about quoted condition (error) names
-in 'condition-case' and 'ignore-error'.  Example:
-
-    (condition-case nil
-        (/ x y)
-      ('arith-error "division by zero"))
-
-Quoting them adds the error name 'quote' to those handled or ignored
-respectively, which was probably not intended.
-
----
-*** Warn about comparison with literal constants without defined identity.
-The compiler now warns about comparisons by identity with a literal
-string, cons, vector, record, function, large integer or float as this
-may not match any value at all.  Example:
-
-    (eq x "hello")
-
-Only literals for symbols and small integers (fixnums), including
-characters, are guaranteed to have a consistent (unique) identity.
-This warning applies to 'eq', 'eql', 'memq', 'memql', 'assq', 'rassq',
-'remq' and 'delq'.
-
-To compare by (structural) value, use 'equal', 'member', 'assoc',
-'rassoc', 'remove' or 'delete' instead.  Floats and bignums can also
-be compared using 'eql', '=' and 'memql'.  Function literals cannot be
-compared reliably at all.
-
-This warning can be suppressed using 'with-suppressed-warnings' with
-the warning name 'suspicious'.
-
----
-*** Warn about 'condition-case' without handlers.
-The compiler now warns when the 'condition-case' form is used without
-any actual handlers, as in
-
-    (condition-case nil (read buffer))
-
-because it has no effect other than the execution of the body form.
-In particular, no errors are caught or suppressed.  If the intention
-was to catch all errors, add an explicit handler for 'error', or use
-'ignore-error' or 'ignore-errors'.
-
-<<<<<<< HEAD
 --- (Needs better documentation)
 ** There is a new command 'universal-async-argument', bound to 'C-x &'.
 If this command precedes another command, the value of variable
@@ -378,13 +273,112 @@
 following command shall be executed asynchronously.  For example,
 file visiting commands would load files into buffers asynchronously.
 
--
-* Changes in Emacs 28.1 on Non-Free Operating Systems
-=======
+** Functions and variables to transpose sexps
+
++++
+*** New helper variable 'transpose-sexps-function'.
+Emacs now can set this variable to customize the behavior of the
+'transpose-sexps' function.
+
++++
+*** New function 'transpose-sexps-default-function'.
+The previous implementation is moved into its own function, to be
+bound by 'transpose-sexps-function'.
+
+*** New function 'treesit-transpose-sexps'.
+Tree-sitter now unconditionally sets 'transpose-sexps-function' for all
+tree-sitter enabled modes.  This functionality utilizes the new
+'transpose-sexps-function'.
+
+** Functions and variables to move by program statements
+
+*** New variable 'forward-sentence-function'.
+Major modes can now set this variable to customize the behavior of the
+'forward-sentence' command.
+
+*** New function 'forward-sentence-default-function'.
+The previous implementation of 'forward-sentence' is moved into its
+own function, to be bound by 'forward-sentence-function'.
+
+*** New buffer-local variable 'treesit-sentence-type-regexp'.
+Similarly to 'treesit-defun-type-regexp', this variable is used to
+define "sentences" in tree-sitter enabled modes.
+
+*** New function 'treesit-forward-sentence'.
+All tree-sitter enabled modes that define 'treesit-sentence-type-regexp'
+now set 'forward-sentence-function' to call 'treesit-forward-sentence'.
+
+** Functions and variables to move by program sexps
+
+*** New buffer-local variable 'treesit-sexp-type-regexp'.
+Similarly to 'treesit-defun-type-regexp', this variable is used to
+define "sexps" in tree-sitter enabled modes.
+
+*** New function 'treesit-forward-sexp'.
+Tree-sitter conditionally sets 'forward-sexp-function' for major modes
+that have defined 'treesit-sexp-type-regexp' to enable sexp-related
+motion commands.
+
+** New or changed byte-compilation warnings
+
+---
+*** Warn about empty bodies for more special forms and macros.
+The compiler now warns about an empty body argument to 'when',
+'unless', 'ignore-error' and 'with-suppressed-warnings' in addition to
+the existing warnings for 'let' and 'let*'.  Example:
+
+    (when (> x 2))
+
+This warning can be suppressed using 'with-suppressed-warnings' with
+the warning name 'empty-body'.
+
+---
+*** Warn about quoted error names in 'condition-case' and 'ignore-error'.
+The compiler now warns about quoted condition (error) names
+in 'condition-case' and 'ignore-error'.  Example:
+
+    (condition-case nil
+        (/ x y)
+      ('arith-error "division by zero"))
+
+Quoting them adds the error name 'quote' to those handled or ignored
+respectively, which was probably not intended.
+
+---
+*** Warn about comparison with literal constants without defined identity.
+The compiler now warns about comparisons by identity with a literal
+string, cons, vector, record, function, large integer or float as this
+may not match any value at all.  Example:
+
+    (eq x "hello")
+
+Only literals for symbols and small integers (fixnums), including
+characters, are guaranteed to have a consistent (unique) identity.
+This warning applies to 'eq', 'eql', 'memq', 'memql', 'assq', 'rassq',
+'remq' and 'delq'.
+
+To compare by (structural) value, use 'equal', 'member', 'assoc',
+'rassoc', 'remove' or 'delete' instead.  Floats and bignums can also
+be compared using 'eql', '=' and 'memql'.  Function literals cannot be
+compared reliably at all.
+
 This warning can be suppressed using 'with-suppressed-warnings' with
 the warning name 'suspicious'.
->>>>>>> 7f740b87
+
+---
+*** Warn about 'condition-case' without handlers.
+The compiler now warns when the 'condition-case' form is used without
+any actual handlers, as in
+
+    (condition-case nil (read buffer))
+
+because it has no effect other than the execution of the body form.
+In particular, no errors are caught or suppressed.  If the intention
+was to catch all errors, add an explicit handler for 'error', or use
+'ignore-error' or 'ignore-errors'.
+
+This warning can be suppressed using 'with-suppressed-warnings' with
+the warning name 'suspicious'.
 
 +++
 ** New function 'file-user-uid'.
