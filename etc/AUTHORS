Many people have contributed code included in the Free Software
Foundation's distribution of GNU Emacs.  To show our appreciation for
their public spirit, we list here in alphabetical order a condensed
list of their contributions.

Aaron Ecay: changed nsterm.m

Aaron Larson: co-wrote bibtex.el

Aaron S. Hawley: changed files.texi morse.el tar-mode.el add-log.el
  autoinsert.el building.texi custom.texi files.el glossary.texi
  isearch.el jka-cmpr-hook.el misc.texi re-builder.el sgml-mode.el
  texinfo.el thingatpt.el tutorial.el

Abraham Nahum: changed configure.in dgux4.h sysdep.c

Abramo Bagnara: changed term.c

Achim Gratz: changed org-clock.el org.el org.texi ob-ref.el ob.el
  org-macs.el

Adam Gołębiowski: changed Makefile.in

Adam Hupp: changed emacs.py emacs2.py emacs3.py gud.el
  progmodes/python.el

Adam Sjøgren: changed spam.el blink.xpm braindamaged.xpm cry.xpm dead.xpm
  evil.xpm forced.xpm frown.xpm grin.xpm indifferent.xpm
  reverse-smile.xpm sad.xpm smile.xpm wry.xpm xterm.c gnus-html.el
  gnus-start.el gnus-sum.el gnus.el gtkutil.c shr.el xterm.h

Adam Spiers: changed calendar.el

Adam W: changed mail-source.el

Aditya Siram: changed ob.el

Adrian Aichner: changed erc-log.el erc.el erc-autojoin.el erc-backend.el
  erc-dcc.el erc-members.el erc-nets.el erc-sound.el etags.c
  gnus-score.el gnus-sum.el gnus.texi

Adrian Colley: changed aix3-2.h

Adrian Lanz: changed mail-source.el spam.el

Adrian Robert: co-wrote ns-win.el
and changed nsterm.m nsfns.m nsfont.m nsterm.h Makefile.in nsmenu.m
  configure.in README config.in emacs.c font.c keyboard.c nsgui.h
  nsimage.m xdisp.c image.c lisp.h macos.texi menu.c Info-gnustep.plist
  darwin.h and 82 other files

Ævar Arnfjörð Bjarmason: changed rcirc.el

Agustín Martín: changed ispell.el flyspell.el fixit.texi

Aidan Kehoe: changed ipa.el lread.c mm-util.el erc-log.el erc.el
  gnus-sum.el gnus-util.el latin-ltx.el nnfolder.el ob-tangle.el
  objects.texi

Ake Stenhoff: co-wrote imenu.el
and changed cc-mode.el perl-mode.el

Aki Vehtari: changed bibtex.el gnus-art.el gnus-score.el gnus-sum.el
  nnmail.el tar-mode.el

Akinori Musha: changed ruby-mode.el

Alakazam Petrofsky: changed hanoi.el

Alan Mackenzie: wrote cc-awk.el
and co-wrote cc-align.el cc-cmds.el cc-defs.el cc-engine.el cc-fonts.el
  cc-langs.el cc-mode.el cc-styles.el cc-vars.el
and changed cc-mode.texi lread.c programs.texi font-lock.el font-core.el
  isearch.el lisp.el modes.texi cc-subword.el display.texi os.texi
  search.texi startup.el subr.el text.texi INSTALL.BZR add-log.el
  buffers.texi bytecomp.el callint.c cc-fix.el and 22 other files

Alan Shutko: changed diary-lib.el calendar.el bindings.el cal-hebrew.el
  easy-mmode.el gnus-sum.el ibuf-ext.el ibuffer.el lunar.el macros.el
  solar.el

Alastair Burt: changed gnus-art.el smiley.el

Albert L. Ting: changed gnus-group.el mail-hist.el

Aleksei Gusev: changed progmodes/compile.el

Alex Coventry: changed files.el

Alex Ott: changed TUTORIAL.ru ru-refcard.tex ispell.el ru-refcard.ps

Alex Rezinsky: wrote which-func.el

Alex Schroeder: wrote ansi-color.el cus-theme.el erc-compat.el
  erc-hecomplete.el erc-join.el erc-lang.el erc-ring.el master.el
  spam-stat.el sql.el
and co-wrote longlines.el mail/rmailmm.el
and changed erc.el erc-track.el erc-button.el erc-stamp.el erc-match.el
  erc-autoaway.el erc-nickserv.el rcirc.texi erc-autojoin.el erc-fill.el
  erc-pcomplete.el erc-complete.el erc-ibuffer.el erc-members.el rmail.el
  comint.el custom.el erc-bbdb.el erc-chess.el erc-ezbounce.el
  erc-imenu.el and 32 other files

Alex Shinn: changed files.el

Alexander Becher: changed vc-annotate.el

Alexander Klimov: changed files.el calc-graph.el files.texi man.el rx.el
  sendmail.el

Alexander Kreuzer: changed nnrss.el

Alexander L. Belikoff: wrote erc.el

Alexander Pohoyda: co-wrote mail/rmailmm.el
and changed rmailsum.el man.el rmail.el sendmail.el

Alexander Shopov: changed code-pages.el

Alexander Zhuckov: changed ebrowse.c

Alexandre Julliard: wrote vc-git.el
and changed vc.el ewoc.el

Alexandre Oliva: wrote gnus-mlspl.el
and changed unexelf.c format.el iris4d.h iris5d.h regex.c unexsgi.c

Alexandre Veyrenc: changed fr-refcard.tex

Alexandru Harsanyi: wrote soap-client.el soap-inspect.el
and changed emacs3.py vc-hooks.el vc.el xml.el

Alfred Correira: changed generic-x.el

Alfred M. Szmidt: changed html2text.el openbsd.h progmodes/compile.el
  rmail.el rmailsum.el

Alfredo Finelli: changed TUTORIAL.it

Ali Bahrami: changed configure configure.in sol2-10.h

Alin C. Soare: changed lisp-mode.el hexl.el

Allen S. Rout: changed org-capture.el

Alon Albert: wrote rcompile.el

Alp Aker: changed nsfont.m nsterm.h nsterm.m buff-menu.el configure.in
  nsfns.m nsmenu.m

Ami Fischman: changed bindings.el calendar.el diary-lib.el print.c
  savehist.el vc-git.el

Anand Mitra: changed gnus-sum.el

Anders Holst: wrote hippie-exp.el

Anders Lindgren: wrote autorevert.el cwarn.el follow.el
and changed font-lock.el etags.c compile.el nsfont.m nsterm.m

Andre Spiegel: changed vc.el vc-hooks.el vc-cvs.el vc-rcs.el vc-sccs.el
  files.el dired.el files.texi cperl-mode.el ediff-util.el log-view.el
  parse-time.el startup.el tramp-vc.el vc-arch.el vc-mcvs.el vc-svn.el
  vcdiff viper-util.el

Andre Srinivasan: changed gnus-group.el gnus-sum.el gnus.texi message.el
  mm-decode.el mml.el nnmail.el

Andrea Russo: changed erc-dcc.el info-look.el

Andreas Burtzlaff: changed org.el

Andreas Büsching: changed emacsclient.c

Andreas Fuchs: wrote erc-ezbounce.el erc-match.el erc-replace.el
  erc-truncate.el
and co-wrote erc-fill.el
and changed erc.el erc-bbdb.el erc-button.el erc-log.el erc-stamp.el
  erc-autoaway.el erc-autojoin.el erc-dcc.el erc-imenu.el erc-list.el
  erc-members.el erc-menu.el erc-netsplit.el erc-notify.el erc-ring.el
  erc-speedbar.el erc-track.el erc-xdcc.el gnus-registry.el mml-sec.el
  mml2015.el

Andreas Jaeger: changed gnus-msg.el gnus-start.el gnus-xmas.el
  nnfolder.el nnml.el

Andreas Leha: changed ob.el

Andreas Leue: changed artist.el

Andreas Luik: changed xfns.c xterm.c

Andreas Politz: changed editfns.c elp.el ido.el outline.el term.el

Andreas Rottmann: changed emacsclient.1 emacsclient.c misc.texi server.el

Andreas Schwab: changed Makefile.in configure.in lisp.h xdisp.c alloc.c
  process.c coding.c files.el keyboard.c xterm.c editfns.c emacs.c fns.c
  print.c eval.c fileio.c lread.c sysdep.c dired.el xfns.c buffer.c
  and 577 other files

Andreas Seltenreich: changed nnweb.el gnus.texi message.el gnus-sum.el
  gnus.el nnslashdot.el gnus-srvr.el gnus-util.el mm-url.el mm-uu.el
  url-http.el xterm.c battery.el comint.el easy-mmode.el gmm-utils.el
  gnus-art.el gnus-cite.el gnus-draft.el gnus-group.el gnus-ml.el
  and 7 other files

Andreas Vögele: changed pgg-def.el

Andrew Choi: changed macterm.c darwin.h mac-win.el sysdep.c emacs.c mac.c
  macfns.c fontset.c frame.c keyboard.c xfaces.c dispextern.h macmenu.c
  unexmacosx.c Makefile.in configure.in frame.h macterm.h titdic-cnv.el
  xdisp.c alloc.c and 26 other files

Andrew Cohen: wrote spam-wash.el
and changed nnir.el gnus-sum.el nnimap.el gnus.texi gnus-group.el
  gnus-int.el dns.el gnus-art.el gnus-registry.el gnus-srvr.el gnus.el
  nnheader.el nnspool.el

Andrew Csillag: wrote m4-mode.el

Andrew Hall: changed paren.el

Andrew Innes: changed makefile.w32-in makefile.nt w32fns.c w32term.c
  w32.c w32proc.c fileio.c gmake.defs w32-fns.el dos-w32.el ms-w32.h
  nmake.defs w32term.h makefile.def unexw32.c w32menu.c w32xfns.c addpm.c
  cmdproxy.c emacs.c w32-win.el and 137 other files

Andrew Oram: changed calendar.texi (and other files in man/)

Andrew Schein: changed sql.el

Andrew Zhilin: changed emacs22.png emacs22.ico

Andrey Slusar: changed gnus-async.el gnus.el

Andrey Zhdanov: changed gud.el

Andy Moreton: changed makefile.w32-in

Andy Norman: wrote ange-ftp.el

Andy Petrusenco: changed w32term.c

Andy Seaborne: changed keyboard.c

Andy Stewart: wrote org-w3m.el
and changed erc.el

Angelo Graziosi: changed sysdep.c term.c

Anmol Khirbat: changed ido.el

Anna M. Bigatti: wrote cal-html.el

Antoine Levitt: changed gnus-group.el gnus-sum.el message.texi ada-prj.el
  ange-ftp.el cus-edit.el dired-x.el ebnf2ps.el emerge.el erc-button.el
  erc-goodies.el erc-track.el files.el find-file.el gnus-art.el
  gnus-uu.el gnus.el gnus.texi message.el mh-funcs.el mh-mime.el
  and 7 other files

Ari Roponen: changed atimer.c doc.c mule.texi startup.el time-date.el

Arisawa Akihiro: changed characters.el coding.c epa-file.el japan-util.el
  language/tibetan.el message.el mm-decode.el mm-view.el ps-print.el
  tai-viet.el term.c time.el utf-8.el

Arnaud Giersch: changed gnus-sum.el

Arne Georg Gleditsch: changed gnus-sum.el

Arne Jørgensen: wrote latexenc.el
and changed smime.el mml-smime.el smime-ldap.el gnus-art.el gnus-sieve.el
  ldap.el message.el mm-decode.el mml-sec.el mml.el mule-conf.el
  nnimap.el nnrss.el wid-edit.el

Arni Magnusson: changed ada-mode.texi frames.texi texinfo.el

Artem Chuprina: changed message.el

Ashwin Ram: wrote refer.el

Aubrey Jaffer: changed info.el unexelf.c

Axel Boldt: changed ehelp.el electric.el

B. Anyos: changed w32term.c

Baoqiu Cui: wrote org-docbook.el

Barry A. Warsaw: wrote assoc.el elp.el man.el regi.el reporter.el
  supercite.el
and co-wrote cc-align.el cc-cmds.el cc-compat.el cc-defs.el cc-engine.el
  cc-guess.el cc-langs.el cc-menus.el cc-mode.el cc-styles.el cc-vars.el
and changed c++-mode.el cplus-md1.el syntax.c syntax.h

Barry Fishman: changed gnu-linux.h

Bastien Guerry: wrote gnus-bookmark.el org-latex.el
and co-wrote org-bibtex.el org-list.el org-protocol.el org-src.el
and changed org.el org-agenda.el org-html.el org-clock.el org-exp.el
  org.texi org-table.el org-capture.el org-publish.el org-timer.el
  org-export-latex.el org-archive.el org-ascii.el org-colview.el
  org-exp-blocks.el org-mobile.el ob.el org-eshell.el bookmark.el info.el
  org-attach.el and 36 other files

Ben A. Mesander: co-wrote erc-dcc.el

Ben Harris: changed configure.in

Ben Key: changed w32.c w32fns.c w32menu.c configure.bat makefile.w32-in
  INSTALL gmake.defs nmake.defs w32.h w32term.c configure.in emacs.c
  keyboard.c make-docfile.c ms-w32.h nsfont.m nsterm.m sound.c xfaces.c

Ben Menasha: changed nnmh.el

Ben North: changed outline.el buffer.c fill.el isearch.el lisp-mode.el
  paren.el w32term.c xfaces.c

Bengt Martensson: co-wrote bibtex.el

Benjamin Andresen: wrote ob-screen.el

Benjamin Drieu: wrote pong.el
and changed org-clock.el

Benjamin Riefenstahl: changed w32select.c emacs.c lisp.h mac-win.el
  macterm.c ms-w32.h mule-cmds.el runemacs.c tcl.el w32.c w32.h

Benjamin Rutt: co-wrote gnus-dired.el
and changed vc.el gnus-msg.el message.el diff-mode.el ffap.el nnimap.el
  nnmbox.el simple.el vc-cvs.el

Bernhard Herzog: changed vc-hg.el menu.c xsmfns.c

Bernt Hansen: changed org-agenda.el org-clock.el org.el org-capture.el
  org-html.el org-indent.el org.texi

Bill Atkins: changed wdired.el

Bill Burton: changed ptx.h sequent-ptx.h

Bill Carpenter: wrote feedmail.el (public domain)

Bill Mann: wrote perl-mode.el
and changed configure.in unexaix.c ibmrs6000.h usg5-4-3.h

Bill Pringlemeir: changed messcompat.el

Bill Richter: changed fill.el quail.el ccl.el encoded-kb.el fontset.el
  kinsoku.el kkc.el mule-cmds.el mule-conf.el mule-util.el mule.el

Bill Rozas: wrote scheme.el
and changed xscheme.el

Bill White: changed gnus-start.el

Bill Wohler: wrote mh-buffers.el mh-comp.el mh-compat.el mh-e.el
  mh-folder.el mh-funcs.el mh-letter.el mh-mime.el mh-scan.el mh-seq.el
  mh-show.el mh-utils.el mh-xface.el
and co-wrote mh-junk.el
and changed mh-customize.el mh-search.el mh-alias.el mh-identity.el
  mh-e.texi mh-speed.el mh-init.el mh-acros.el mh-gnus.el mh-unit.el
  mh-inc.el mh-xemacs-compat.el mh-print.el Makefile.in image.el
  mh-tool-bar.el mh-xemacs.el README display.texi makefile.w32-in
  mh-pick.el and 86 other files

Bjorn Solberg: changed nnimap.el

Björn Lindström: changed rcirc.texi

Björn Torkelsson: changed gnus-art.el gnus-group.el gnus-srvr.el
  gnus-sum.el gnus-mlspl.el gnus-msg.el message.el gnus-agent.el
  gnus-cus.el gnus-gl.el gnus-nocem.el gnus-score.el gnus-topic.el
  gnus.el mail-source.el nnmail.el

Bjørn Mork: changed nnimap.el gnus-agent.el message.el mml2015.el

Bob Glickstein: wrote sregex.el
and changed isearch.el sendmail.el

Bob Halley: changed ccl.c esh-io.el

Bob Nnamtrop: changed viper-cmd.el

Bob Olson: co-wrote cperl-mode.el

Bob Rogers: changed vc-dir.el vc-svn.el cperl-mode.el diff.el ewoc.el
  ffap.el files.el maintaining.texi sql.el thingatpt.el vc.el
  vc1-xtra.texi

Bob Weiner: changed info.el quail.el

Bojan Petrovic: changed pop3.el

Boris Goldowsky: wrote avoid.el descr-text.el enriched.el facemenu.el
  format.el shadowfile.el
and changed fill.el simple.el indent.el paragraphs.el cmds.c intervals.c
  intervals.h add-log.el cc-mode.el enriched.doc fileio.c make-mode.el
  text-mode.el textprop.c ada.el allout.el awk-mode.el bibtex.el buffer.c
  buffer.h c-mode.el and 38 other files

Boris Samorodov: changed imap.el

Boyd Lynn Gerber: changed configure.in

Brad Howes: changed gnus-demon.el

Brandon Craig Rhodes: changed flyspell.el

Brendan Kehoe: changed hpux9.h

Brent Goodrick: changed abbrev.el

Brian Cully: changed ns-emacs.texi

Brian D. Carlstrom: changed gud.el smtpmail.el

Brian Fox: changed Makefile.in Makefile configure.in minibuf.c dired.el
  files.el rmail.el search.c simple.el sysdep.c compile.el forms.texi
  frame.c info.texi keyboard.c make-dist subr.el systty.h texindex.c
  xterm.c ymakefile and 46 other files

Brian Marick: co-wrote hideif.el

Brian P Templeton: changed erc.el erc-compat.el erc-fill.el
  erc-nickserv.el erc-pcomplete.el erc-stamp.el erc-track.el

Brian Palmer: changed erc.el erc-list.el

Brian Preble: changed abbrev.el apropos.el asm-mode.el awk-mode.el
  bytecomp.el c++-mode.el cal.el calc.el chistory.el cl-indent.el
  compare-w.el compile.el dabbrev.el debug.el diary.el diff.el dired.el
  doctex.el doctor.el ebuff-menu.el echistory.el and 129 other files

Brian Sniffen: changed gnus-draft.el imap.el mm-decode.el

Bruno Haible: co-wrote po.el
and changed INSTALL emacs.1 epaths.in info.el paths.el

Bryan Henderson: changed term.el

Bryan O'Sullivan: changed ange-ftp.el

Caleb Deupree: changed w32-fns.el

Carl D. Roth: changed gnus-nocem.el

Carl Edman: co-wrote ns-win.el

Carl Henrik Lunde: changed format-spec.el

Carsten Bormann: changed ibmrs6000.h latin-post.el

Carsten Dominik: wrote idlw-complete-structtag.el idlw-toolbar.el
  org-agenda.el org-archive.el org-ascii.el org-beamer.el org-capture.el
  org-clock.el org-colview.el org-compat.el org-datetree.el org-exp.el
  org-faces.el org-feed.el org-footnote.el org-html.el org-icalendar.el
  org-id.el org-indent.el org-info.el org-inlinetask.el org-install.el
  org-jsinfo.el org-macs.el org-mks.el org-mobile.el org-remember.el
  org-rmail.el org-table.el org-timer.el org-vm.el org-xoxo.el org.el
  reftex-auc.el reftex-cite.el reftex-dcr.el reftex-global.el
  reftex-index.el reftex-parse.el reftex-ref.el reftex-sel.el
  reftex-toc.el reftex-vars.el reftex.el
and co-wrote idlw-help.el idlw-shell.el idlwave.el org-bbdb.el
  org-bibtex.el org-entities.el org-gnus.el org-list.el org-pcomplete.el
  org-src.el
and changed org-latex.el org.texi org-publish.el orgcard.tex
  org-export-latex.el org-colview-xemacs.el org-docbook.el org-attach.el
  org-mouse.el org-protocol.el org-mac-message.el org-wl.el org-crypt.el
  org-freemind.el idlw-rinfo.el org-exp-blocks.el org-habit.el org-mhe.el
  org-plot.el org-special-blocks.el reftex.texi and 24 other files

Caveh Jalali: changed configure.in intel386.h sol2-4.h

Chad Brown: changed aix4-2.h bsd-common.h config.in configure.in cygwin.h
  dired.c gnu-linux.h mh-comp.el msdos.h sed2v2.inp sysdep.c usg5-4.h

Changwoo Ryu: changed files.el

Chao-Hong Liu: changed TUTORIAL.cn TUTORIAL.zh

Charles Hannum: changed aix3-1.h aix3-2.h configure ibmrs6000.h
  keyboard.c netbsd.h pop.c sysdep.c systime.h systty.h xrdb.c

Charles Sebold: changed org-plot.el

Charlie Martin: wrote autoinsert.el

Cheng Gao: changed MORE.STUFF Makefile.in flymake.el frame.c tips.texi
  url-dired.el url-file.el url-handlers.el url-http.el url-nfs.el

Chetan Pandya: changed font.c

Chip Coldwell: changed font.c

Chong Yidong: wrote compile-tests.el dichromacy-theme.el
  font-parse-tests.el redisplay-testsuite.el tabulated-list.el
and co-wrote longlines.el tango-dark-theme.el tango-theme.el
and changed xdisp.c simple.el display.texi files.el frames.texi
  files.texi cus-edit.el keyboard.c custom.el text.texi package.el
  startup.el faces.el xterm.c emacs.texi misc.texi subr.el image.c
  mouse.el custom.texi xfns.c and 845 other files

Chris Chase: co-wrote idlw-shell.el idlwave.el

Chris Foote: changed progmodes/python.el

Chris Gray: wrote org-special-blocks.el
and changed mm-decode.el

Chris Hall: changed callproc.c frame.c

Chris Hanson: changed xscheme.el scheme.el xterm.c hpux.h x11term.c
  hp9000s300.h keyboard.c process.c texinfmt.el emacsclient.c sort.el
  syntax.c texnfo-upd.el x11fns.c xfns.c dired.el fileio.c hp9000s800.h
  indent.c info.el man.el and 17 other files

Chris Hecker: changed calc-aent.el

Chris Lindblad: co-wrote tcl.el

Chris Moore: changed dired.el hexl.el jka-cmpr-hook.el replace.el
  wdired.el Makefile.in comint.el diff-mode.el gnus-sum.el isearch.el
  mouse.el pgg-gpg.el pgg-pgp.el pgg-pgp5.el server.el shell.el
  tutorial.el

Chris Newton: changed url-http.el

Chris Prince: changed w32term.c

Chris Smith: wrote icon.el
and changed icon-mode.el

Christian Egli: wrote org-taskjuggler.el
and changed org.texi

Christian Faulhammer: changed Makefile.in configure configure.in
  vc-bzr.el

Christian Limpach: co-wrote ns-win.el
and changed configure.in

Christian Lynbech: changed appt.el emacsserver.c tramp.el

Christian Millour: changed shell.el

Christian Moe: changed org-bbdb.el org-html.el org-special-blocks.el

Christian Neukirchen: changed mm-util.el

Christian Ohler: wrote ert-tests.el ert-x.el ert.el
and changed Makefile.in automated configure.in ert-x-tests.el ert.texi
  makefile.w32-in

Christian Plate: changed nnmaildir.el sgml-mode.el

Christian Plaunt: wrote soundex.el

Christian von Roques: changed mml2015.el epg.el gnus-start.el

Christoph Bauer: changed configure.in

Christoph Conrad: changed gnus-agent.el gnus-score.el makefile.w32-in
  qp.el

Christoph Scholtes: changed makefile.w32-in README.W32
  progmodes/python.el stdint.h INSTALL maintaining.texi zipdist.bat
  admin.el bookmark.el config.nt configure.bat control.texi cua-base.el
  gmake.defs help-mode.el help.el ido.el make-dist makedist.bat menu.c
  minibuf.c and 6 other files

Christoph Wedler: wrote antlr-mode.el
and changed format.el gnus-art.el gnus-picon.el message.el register.el
  smiley.el texinfmt.el

Christophe Rhodes: changed org-exp.el

Christophe de Dinechin: co-wrote ns-win.el

Christopher Allan Webber: changed gamegrid.el org-agenda.el tetris.el

Christopher Genovese: changed assoc.el

Christopher J. Madsen: wrote decipher.el
and changed replace.el files.el ispell.el time.el

Christopher J. White: changed url-http.el

Christopher Oliver: changed mouse.el

Christopher Schmidt: changed ibuffer.el

Christopher Suckling: co-wrote org-mac-message.el

Chuck Blake: changed term.c

Chunyu Wang: changed gnus-art.el pcl-cvs.texi

Claudio Bley: changed makefile.w32-in process.c

Claudio Fontana: changed Makefile.in

Colin Marquardt: changed gnus.el message.el

Colin Rafferty: changed message.el

Colin Walters: wrote ibuf-ext.el ibuf-macs.el ibuffer.el
and changed calc.el replace.el update-game-score.c calc-ext.el
  calc-misc.el Makefile.in calc-macs.el calc-mode.el calc-graph.el
  gamegrid.el calc-aent.el calc-bin.el calc-embed.el calc-keypd.el
  calc-math.el calc-prog.el calc-units.el calcalg2.el font-core.el
  info.el calc-alg.el and 78 other files

Colin Williams: changed calc.texi

Courtney Bane: changed term.c

Craig Markwardt: changed icalendar.el

Craig McDaniel: changed sheap.c

D. E. Evans: changed basic.texi

Daiki Ueno: wrote epa-dired.el epa-file.el epa-hook.el epa-mail.el epa.el
  epg-config.el epg.el pgg-def.el pgg-gpg.el pgg-parse.el pgg-pgp.el
  pgg-pgp5.el pgg.el plstore.el sasl.el starttls.el
and co-wrote sasl-cram.el sasl-digest.el
and changed mml2015.el mml1991.el epa.texi auth-source.el gnus.texi
  mm-uu.el mml-smime.el Makefile.in auth.texi gnus-sum.el mm-decode.el
  mm-view.el mml-sec.el mml.el dired.el dired.texi epa-file-hook.el
  epa-setup.el epg-package-info.el faces.el files.el and 17 other files

Dale Gulledge: changed TUTORIAL.eo

Dale Hagglund: changed unexelf.c

Dale R. Worley: wrote emerge.el (public domain)
and changed mail-extr.el

Damien Elmes: changed erc.el erc-dcc.el erc-track.el erc-log.el
  erc-pcomplete.el erc-button.el erc-nets.el erc-ring.el erc-fill.el
  erc-match.el erc-members.el erc-nickserv.el

Damon Anton Permezel: wrote hanoi.el (public domain)

Damyan Pepper: changed font.c font.h ftfont.c w32font.c

Dan Christensen: changed gnus-sum.el nndoc.el nnfolder.el gnus-art.el
  gnus-group.el gnus-registry.el gnus-score.el gnus-util.el nnmail.el
  spam.el time-date.el

Dan Davison: wrote ob-matlab.el ob-octave.el
and co-wrote ob-R.el ob-exp.el ob-lob.el ob-perl.el ob-python.el
  ob-ref.el ob.el org-src.el
and changed ob-sh.el org-exp.el org.el org-latex.el ob-tangle.el ob-C.el
  ob-asymptote.el ob-clojure.el ob-haskell.el ob-ruby.el ob-scheme.el
  ob-table.el ob-ditaa.el ob-dot.el ob-gnuplot.el ob-js.el ob-mscgen.el
  ob-ocaml.el ob-org.el ob-plantuml.el ob-sass.el and 13 other files

Dan Nicolaescu: wrote iris-ansi.el romanian.el vc-dir.el
and co-wrote hideshow.el
and changed vc.el Makefile.in configure.in vc-hg.el vc-git.el vc-bzr.el
  sysdep.c emacs.c process.c vc-cvs.el lisp.h term.c vc-hooks.el xterm.c
  keyboard.c vc-svn.el xterm.el callproc.c darwin.h term.el gnu-linux.h
  and 918 other files

Dan Rosenberg: changed movemail.c

Dani Moncayo: changed buffers.texi lists.texi custom.texi dired.texi
  makefile.w32-in text.texi

Daniel Brockman: changed cus-start.el format-spec.el ibuffer.el rcirc.el

Daniel Clemente: changed generic-x.el org-html.el

Daniel Colascione: co-wrote js.el
and changed cmdproxy.c subr.el syntax.el DEBUG cc-engine.el cus-start.el
  eval.c fns.c frames.texi imenu.el keyboard.c lisp.h nxml-mode.el
  nxml-rap.el nxml-util.el sh-script.el which-func.el

Daniel Dehennin: changed mml2015.el gnus-msg.el mm-decode.el

Daniel E. Doherty: changed calc.texi

Daniel Elliott: changed octave-mod.el

Daniel Engeler: changed sysdep.c elisp.texi emacs.texi internals.texi
  misc.texi process.c process.h processes.texi term.el w32.c w32.h

Daniel Hackney: changed emacsclient.c package.el process.c

Daniel Jensen: changed apropos.el

Daniel Laliberte: wrote cl-specs.el cust-print.el edebug.el isearch.el
and co-wrote hideif.el
and changed mlconvert.el eval-region.el

Daniel M Coffman: changed arc-mode.el

Daniel M German: co-wrote org-protocol.el

Daniel Néri: changed message.el

Daniel Ortmann: changed paragraphs.el

Daniel Pfeiffer: wrote conf-mode.el copyright.el executable.el
  sh-script.el skeleton.el two-column.el
and co-wrote ada-stmt.el apropos.el progmodes/compile.el wyse50.el
and changed make-mode.el files.el buff-menu.el font-lock.el mpuz.el
  progmodes/grep.el sgml-mode.el autoinsert.el cperl-mode.el facemenu.el
  gomoku.el help.el imenu.el autoload.el autorevert.el bindings.el
  button.el cc-fonts.el cc-mode.el compilation.txt compile.el
  and 12 other files

Daniel Pittman: co-wrote tramp-cache.el
and changed gnus-spec.el gnus-sum.el nnimap.el spam-report.el spam.el

Daniel Quinlan: changed dired.el info.el

Daniel Schoepe: changed gnus-sum.el

Danny Roozendaal: wrote handwrite.el

Danny Siu: changed gnus-sum.el gnus-picon.el nndoc.el nnimap.el smiley.el

Darren Hoo: changed db.el gnus-art.el

Darren Stalder: changed gnus-util.el

Darrin B. Jewell: changed etags.c lisp.h

Dave Detlefs: co-wrote cc-align.el cc-cmds.el cc-defs.el cc-engine.el
  cc-langs.el cc-menus.el cc-mode.el cc-styles.el cc-vars.el

Dave Lambert: changed sol2-5.h xfns.c xterm.c xterm.h

Dave Love: wrote autoarg.el autoconf.el benchmark.el cap-words.el
  cfengine.el elide-head.el hl-line.el language/georgian.el
  latin1-disp.el progmodes/python.el quail/georgian.el refill.el
  rfc1345.el sgml-input.el smiley.el sym-comp.el tool-bar.el uni-input.el
  utf-7.el utf-8-lang.el vc/vc-bzr.el welsh.el
and co-wrote latin-ltx.el socks.el
and changed Makefile.in configure.in help.el mule-cmds.el fortran.el
  mule-conf.el xterm.c browse-url.el mule.el coding.c european.el fns.c
  mule-diag.el simple.el wid-edit.el cus-edit.el cus-start.el files.el
  keyboard.c byte-opt.el info.el and 770 other files

Dave Pearson: wrote 5x5.el quickurl.el

David A. Capello: changed etags.c

David Abrahams: changed gnus-sum.el org-agenda.el coding.c ediff-init.el
  gnus-registry.el gnus.texi mairix.el nnimap.el nnir.el nnmairix.el
  nnregistry.el org-clock.el

David Bakhash: wrote strokes.el

David Benjamin: changed xfns.c xterm.c xterm.h

David Burger: changed macros.el

David Byers: changed minibuf.c

David Casperson: changed font-core.el menu-bar.el tex-mode.el

David De La Harpe Golden: changed files.el mouse.el simple.el fileio.c
  cus-start.el nsselect.m select.el w32-fns.el x-win.el xterm.c

David Edmondson: changed message.el gnus-cite.el imap.el mm-uu.el
  mm-view.el mml2015.el nnfolder.el nnimap.el nnml.el

David Engster: wrote mairix.el nnmairix.el
and changed gnus.texi insert.el registry.el db-find.el gnus-msg.el
  analyze/complete.el base.el bovine-grammar.el cedet/srecode.el
  cpp-root.el db-typecache.el db.el dictionary.el display.texi
  document.el ede-grammar.el ede/custom.el ede/generic.el files.el
  filters.el gnus-registry.el and 23 other files

David Gillespie: wrote calc-aent.el calc-alg.el calc-arith.el calc-bin.el
  calc-comb.el calc-cplx.el calc-embed.el calc-ext.el calc-fin.el
  calc-forms.el calc-frac.el calc-funcs.el calc-graph.el calc-help.el
  calc-incom.el calc-keypd.el calc-lang.el calc-macs.el calc-map.el
  calc-math.el calc-misc.el calc-mode.el calc-mtx.el calc-poly.el
  calc-prog.el calc-rewr.el calc-rules.el calc-sel.el calc-stat.el
  calc-store.el calc-stuff.el calc-trail.el calc-undo.el calc-units.el
  calc-vec.el calc-yank.el calc.el calcalg2.el calcalg3.el calccomp.el
  calcsel2.el cl-compat.el cl-extra.el cl-macs.el cl-seq.el cl.el cl.texi
  edmacro.el obsolete/complete.el
and changed info.el bytecomp.el complete.el

David Glasser: changed tar-mode.el

David Goodger: co-wrote rst.el

David Hansen: changed dbusbind.c nnrss.el cc-cmds.el dired.el em-dirs.el
  em-glob.el lisp.el pcomplete.el tempo.el

David Hedbor: changed nnmail.el

David Hull: changed vc-hg.el

David Hunter: changed config.nt flymake.el ms-w32.h process.c

David J. Biesack: changed antlr-mode.el

David J. MacKenzie: changed configure.in etags.c Makefile.in fakemail.c
  movemail.c wakeup.c cvtmail.c qsort.c termcap.c yow.c Makefile avoid.el
  b2m.c config.in digest-doc.c emacsclient.c emacsserver.c emacstool.c
  etags-vmslib.c fortran.el hexl.c and 14 other files

David Kastrup: changed quail/greek.el replace.el faq.texi search.c
  ange-ftp.el calc.el help.el keymaps.texi mouse.el subr.el woman.el
  Makefile.in desktop.el gnus-art.el keymap.c keymap.h lisp-mnt.el
  meta-mode.el mpuz.el process.c search.texi and 79 other files

David Kågedal: wrote tempo.el
and changed sendmail.el xmenu.c

David Lawrence: changed comint.el simple.el files.el c++-mode.el
  compile.el getdate.y inf-lisp.el shell.el emerge.el tex-mode.el
  c-mode.el cl.el dired.el emacs.1 emacsserver.c gnus.el history.el
  lisp-mode.el lisp.el mh-e.el rnews.el and 79 other files

David Lord: changed timeclock.el

David M. Brown: wrote array.el

David M. Koppelman: wrote hi-lock.el
and changed display.texi

David M. Smith: wrote ielm.el
and changed imenu.el pgg-def.el xterm.c

David Maus: co-wrote org-wl.el
and changed org.el org-agenda.el org-feed.el org-exp.el org-html.el
  org-macs.el org-capture.el org.texi org-gnus.el org-bbdb.el
  org-clock.el org-protocol.el org-publish.el ob-haskell.el ob.el
  org-bibtex.el org-compat.el org-footnote.el org-id.el org-latex.el
  org-list.el and 20 other files

David McCabe: changed lisp-mode.el

David Megginson: wrote derived.el
and changed mode-clone.el

David Michael: changed files.el

David Moore: co-wrote nnvirtual.el
and changed gnus-xmas.el

David Mosberger-Tang: changed alpha.h unexelf.c cm.h config.in
  configure.in cvtmail.c data.c dispnew.c emacsserver.c etags.c
  fakemail.c keyboard.c mem-limits.h process.c profile.c sorted-doc.c
  sysdep.c terminfo.c unexelf1.c yow.c

David O'Toole: wrote org-publish.el
and co-wrote ob-lisp.el

David Ponce: wrote bovine-grammar.el cedet.el comp.el grammar-wy.el
  grammar.el java-tags.el mode-local.el recentf.el ruler-mode.el
  semantic/java.el semantic/wisent.el senator.el tree-widget.el
  wisent-grammar.el wisent/wisent.el
and co-wrote util-modes.el
and changed w32menu.c w32term.c close.png close.xpm empty.png empty.xpm
  end-guide.png end-guide.xpm files.el guide.png guide.xpm handle.png
  handle.xpm keyboard.c leaf.png leaf.xpm no-guide.png no-guide.xpm
  no-handle.png no-handle.xpm open.png and 20 other files

David Reitter: wrote mailclient.el
and changed nsterm.m nsfns.m ns-win.el nsfont.m Makefile.in cus-start.el
  macos.texi menu-bar.el nsmenu.m simple.el commands.h cus-edit.el
  easy-mmode.el emacsbug.el emacsclient.c faces.el flyspell.el info.el
  keyboard.c keymap.c macterm.c and 12 other files

David Robinow: changed makefile.w32-in w32inevt.c

David Robinson: changed menu-bar.el x-win.el

David S. Goldberg: changed gnus-art.el message.el

David Vazquez: changed m4-mode.el

David Z. Maze: changed nnml.el nnrss.el

Deanna Phillips: changed configure.in

Debarshi Ray: changed erc-backend.el erc.el

Decklin Foster: changed nngateway.el

Deepak Goel: changed idlw-shell.el ada-xref.el feedmail.el files.el
  find-func.el flymake.el mh-search.el mh-seq.el mh-thread.el mh-xface.el
  org.el simple.el vc.el vhdl-mode.el wdired.el README ada-mode.el
  allout.el appt.el apropos.el artist.el and 85 other files

Denis B. Roegel: co-wrote solar.el

Denis Bueno: changed autorevert.el

Denis Howe: wrote browse-url.el
and changed complete.el

Denis Stünkel: changed ibuf-ext.el

Deniz Dogan: changed rcirc.el simple.el css-mode.el commands.texi
  image.el iswitchb.el lisp-mode.el process.c progmodes/python.el
  quickurl.el rcirc.texi vc/vc-bzr.el wdired.el window.el

Dennis Gilmore: changed sparc.h

Denys Duchier: changed pop3.el

Derek Atkins: changed imap.el pgg-pgp.el

Derek L. Davies: changed gud.el

Derek Peschel: changed etags.c

Derek Upham: changed nxml-mode.el

Detlev Zundel: wrote re-builder.el

Devon Sean McCullough: changed comint.el url-http.el

Dhruva Krishnamurthy: changed makefile.w32-in emacsclient.c fontset.c
  sound.c w32proc.c

Diane Murray: changed erc.el erc-backend.el erc-menu.el erc-button.el
  erc-track.el erc-match.el erc-nets.el erc-list.el erc-autoaway.el
  erc-capab.el erc-nickserv.el erc-stamp.el erc-compat.el erc-fill.el
  erc-goodies.el erc-ibuffer.el erc-log.el erc-nicklist.el url-http.el
  erc-dcc.el erc-networks.el and 35 other files

Didier Verna: wrote gnus-diary.el nndiary.el
and co-wrote nnml.el
and changed nntp.el message.el gnus-group.el gnus-sum.el gnus-msg.el
  gnus.texi gnus-art.el gnus-srvr.el gnus-start.el gnus-topic.el
  gnus-xmas.el gnus-picon.el gnus-salt.el cus-edit.el gnus-int.el
  gnus-util.el message.texi nnmail.el rect.el cl-indent.el gmm-utils.el
  and 8 other files

Dieter Schuster: changed etags.c

Dima Kogan: changed hideshow.el

Dirk Herrmann: co-wrote bibtex.el

Dirk Ullrich: changed ispell.el

Dirk-Jan C. Binnema: changed org-agenda.el

Dmitri Paduchikh: changed advice.el

Dmitry Antipov: changed alloc.c keyboard.c buffer.c ccl.c editfns.c
  emacs.c fontset.c keymap.c lisp.h lread.c lwlib-Xaw.c lwlib-Xm.c
  lwlib-utils.c lwlib.c macmenu.c w32menu.c xdisp.c xlwmenu.c xmenu.c

Dmitry Bolshakov: changed hideshow.el

Dmitry Dzhus: changed gdb-mi.el gud.el fadr.el all.xpm building.texi
  emacs.texi process.c thread.xpm

Dmitry Gutov: changed lisp.el ruby-mode.el

Dmitry Kurochkin: changed isearch.el

Dominique de Waleffe: changed pcvs-info.el

Don March: changed keymap.c

Don Morrison: co-wrote dabbrev.el

Don Woods: changed replace.el

Doug Cutting: co-wrote disass.el

Doug Maxey: changed mouse.el

Drake Wilson: changed emacsclient.c files.el misc.texi

Drew Adams: wrote light-blue-theme.el
and co-wrote color.el
and changed cus-edit.el dired.el faces.el files.el info.el isearch.el
  menu-bar.el mouse.el ange-ftp.el bindings.el bookmark.el custom.el
  descr-text.el dired.texi etags.el finder.el frame.el help-fns.el
  help.el image-dired.el modes.texi and 7 other files

E. Jay Berkenbilt: changed b2m.c flyspell.el ispell.el unrmail.el
  whitespace.el window.h

Ed L. Cashin: changed gnus-sum.el imap.el

Ed Swarthout: changed hexl.el textmodes/table.el

Eduard Wiebe: changed dired.el browse-url.el flymake.texi footnote.el
  javascript.el jit-lock.el korean.el locate.el mule-conf.el
  nxml-mode.texi objects.texi ps-print.el vc-rcs.el

Eduardo Muñoz: changed dired.el ls-lisp.el

Edward M. Reingold: wrote cal-china.el cal-coptic.el cal-french.el
  cal-islam.el cal-iso.el cal-julian.el cal-move.el cal-persia.el
  calendar.el diary-lib.el holidays.el lunar.el
and co-wrote cal-dst.el cal-hebrew.el cal-mayan.el cal-menu.el cal-tex.el
  cal-x.el solar.el
and changed diary.el tex-mode.el holiday.el cal-chinese.el diary-ins.el
  diary-insert.el cal-persian.el cal-islamic.el calendar.texi
  list-holidays.el

Edward O'Connor: wrote json.el
and changed erc.el erc-viper.el erc-log.el erc-track.el viper.el
  erc-backend.el erc-chess.el erc-dcc.el erc-ezbounce.el erc-goodies.el
  erc-list.el erc-macs.el erc-match.el erc-ring.el erc-services.el
  erc-stamp.el goto-addr.el latin-ltx.el progmodes/python.el url-auth.el

Edward Trumbo: changed Makefile.in

Edwin Steiner: changed gnus-nocem.el

Ehud Karni: changed rmail.el aviion-intel.h complete.el configure.in
  frame.el progmodes/compile.el rmailsum.el sort.el xdisp.c

Eirik Fuller: changed ralloc.c xterm.c

Eli Barzilay: wrote calculator.el

Eli Tziperman: wrote rmail-spam-filter.el

Eli Zaretskii: wrote [bidirectional display in xdisp.c] bidi.c rxvt.el
  tty-colors.el
and changed makefile.w32-in xdisp.c msdos.c Makefile.in files.el
  config.bat fileio.c simple.el msdos.h info.el mainmake.v2 rmail.el
  sed1v2.inp display.texi w32.c pc-win.el process.c dispnew.c startup.el
  dispextern.h dired.c and 702 other files

Elias Oltmanns: changed tls.el gnus-agent.el gnus-int.el gnus-srvr.el
  gnus.el

Elias Pipping: changed XDelAssoc.c XMakeAssoc.c shr.el

Emanuele Giaquinta: changed configure.in rxvt.el charset.c etags.c
  fontset.c frame.el gnus-faq.texi loadup.el lread.c sh-script.el
  text.texi

Emil Åström: co-wrote prolog.el

Emilio C. Lopes: changed woman.el cmuscheme.el help.el vc.el advice.el
  animate.el apropos.el artist.el bookmark.el cal-menu.el calc-prog.el
  calc-store.el calcalg3.el calendar.el calendar.texi checkdoc.el
  code-pages.el codepage.el completion.el cus-edit.el diff.el
  and 53 other files

Emmanuel Briot: wrote ada-prj.el xml.el
and co-wrote ada-mode.el ada-xref.el
and changed ada-stmt.el

Era Eriksson: changed bibtex.el dired.el shell.el tramp.el tramp.texi

Eric Bélanger: changed image.c

Eric Decker: changed hp800.h hpux10-20.h sysdep.c

Eric Ding: wrote goto-addr.el
and changed mh-utils.el mh-e.el mh-comp.el mh-mime.el

Eric Eide: changed gnus-xmas.el

Eric Hanchrow: changed vc-git.el TUTORIAL.es abbrev.el autorevert.el
  cperl-mode.el delphi.el dired.el emacsclient.c env.el erc.el
  frames.texi ibuf-ext.el ispell.el ldap.el make-dist tramp.texi
  window.el

Éric Jacoboni: changed fr-refcard.tex

Eric Knauel: changed gnus.el spam-report.el spam.el

Eric M. Ludlam: wrote analyze.el analyze/complete.el analyze/debug.el
  args.el auto.el autoconf-edit.el base.el bovine.el bovine/debug.el
  bovine/el.el bovine/make.el c.el cedet-cscope.el cedet-files.el
  cedet-global.el cedet-idutils.el cedet-utests.el cedet/semantic.el
  cedet/srecode.el checkdoc.el cpp-root.el cscope.el data-debug.el
  db-debug.el db-el.el db-file.el db-find.el db-global.el db-mode.el
  db-ref.el db-typecache.el db.el decorate.el decorate/mode.el dep.el
  dframe.el dictionary.el doc.el document.el ede-grammar.el ede-tests.el
  ede.el ede/custom.el ede/dired.el ede/files.el ede/generic.el
  ede/linux.el ede/locate.el ede/make.el ede/shell.el ede/simple.el
  ede/speedbar.el ede/srecode.el ede/util.el edit.el eieio-base.el
  eieio-custom.el eieio-datadebug.el eieio-opt.el eieio-speedbar.el
  eieio.el emacs-lisp/chart.el emacs.el expandproto.el extract.el
  ezimage.el fcn.el fields.el filter.el filters.el fw.el gcc.el getset.el
  global.el html.el ia-sb.el ia.el idle.el idutils.el include.el
  insert.el inversion.el javascript.el lex-spp.el lex.el list.el
  makefile-edit.el map.el mru-bookmark.el pconf.el pmake.el
  proj-archive.el proj-aux.el proj-comp.el proj-elisp.el proj-info.el
  proj-misc.el proj-obj.el proj-prog.el proj-scheme.el proj-shared.el
  proj.el project-am.el pulse.el refs.el sb-image.el sb.el scm.el
  scope.el semantic-ia-utest.el semantic-tests.el semantic-utest-c.el
  semantic-utest.el semantic/chart.el semantic/complete.el
  semantic/ctxt.el semantic/debug.el semantic/find.el semantic/format.el
  semantic/imenu.el semantic/sort.el semantic/texi.el semantic/util.el
  source.el speedbar.el srecode-tests.el srecode/compile.el
  srecode/ctxt.el srecode/el.el srecode/find.el srecode/java.el
  srecode/mode.el srecode/semantic.el srecode/table.el srecode/texi.el
  srt.el symref.el symref/grep.el system.el tag-file.el tag-ls.el
  tag-write.el tag.el test.el
and co-wrote db-ebrowse.el srecode/cpp.el util-modes.el
and changed info.el rmail.el speedbspec.el gud.el sb-dir-minus.xpm
  sb-dir-plus.xpm sb-dir.xpm sb-mail.xpm sb-pg-minus.xpm sb-pg-plus.xpm
  sb-pg.xpm sb-tag-gt.xpm sb-tag-minus.xpm sb-tag-plus.xpm
  sb-tag-type.xpm sb-tag-v.xpm sb-tag.xpm Makefile.in c-by.el cedet.el
  comint.el and 18 other files

Eric Marsden: changed gnus-cache.el url-util.el

Eric S Fraga: wrote ob-ledger.el
and co-wrote ob-maxima.el
and changed org-icalendar.el org-latex.el org.texi

Eric S. Raymond: wrote AT386.el asm-mode.el cookie1.el finder.el gud.el
  keyswap.el lisp-mnt.el loadhist.el
and co-wrote make-mode.el
and changed vc.el vc-hooks.el vc-svn.el vc-cvs.el files.texi vc-bzr.el
  vc-dispatcher.el vc-git.el vc-hg.el vc-sccs.el vc-rcs.el vc-mcvs.el
  Makefile.in files.el comint.el simple.el vc-arch.el vc-mtn.el
  add-log.el cust-print.el dired.el and 249 other files

Eric Schulte: wrote ob-C.el ob-asymptote.el ob-awk.el ob-calc.el
  ob-comint.el ob-css.el ob-ditaa.el ob-dot.el ob-emacs-lisp.el
  ob-eval.el ob-gnuplot.el ob-haskell.el ob-java.el ob-js.el ob-keys.el
  ob-latex.el ob-ocaml.el ob-org.el ob-ruby.el ob-sass.el ob-scheme.el
  ob-sh.el ob-shen.el ob-sql.el ob-sqlite.el ob-table.el ob-tangle.el
  org-exp-blocks.el org-plot.el
and co-wrote ob-R.el ob-clojure.el ob-exp.el ob-fortran.el ob-lisp.el
  ob-lob.el ob-maxima.el ob-perl.el ob-picolisp.el ob-python.el ob-ref.el
  ob.el org-bibtex.el
and changed org.texi org.el org-exp.el org-latex.el ob-plantuml.el
  org-src.el org-table.el org-agenda.el org-macs.el orgcard.tex
  ob-lilypond.el ob-mscgen.el ob-octave.el ob-screen.el org-ascii.el
  org-footnote.el org-html.el org-mouse.el gnus-art.el ob-ledger.el
  ob-matlab.el and 5 other files

Eric Youngdale: changed etags-vmslib.c

Eric Yu: changed speedbar.texi

Erik Naggum: wrote disp-table.el mailheader.el parse-time.el
and changed simple.el emacs.c files.el lread.c rmail.el alloc.c editfns.c
  keyboard.c apropos.el configure.in dispnew.c filelock.c fns.c keymap.c
  lisp.h print.c process.c add-log.el buffer.c casetab.c cl-macs.el
  and 114 other files

Erik Toubro Nielsen: changed gnus-sum.el gnus-topic.el

Espen Skoglund: wrote pascal.el

Espen Wiborg: changed utf-7.el

Ethan Bradford: changed ispell.el ange-ftp.el gnus.el gnuspost.el lpr.el
  mailalias.el vt-control.el

Ethan Ligon: changed org-docbook.el org-html.el

Eugene Exarevsky: changed sql.el

Evangelos Evangelou: changed progmodes/f90.el

Evgeni Dobrev: changed man.el

Evgeny Roubinchtein: changed mail-source.el pc-select.el

Exal de Jesus Garcia Carrillo: changed erc.texi erc-sound.el

F. Thomas May: wrote blackbox.el

Fabian Ezequiel Gallina: changed progmodes/python.el

Fabrice Bauzac: changed dired-aux.el

Fabrice Popineau: changed config.nt etags.c fileio.c gnus-cache.el
  inttypes.h lisp.h ms-w32.h nmake.defs regex.c stdint.h w32.c w32heap.c

Fan Kai: changed esh-arg.el

Faried Nawaz: changed message.el

Felix Lee: changed flyspell.el outline.el cl.texi data.c gud.el nntp.el
  process.c progmodes/compile.el vc.el xdisp.c

Felix Mueller: changed nsterm.m

Felix S. T. Wu: co-wrote vi.el (public domain)

Feng Li: changed calc-ext.el

Ferenc Wagner: changed nnweb.el

Filipe Cabecinhas: changed nsterm.m

Flemming Hoejstrup Hansen: changed forms.el

Florian Ragwitz: changed gnus-html.el sieve-manage.el

Florian Weimer: changed message.el gnus.el coding.c gnus-sum.el gnus.texi
  mm-decode.el mm-util.el

Fran Litterio: changed erc-backend.el erc.el

Francesc Rocher: changed MORE.STUFF startup.el cus-start.el gnus.el
  gnus.png gnus.svg macterm.c splash.png splash.svg splash8.xpm w32term.c
  xdisp.c xterm.c

Francesco Potortì: wrote cmacexp.el
and changed etags.c man.el delta.h etags.1 undigest.el Makefile.in
  comint.el configure.in maintaining.texi uniquify.el latin-post.el
  rmail.el etags.el latin-alt.el sgml-mode.el data.c european.el
  filelock.c files.el generic-x.el gud.el and 45 other files

Francis Devereux: changed nsfont.m

Francis J. Wright: wrote woman.el
and changed dired.el comint.el cus-edit.el files.el ps-print.el

Francis Litterio: changed erc.el erc-list.el erc-dcc.el erc-notify.el
  erc-button.el erc-goodies.el erc-nets.el erc-ring.el erc-pcomplete.el
  message.el erc-backend.el erc-ibuffer.el erc-match.el erc-nickserv.el
  erc-page.el erc-speedbar.el gnus-util.el keymaps.texi os.texi
  saveplace.el w32term.c and 3 other files

Francois Felix Ingrand: changed gnus-salt.el

Francois Fleuret: changed tex-mode.el

Frank Bennett: changed nnmail.el

Frank Bresz: wrote diff.el

Frank Schmitt: changed gnus-sum.el cmdargs.texi gnus-faq.texi
  gnus-util.el

Frank Weinberg: changed gnus-art.el

François Pinard: co-wrote po.el
and changed nndoc.el allout.el bytecomp.el gnus-sum.el gnus-util.el
  gnus-uu.el make-mode.el nnmail.el org.el rmailsum.el timezone.el

François-David Collin: changed message.el mm-decode.el

Fred Fish: changed linux.h unexcoff.c

Fred Oberhauser: changed nnmail.el

Frederic Han: changed iso-cvt.el

Frederic Lepied: wrote expand.el
and changed gnus.el

Frederic Pierresteguy: wrote widget.c
and changed xmenu.c xterm.c xfns.c dpx2.h lwlib.c rmailsum.el rmail.el
  xlwmenu.c xterm.h lwlib-Xaw.c lwlib-Xlw.c Makefile.in configure.in
  lwlib-Xaw.h lwlib-int.h xdisp.c compile.el editfns.c fns.c frame.h
  hilit19.el and 9 other files

Frederik Fouvry: changed sendmail.el TUTORIAL.nl emacs.bash faces.el
  filecache.el mailalias.el rmail.el thumbs.el

Fredrik Axelsson: changed cus-start.el window.c

Friedrich Delgado Friedrichs: changed org.el

Fritz Knabe: changed mh-mime.el

Frédéric Bothamy: changed TUTORIAL.fr

Frédéric Perrin: changed vc-dispatcher.el

G Dinesh Dutt: changed etags.el

Gareth Jones: changed fns.c gnus-score.el

Garrett Wollman: changed sendmail.el

Gary D. Foster: wrote crisp.el scroll-all.el
and changed gnus-group.el gnus-topic.el

Gary Delp: wrote mailpost.el (public domain)

Gary Howell: changed server.el

Gary Oberbrunner: changed gud.el

Gary Wong: changed termcap.c tparam.c

Gaute B Strokkenes: changed imap.el gnus-fun.el mail-source.el process.c

Geert Kloosterman: changed which-func.el

Geoff Gole: changed align.el ibuffer.el whitespace.el

Geoff Greene: changed message.el

Geoff Voelker: wrote ms-w32.h w32-fns.el w32.c w32.h w32heap.c w32heap.h
  w32inevt.c w32proc.c w32term.c
and changed makefile.nt w32fns.c fileio.c makefile.def callproc.c
  s/ms-w32.h unexw32.c w32term.h dos-w32.el emacs.bat loadup.el
  w32-win.el emacs.c keyboard.c process.c w32console.c addpm.c cmdproxy.c
  comint.el files.el ntterm.c and 104 other files

Georg C. F. Greve: changed pgg-gpg.el

George V. Reilly: changed emacs.ico makefile.nt

Georges Brun-Cottan: wrote easy-mmode.el

Gerd Möllmann: wrote authors.el ebrowse.el jit-lock.el rx.el tooltip.el
and changed xdisp.c xterm.c dispnew.c dispextern.h xfns.c xfaces.c
  window.c keyboard.c lisp.h Makefile.in faces.el alloc.c buffer.c
  startup.el xterm.h fns.c simple.el term.c frame.c xmenu.c emacs.c
  and 617 other files

Gergely Nagy: changed erc.el

Germano Caronni: changed ralloc.c

Gernot Heiser: changed refer.el

Giorgos Keramidas: changed configure.in erc-backend.el erc.el alloc.c
  amdx86-64.h apropos.el display.texi erc-services.el filelock.c fringe.c
  fringe.el lisp.h rcirc.el windows.texi xmenu.c

Giuliano Procida: changed perl-mode.el

Giuseppe Scrivano: changed browse-url.el buffer.c configure.in sysdep.c
  xsmfns.c

Glenn Morris: wrote automated/f90.el automated/vc-bzr.el check-declare.el
and changed Makefile.in configure.in calendar.el diary-lib.el rmail.el
  progmodes/f90.el files.el cal-menu.el appt.el cal-hebrew.el fortran.el
  bytecomp.el holidays.el emacs.texi calendar.texi ack.texi make-dist
  simple.el sed1v2.inp cal-islam.el dired-x.el and 1249 other files

Glynn Clements: wrote gamegrid.el snake.el tetris.el

Gordon Matzigkeit: changed gnus-uu.el

Greg Hill: changed bytecomp.el

Greg Hudson: changed configure.in indent.c

Greg Klanderman: changed messagexmas.el

Greg McGary: co-wrote po.el
and changed tar-mode.el

Greg Stark: changed gnus-ems.el timezone.el

Gregor Schmid: changed intervals.c intervals.h tcl-mode.el textprop.c
  dispnew.c indent.c xdisp.c

Gregorio Gervasio, Jr.: changed gnus-sum.el

Gregory Chernov: changed nnslashdot.el

Gregory Neil Shapiro: changed mailabbrev.el

Guanpeng Xu: changed add-log.el TUTORIAL.cn display.texi mouse.el
  pcomplete.el search.c subr.el type-break.el

Gunnar Horrigmo: changed gnus-sum.el

Gustav Hållberg: changed descr-text.el progmodes/compile.el rect.el vc.el

Guy Geens: changed gnus-score.el

Gwern Branwen: changed browse-url.el

Göran Uddeborg: changed isc4-1.h

Hallvard B. Furuseth: co-wrote byte-opt.el byte-run.el bytecomp.el
and changed gnus-util.el editfns.c gnus-cache.el gnus-sum.el lread.c
  messcompat.el nntp.el print.c process.c search.c

Hamano Kiyoto: changed xml.c

Han Boetes: changed netbsd.h

Han-Wen Nienhuys: changed emacsclient.c server.el

Hans Chalupsky: wrote advice.el trace.el
and changed bytecomp.el

Hans Henrik Eriksen: wrote simula.el

Hans de Graaff: changed mml.el

Harald Maier: changed w32heap.c

Harald Meland: changed gnus-art.el gnus-salt.el gnus-score.el
  gnus-util.el gnus-win.el mail-source.el

Harri Kiiskinen: changed org-publish.el

Heiko Muenkel: changed b2m.c

Helmut Eller: changed cl-macs.el emacs-lisp/debug.el process.c

Helmut Waitzmann: changed gnus-sum.el gnus.texi

Henrik Enberg: changed rmailout.el gnus-art.el gnus-msg.el lread.c
  mail/rmailmm.el rmail.el rmailedit.el rmailkwd.el rmailmsc.el
  rmailsort.el rmailsum.el xfaces.c

Henrique Martins: changed mh-mime.el mh-xface.el

Henry Guillaume: wrote find-file.el

Henry Kautz: wrote bib-mode.el refbib.el

Henry Weller: changed mairix.el

Hewlett-Packard: changed emacsclient.c keyboard.c server.el

Hideki Iwamoto: changed etags.c

Hiroshi Fujishima: changed faq.texi gnus-score.el mail-source.el
  spam-stat.el

Hiroshi Nakano: changed ralloc.c unexelf.c

Hiroshi Oota: changed coding.c

Hoan Ton-That: changed erc-log.el

Holger Schauer: wrote fortune.el
and changed message-utils.el

Hovav Shacham: wrote windmove.el

Howard Gayle: wrote case-table.el casetab.c iso-ascii.el iso-insert.el
  iso-swed.el iso-transl.el rot13.el swedish.el vt100-led.el

Howard Melman: changed imenu.el picture.el

Howie Kaye: wrote sort.el

Hrvoje Nikšić: wrote croatian.el savehist.el
and changed gnus-xmas.el message.el nnmail.el fileio.c fns.c gnus-art.el
  gnus-salt.el gnus-spec.el mm-decode.el simple.el add-log.el appt.el
  arc-mode.el avoid.el bookmark.el cal-china.el cal-tex.el calendar.el
  cl-indent.el cmacexp.el comint.el and 83 other files

Hubert Chan: changed spam.el

Hynek Schlawack: changed gnus-art.el gnus-sum.el

Håkan Granath: changed dired.el

Håkon Malmedal: changed calendar.el holidays.el

Ian Eure: changed sql.el

Ian Lance Taylor: changed sco4.h

Ian T Zimmerman: wrote gametree.el
and changed ange-ftp.el desktop.el tex-mode.el

Igor Kuzmin: wrote cconv.el

Ilja Weis: co-wrote gnus-topic.el

Ilya N. Golubev: changed mm-util.el shell.el

Ilya Shlyakhter: changed org.el ob-lilypond.el org-clock.el
  org-colview.el

Ilya Zakharevich: wrote tmm.el
and co-wrote cperl-mode.el
and changed syntax.c syntax.h textprop.c dired.c font-lock.el interval.c
  intervals.c intervals.h regex.c regex.h search.c

Indiana University Foundation: changed buffer.c buffer.h indent.c
  region-cache.c region-cache.h search.c xdisp.c

Inge Frick: changed easymenu.el keyboard.c view.el compile.el
  dired-aux.el arc-mode.el dired.el files.el gnus-sum.el keyboard.h
  keymap.c tar-mode.el window.el xmenu.c

Inge Wallin: co-wrote avl-tree.el ewoc.el

Inoue Seiichiro: changed xterm.c xfns.c xterm.h

International Business Machines: changed emacs.c fileio.c process.c
  sysdep.c unexcoff.c

Irie Shinsuke: changed subr.el

Irie Tetsuya: changed gnus.texi message.texi

İsmail Dönmez: changed nsfont.m nsterm.m url-auth.el xterm.c

Istvan Marko: changed gnus-agent.el xfns.c

Itai Zukerman: changed mm-decode.el

Ivan Boldyrev: changed mml1991.el

Ivan Kanis: wrote vc-hg.el
and changed appt.el term.el time.el

Ivan Shmakov: changed tcl.el

Ivan Zakharyaschev: changed codepage.el lread.c

Ivar Rummelhoff: wrote winner.el

Iwamuro Motonori: changed gnus-kill.el

J.D. Smith: co-wrote idlw-help.el idlw-shell.el idlwave.el
and changed idlw-rinfo.el idlw-toolbar.el comint.el idlwave.texi vc.el
  bibtex.el files.texi hideshow.el idlw-complete-structtag.el misc.texi
  mouse.el

Jaap-Henk Hoepman: changed mm-decode.el

Jack Repenning: changed unexelfsgi.c

Jack Twilley: changed message.el

Jacob Morzinski: changed mh-comp.el

Jacques Duthen: co-wrote ps-print.el ps-samp.el

Jae-Hyeon Park: changed fontset.el

Jaeyoun Chung: changed hangul3.el hanja3.el gnus-mule.el hangul.el

Jambunathan K: wrote org-lparse.el org-odt.el
and changed org.el org-exp.el org.texi OrgOdtContentTemplate.xml
  org-footnote.el org-inlinetask.el OrgOdtStyles.xml htmlfontify.el
  org-html.el package-x.el quail/indian.el tar-mode.el

James Clark: wrote nxml-enc.el nxml-glyph.el nxml-maint.el nxml-mode.el
  nxml-ns.el nxml-outln.el nxml-parse.el nxml-rap.el nxml-uchnm.el
  nxml-util.el rng-cmpct.el rng-dt.el rng-loc.el rng-maint.el
  rng-match.el rng-nxml.el rng-parse.el rng-pttrn.el rng-uri.el
  rng-util.el rng-valid.el rng-xsd.el sgml-mode.el xmltok.el
  xsd-regexp.el
and changed  fns.c nxml-mode.texi window.c xselect.c

James Cloos: wrote arabic.el
and changed url-history.el xfns.c xterm.c xterm.h

James R. Larus: co-wrote mh-e.el

James R. Van Zandt: changed sh-script.el

James TD Smith: changed org.el org-colview.el org-clock.el
  org-remember.el org-colview-xemacs.el org-plot.el org-agenda.el
  org-compat.el org-habit.el org.texi

James Troup: changed gnus-sum.el

James Van Artsdalen: changed unexcoff.c usg5-4.h

James Wright: changed em-unix.el

Jamie Zawinski: wrote mailabbrev.el tar-mode.el
and co-wrote byte-opt.el byte-run.el bytecomp.el disass.el font-lock.el
and changed bytecode.c mail-extr.el subr.el

Jan Böcker: wrote org-docview.el
and changed org.el

Jan Böker: changed org.el

Jan Djärv: wrote dnd.el dynamic-setting.el x-dnd.el
and changed gtkutil.c xterm.c xfns.c configure.in xmenu.c xterm.h
  gtkutil.h nsterm.m x-win.el keyboard.c Makefile.in frames.texi
  xsettings.c emacs.c frame.c nsfns.m xselect.c process.c xlwmenu.c
  config.in cus-start.el and 303 other files

Jan Moringen: co-wrote srecode/cpp.el tango-dark-theme.el tango-theme.el
and changed dbus.el dbus.texi dbusbind.c eieio.el log-edit.el zeroconf.el

Jan Nieuwenhuizen: changed info.el TUTORIAL.nl add-log.el emacs.c
  emacsclient.c gnus-start.el gud.el nnmh.el server.el startup.el

Jan Rychter: changed gnus-msg.el

Jan Schormann: wrote solitaire.el

Jan Seeger: changed org-publish.el parse-time.el

Jan Vroonhof: changed gnus-cite.el gnus-msg.el nntp.el

Jan-Hein Buhrman: changed ange-ftp.el env.el

Jared Finder: changed progmodes/compile.el

Jari Aalto: changed add-log.el filecache.el progmodes/grep.el comint.el
  gnus-art.el gnus-sum.el gnus.texi ispell.el lisp-mnt.el man.el
  nnmail.el apropos.el autorevert.el checkdoc.el cperl-mode.el desktop.el
  em-ls.el emacs-lisp/debug.el emacsclient.1 executable.el files.el
  and 20 other files

Jason Baker: changed gnus-art.el

Jason Dunsmore: changed org-html.el org.el

Jason Merrill: changed gnus-sum.el add-log.el gnus-salt.el imap.el
  nnfolder.el

Jason Riedy: changed org-table.el org.texi

Jason Rumney: wrote w32-vars.el
and changed w32fns.c w32term.c w32font.c makefile.w32-in w32menu.c
  w32-win.el w32term.h w32.c w32uniscribe.c w32-fns.el makefile.nt
  w32console.c w32bdf.c configure.bat keyboard.c w32proc.c w32select.c
  font.c image.c w32font.h w32gui.h and 160 other files

Jay Belanger: changed calc.texi calc.el calc-ext.el calc-aent.el
  calc-units.el calc-embed.el calc-help.el calc-lang.el calc-prog.el
  calc-math.el calccomp.el calc-arith.el calc-graph.el calc-forms.el
  calc-misc.el calc-store.el calc-yank.el calcalg2.el calc-bin.el
  calc-alg.el calc-vec.el and 40 other files

Jay K. Adams: wrote jka-cmpr-hook.el jka-compr.el

Jay Sachs: changed gnus-score.el gnus-win.el

Jean-Philippe Theberge: wrote thumbs.el

Jeff Dairiki: changed whitespace.el

Jeff Dwork: changed ehelp.el facemenu.el

Jeff Miller: changed appt.el calendar.el

Jeff Morgenthaler: changed flow-ctrl.el vt200.el vt201.el vt220.el
  vt240.el

Jeff Norden: wrote kermit.el

Jeff Peck: wrote sun.el

Jeffrey C Honig: wrote mh-print.el
and changed mh-e.el mh-comp.el mh-utils.el mh-mime.el mh-customize.el
  mh-funcs.el mh-alias.el mh-seq.el bsdos4.h mh-folder.el mh-junk.el
  mh-show.el

Jens Krinke: changed smime.el

Jens Lautenbacher: changed gnus.el

Jens Petersen: wrote find-func.el
and changed mule-cmds.el pcmpl-rpm.el

Jens Toivo Berger Thielemann: changed word-help.el

Jens-Ulrik Holger Petersen: changed cus-edit.el ffap.el find-func.el
  gnus.el

Jeramey Crawford: changed amdx86-64.h configure.in

Jeremy Bertram Maitin-Shepard: changed erc.el erc-backend.el
  erc-button.el erc-track.el mml.el

Jeremy Whitlock: changed progmodes/python.el

Jerry Frain: changed systime.h usg5-4.h

Jerry James: changed format.el dns.el gnus-spec.el gnus-util.el
  gnus-xmas.el

Jes Bodi Klinke: changed progmodes/compile.el

Jesper Harder: wrote yenc.el
and changed gnus-sum.el gnus-art.el message.el gnus-group.el gnus-msg.el
  gnus.el gnus-util.el rfc2047.el mm-bodies.el mm-util.el mml.el
  mm-decode.el nnrss.el gnus-srvr.el gnus-topic.el nnmail.el
  gnus-start.el gnus-uu.el spam-stat.el gnus-score.el gnus.texi
  and 201 other files

Jhair Tocancipa Triana: changed gnus-audio.el

Jihyun Cho: wrote hangul.el hanja-util.el

Jim Blandy: wrote tvi970.el
and co-wrote wyse50.el
and changed keyboard.c xterm.c xfns.c Makefile.in window.c process.c
  ymakefile dispnew.c xdisp.c sysdep.c configure.in lisp.h keymap.c
  configure make-dist buffer.c frame.c screen.c simple.el alloc.c emacs.c
  and 388 other files

Jim Kingdon: changed emacsclient.c emacs.tex functions.texinfo hp300bsd.h
  rmail.el

Jim Meyering: changed lread.c w32.c copyright.el ebrowse.c emacs.c
  make-docfile.c nsfont.m term.c w32font.c xfaces.c xselect.c Makefile.in
  alloc.c artist.el autoinsert.el buffer.h character.h charset.c
  configure configure.in doprnt.c and 53 other files

Jim Radford: changed gnus-start.el

Jim Salem: wrote completion.el

Jim Thompson: co-wrote ps-print.el ps-samp.el

Jim Wilson: changed Makefile.in alloca.c

Jindrich Makovicka: changed eval.c fns.c

Jirka Kosek: changed mule.el

Joachim Nilsson: changed cc-styles.el

Joachim Reiter: changed org-footnote.el

Joakim Hove: wrote html2text.el

Joakim Verona: wrote db-javascript.el
and co-wrote db-ebrowse.el
and changed Makefile.in configure.in image-mode.el image.c image.el
  nnrss.el progmodes/compile.el thingatpt.el window.c window.h

Joanna Pluta: changed TUTORIAL.pl

Jochen Hein: changed gnus-art.el

Jochen Küpper: changed gnus.texi calc-units.el

Joe Buehler: changed Makefile.in configure.in cygwin.h browse-url.el
  comint.el configure dired-aux.el dired.el dirtrack.el dos-w32.el
  fast-lock.el filecache.el fileio.c files.el gmalloc.c gnus-util.el
  hippie-exp.el keyboard.c lastfile.c loadup.el mem-limits.h
  and 11 other files

Joe Casadonte: changed gnus-srvr.el

Joe Corneli: changed subr.el

Joe Edmonds: changed lisp-mode.el

Joe Matarazzo: changed ebrowse.c

Joe Ramey: changed filelock.c rmailsum.el

Joe Reiss: changed gnus-art.el

Joe Wells: wrote mail-extr.el resume.el
and co-wrote apropos.el
and changed arc-mode.el tex-mode.el

Joel Boehland: co-wrote ob-clojure.el ob-lisp.el

Joel N. Weber II: changed comint.el make-dist

Joel Ray Holveck: changed gnus-sum.el info.el

Joev Dubach: changed nntp.el

Johan Bockgård: changed erc.el cl-macs.el erc-backend.el erc-button.el
  erc-match.el xdisp.c browse-url.el bytecomp.el custom.el display.texi
  erc-compat.el erc-nickserv.el erc-ring.el erc-speak.el erc-track.el
  help-fns.el icomplete.el mouse-sel.el simple.el subr.el xterm.el
  and 48 other files

Johan Euphrosine: changed ibuf-ext.el

Johan Vromans: wrote forms-d2.el forms.el iso-acc.el
and changed complete.el

Johannes Weiner: changed browse-url.el keyboard.c configure.in
  lisp-mode.el lisp.h pp.el sound.c w32term.c xfaces.c xterm.c

John Basrai: changed man.el

John F. Carr: changed dired.c

John F. Whitehead: changed mule-cmds.el mule-diag.el

John Fremlin: changed gnus-msg.el message.el

John Grabowski: changed xfaces.c xfns.c

John H. Palmieri: changed gnus-fun.el

John Heidemann: wrote mouse-copy.el mouse-drag.el

John Hughes: changed term.c

John J Foerch: changed display.texi erc-stamp.el org.el
  progmodes/compile.el

John Mongan: changed progmodes/f90.el

John Paul Wallington: changed ibuffer.el ibuf-ext.el subr.el help-fns.el
  rmail.el files.el thumbs.el bindings.el fns.c xfns.c arc-mode.el
  bytecomp.el cus-theme.el font-lock.el hexl.el ibuf-macs.el info.el
  minibuf.c re-builder.el simple.el startup.el and 135 other files

John Sullivan: changed window.c

John Tobey: changed gud.el

John W. Eaton: co-wrote octave-mod.el
and changed octave-inf.el

John Wiegley: wrote align.el cal-bahai.el em-alias.el em-banner.el
  em-basic.el em-cmpl.el em-dirs.el em-glob.el em-hist.el em-ls.el
  em-pred.el em-prompt.el em-rebind.el em-script.el em-smart.el
  em-term.el em-unix.el em-xtra.el erc-identd.el esh-arg.el esh-cmd.el
  esh-ext.el esh-io.el esh-mode.el esh-module.el esh-opt.el esh-proc.el
  esh-util.el esh-var.el eshell/eshell.el eudcb-mab.el isearchb.el
  org-attach.el org-crypt.el org-habit.el pcmpl-cvs.el pcomplete.el
  remember.el test/eshell.el timeclock.el
and co-wrote org-mac-message.el org-pcomplete.el
and changed org-clock.el org-agenda.el erc-chess.el org.el erc.el
  iswitchb.el ido.el esh-test.el Makefile.in allout.el cal-menu.el
  calendar.el desktop.el diary-lib.el erc-bbdb.el erc-button.el
  erc-complete.el erc-fill.el erc-ibuffer.el erc-list.el erc-match.el
  and 19 other files

John Williams: changed etags.el

John Yates: changed hideshow.el

Jon Anders Skorpen: changed org-publish.el

Jon Ericson: changed gnus.el spam-report.el

Jon K Hellan: wrote utf7.el

Jonathan I. Kamens: changed pop.c movemail.c rmail.el Makefile.in
  configure.in b2m.pl config.in files.el pop.h terminal.el vc.el
  gnus-sum.el jka-compr.el rmailout.el rnewspost.el sendmail.el simple.el
  timezone.el vc-hooks.el

Jonathan Marchand: changed cpp-root.el

Jonathan Rockway: changed rcirc.el

Jonathan Stigelman: changed hilit19.el

Jonathan Vail: changed vc.el

Jonathan Yavner: wrote ses.el tcover-ses.el tcover-unsafep.el
  testcover.el unsafep.el
and changed ses.texi ses-example.ses Makefile.in edebug.el editfns.c
  files.el functions.texi subr.el variables.texi

Jorgen Schaefer: wrote erc-autoaway.el erc-goodies.el erc-spelling.el
and changed erc.el erc-track.el erc-backend.el erc-match.el erc-stamp.el
  erc-button.el erc-fill.el erc-truncate.el erc-compat.el erc-members.el
  erc-dcc.el erc-ibuffer.el erc-page.el erc-pcomplete.el erc-sound.el
  erc-bbdb.el erc-imenu.el erc-lang.el erc-list.el erc-macs.el
  erc-menu.el and 8 other files

Jose A. Ortega Ruiz: changed gnus-sum.el

Jose E. Marchesi: changed ada-mode.el gomoku.el simple.el smtpmail.el

Joseph Arceneaux: wrote xrdb.c
and changed xterm.c xfns.c keyboard.c screen.c dispnew.c xdisp.c window.c
  x-win.el fileio.c buffer.c xterm.h minibuf.c editfns.c lread.c
  process.c alloc.c buffer.h files.el screen.el insdel.c emacs.c
  and 106 other files

Joseph M. Kelsey: changed dir.h fileio.c skeleton.el

Josh Elsasser: changed configure.in

Josh Huber: changed mml-sec.el mml.el message.el gnus-msg.el mml2015.el
  nnmail.el ChangeLog ChangeLog.1 gnus-cite.el gnus-delay.el gnus-spec.el
  mml1991.el nnultimate.el nnwfm.el gnus-cus.el gnus-smiley.el
  gnus-start.el gnus-topic.el gnus.el nnbabyl.el nndiary.el
  and 8 other files

Joshua Varner: changed intro.texi

Jouni K. Seppänen: changed gnus.texi nnimap.el mm-url.el

João Cachopo: changed spam.el

Juan León Lahoz García: wrote wdired.el
and changed files.el perl-mode.el

Juan Pechiar: wrote ob-mscgen.el
and changed ob-octave.el

Juanma Barranquero: wrote emacs-lock.el
and changed makefile.w32-in subr.el w32fns.c files.el server.el bs.el
  emacsclient.c help-fns.el faces.el org.el simple.el buffer.c xdisp.c
  keyboard.c desktop.el process.c w32term.c window.c ido.el w32.c
  allout.el and 1089 other files

Juergen Kreileder: changed imap.el nnimap.el

Juergen Nickelsen: wrote ws-mode.el

Julian Gehring: changed org.texi orgcard.tex

Julian Scheid: changed tramp.el

Julien Avarre: changed gnus-fun.el

Julien Barnier: changed ob-comint.el ob-sh.el org.el

Julien Danjou: wrote gnus-gravatar.el gravatar.el notifications.el
  shr-color.el
and co-wrote color.el
and changed shr.el org-agenda.el gnus-art.el gnus-html.el gnus.el
  mm-decode.el gnus-group.el gnus-util.el message.el org.el gnus-sum.el
  gnus.texi mm-view.el nnimap.el mm-uu.el nnir.el sieve-manage.el
  color-lab.el url-cache.el auth-source.el gnus-ems.el and 82 other files

Julien Gilles: wrote gnus-ml.el

Junio Hamano: changed window.el

Jure Cuhalev: changed ispell.el

Juri Linkov: wrote files-x.el misearch.el occur-tests.el
and changed info.el isearch.el simple.el replace.el progmodes/grep.el
  dired-aux.el progmodes/compile.el dired.el startup.el faces.el files.el
  display.texi menu-bar.el descr-text.el bindings.el cus-edit.el
  image-mode.el ispell.el man.el dired-x.el log-view.el
  and 338 other files

Justin Bogner: changed fortune.el

Justin Sheehy: changed gnus-sum.el nntp.el

Justus Piater: changed smtpmail.el

Jérémy Compostella: changed battery.el windmove.el window.el

Jérôme Marant: changed Makefile.in make-dist bindings.el configure.in
  emacsclient.c misc.texi

Jürgen Hötzel: changed comint.el url-handlers.el wid-edit.el

K. Shane Hartman: wrote chistory.el echistory.el electric.el emacsbug.el
  helper.el picture.el view.el
and changed rmail.el ebuff-menu.el simple.el dired.el add-log.el
  lisp-mode.el mim-mode.el shell.el buff-menu.el buffer.c c-mode.el
  mail-utils.el more-mode.el aton.el c++-mode.el cmds.c compile.el
  files.el gud.el indent.el info.el and 13 other files

Kahlil Hodgson: changed timeclock.el

Kai Großjohann: wrote gnus-delay.el nnir.el tramp-uu.el trampver.el
and co-wrote longlines.el tramp-sh.el tramp.el
and changed message.el gnus-agent.el gnus-sum.el files.el nnmail.el
  tramp.texi nntp.el gnus.el simple.el ange-ftp.el Makefile.in dired.el
  paragraphs.el bindings.el files.texi gnus-art.el gnus-group.el man.el
  INSTALL crisp.el fileio.c and 45 other files

Kai Tetzlaff: changed org-publish.el url-http.el

Kailash C. Chowksey: changed HELLO Makefile.in ind-util.el kannada.el
  knd-util.el loadup.el makefile.w32-in

Kalle Olavi Niemitalo: changed keyboard.c

Kan-Ru Chen: changed nnir.el ecomplete.el gnus-diary.el gnus.texi
  nroff-mode.el

Kanematsu Daiji: changed nnimap.el

Karel Klíč: changed fileio.c files.el Makefile.in configure.in eval.c
  ftfont.c lisp.h text.texi tramp.el

Karl Berry: changed emacs.texi info.texi elisp.texi text.texi anti.texi
  display.texi emacs-xtra.texi faq.texi filelock.c gnu.texi macos.texi
  minibuf.texi mule.texi processes.texi texinfo.tex ada-mode.texi
  autotype.texi building.texi calc.texi cc-mode.texi cl.texi
  and 93 other files

Karl Chen: changed files.el align.el cc-vars.el emacsclient.c gnus-art.el
  help-mode.el jka-cmpr-hook.el make-mode.el perl-mode.el
  progmodes/python.el tex-mode.el vc-svn.el

Karl Eichwalder: changed Makefile.in add-log.el bookmark.el dired-aux.el
  dired.el info.el menu-bar.el midnight.el po.el

Karl Fogel: wrote bookmark.el mail-hist.el saveplace.el
and changed files.el doc-view.el image-mode.el info.el simple.el INSTALL
  autogen.sh isearch.el menu-bar.el thingatpt.el INSTALL.BZR configure
  configure.in editfns.c gnus-bookmark.el gnus-msg.el gnus-sum.el man.el
  nnmail.el org-agenda.el vc-svn.el and 4 other files

Karl Heuer: changed keyboard.c lisp.h xdisp.c buffer.c xfns.c xterm.c
  alloc.c files.el frame.c window.c configure.in Makefile.in data.c
  minibuf.c editfns.c fns.c process.c fileio.c simple.el keymap.c
  indent.c and 444 other files

Karl Kleinpaste: changed gnus-sum.el gnus-art.el gnus-picon.el
  gnus-score.el gnus-uu.el gnus-xmas.el gnus.el mm-uu.el mml.el nnmail.el
  smiley.el

Karl Landstrom: co-wrote js.el

Karl M. Hegbloom: changed gnus.el

Karl Pflästerer: changed gnus-art.el gnus-score.el mml.el spam-stat.el
  vc-svn.el

Katsuhiro Hermit Endo: changed gnus-group.el gnus-spec.el

Katsumi Yamaoka: wrote canlock.el
and changed gnus-art.el gnus-sum.el message.el gnus.texi mm-decode.el
  mm-util.el mm-view.el gnus-group.el mml.el rfc2047.el gnus-util.el
  gnus-start.el gnus-msg.el gnus.el shr.el nntp.el gnus-agent.el nnrss.el
  mm-uu.el nnmail.el gnus-html.el and 135 other files

Kaushik Srenevasan: changed gdb-mi.el

Kaveh R. Ghazi: changed delta88k.h xterm.c

Kayvan Sylvan: changed supercite.el

Kazuhiro Ito: changed coding.c flow-fill.el

Kazushi Marukawa: changed filelock.c hexl.c profile.c unexalpha.c

Keiichi Suzuki: changed nntp.el

Keisuke Nishida: changed print.c alloc.c bytecomp.el data.c keymap.c

Keitaro Miyazaki: changed re-builder.el

Keith Gabryelski: wrote hexl.c hexl.el

Keith Packard: changed font.c

Ken Brown: changed configure.in cygwin.h sheap.c browse-url.el gmalloc.c
  vm-limit.c callproc.c dired.c emacs.c fileio.c gdb-mi.el loadup.el
  mem-limits.h unexcw.c

Ken Brush: changed emacsclient.c

Ken Laprade: changed simple.el

Ken Manheimer: wrote allout-widgets.el allout.el icomplete.el
and changed pgg-gpg.el pgg.el progmodes/python.el locked-encrypted.png
  locked-encrypted.xpm pgg-pgp.el pgg-pgp5.el unlocked-encrypted.png
  unlocked-encrypted.xpm README edebug.el pgg.texi tips.texi

Ken Raeburn: changed lisp.h lread.c Makefile.in alloc.c buffer.c fns.c
  keyboard.c minibuf.c coding.c editfns.c fileio.c keymap.c xdisp.c
  configure.in emacs.c undo.c xfns.c xterm.c charset.h coding.h fontset.c
  and 93 other files

Ken Stevens: wrote ispell.el

Kenichi Handa: wrote composite.el isearch-x.el language/cyrillic.el
  ps-bdf.el py-punct.el pypunct-b5.el thai-word.el
and co-wrote ps-def.el ps-mule.el ps-print.el ps-samp.el quail.el
and changed coding.c mule-cmds.el mule.el fontset.c charset.c xdisp.c
  fontset.el font.c xterm.c Makefile.in fileio.c mule-conf.el
  characters.el fns.c ftfont.c mule-diag.el charset.h ccl.c coding.h
  xfaces.c editfns.c and 388 other files

Kenichi Okada: co-wrote sasl-cram.el sasl-digest.el

Kenneth Stailey: changed alpha.h configure.in ns32000.h openbsd.h pmax.h
  sparc.h unexalpha.c unexelf.c

Kentaro Ohkouchi: changed emacs.png README emacs.ico emacs.svg
  emacs16_mac.png emacs24_mac.png emacs256_mac.png emacs32_mac.png
  emacs48_mac.png emacs512_mac.png emacs-document.svg gnu.h

Kester Habermann: changed etags.c

Kevin Blake: changed font-lock.el ring.el

Kevin Broadey: wrote foldout.el

Kevin Christian: changed gnus-score.el

Kevin Gallagher: wrote edt-lk201.el edt-mapper.el edt-pc.el edt-user.el
  edt-vt100.el edt.el flow-ctrl.el
and changed edt.texi

Kevin Gallo: wrote w32-win.el
and changed makefile.nt dispnew.c addpm.c config.nt config.w95
  dispextern.h emacs.c facemenu.el faces.el fns.c frame.c frame.h
  keyboard.c makefile.def mouse.el ntterm.c process.c s/ms-w32.h scroll.c
  startup.el sysdep.c and 19 other files

Kevin Greiner: wrote legacy-gnus-agent.el
and changed gnus-agent.el gnus-sum.el gnus-start.el gnus-int.el nntp.el
  gnus-util.el gnus.el gnus-cus.el gnus-group.el gnus-art.el
  gnus-cache.el gnus-range.el gnus-draft.el gnus-srvr.el gnus.texi
  nnagent.el nnheader.el gnus-async.el gnus-registry.el gnus-salt.el
  gnus-uu.el and 3 other files

Kevin Layer: changed w32proc.c

Kevin Rodgers: changed compile.el mailabbrev.el dired-x.el files.el
  progmodes/compile.el ange-ftp.el byte-opt.el desktop.el diff-mode.el
  dired-x.texi ffap.el files.texi flyspell.el isearch.el killing.texi
  lisp.el loadhist.el mailalias.el menu-bar.el print.c progmodes/grep.el
  and 8 other files

Kevin Ryde: wrote info-xref.el
and changed info-look.el info.el checkdoc.el cl.texi compilation.txt
  arc-mode.el ffap.el gnus-art.el gnus-sum.el mule.el os.texi
  progmodes/compile.el MORE.STUFF browse-url.el copyright.el dig.el
  etags.c flyspell.el keyboard.c mailcap.el man.el and 80 other files

Kim F. Storm: wrote bindat.el cua-base.el cua-gmrk.el cua-rect.el ido.el
  keypad.el kmacro.el
and changed xdisp.c dispextern.h process.c simple.el window.c keyboard.c
  xterm.c dispnew.c subr.el w32term.c lisp.h fringe.c display.texi
  macterm.c alloc.c fns.c xfaces.c keymap.c xfns.c xterm.h .gdbinit
  and 250 other files

Kim-Minh Kaplan: changed gnus-picon.el gnus-sum.el gnus-start.el
  gnus-win.el gnus-xmas.el gnus.texi imap.el message.el nndraft.el
  nnml.el

Kimit Yada: changed copyright.el

Kirk Kelsey: changed make-mode.el

Kishore Kumar: changed terminal.el

Klaus Straubinger: changed url-http.el url-history.el pcmpl-rpm.el
  url-cookie.el url.el

Klaus Zeitler: changed configure.in files.el sh-script.el vcursor.el

Knut Anders Hatlen: changed nnimap.el imap.el

Koaunghi Un: wrote hanja3.el
and changed hanja.el hangul.el hangul3.el hanja-jis.el symbol-ksc.el

Kobayashi Yasuhiro: changed w32fns.c configure.bat indent.c info.el
  w32term.c w32term.h window.c xfns.c

Konrad Hinsen: wrote org-eshell.el
and changed ob-python.el

Konstantin Novitsky: changed progmodes/python.el

Kristoffer Grönlund: wrote wombat-theme.el

Kurt B. Kaiser: changed message.el

Kurt Hornik: wrote octave-inf.el
and co-wrote octave-mod.el
and changed battery.el ielm.el octave-hlp.el term.el

Kurt Swanson: changed gnus-art.el gnus-salt.el gnus-sum.el gnus-ems.el
  gnus-group.el gnus-msg.el gnus-score.el gnus-util.el nnmail.el window.c

Kyle Jones: wrote life.el
and changed saveconf.el buffer.c mail-utils.el sendmail.el

Kyotaro Horiguchi: changed coding.c indent.c

Károly Lőrentey: changed xfns.c bindings.el keyboard.c menu-bar.el
  buffer.c coding.c frame.el print.c rxvt.el simple.el spam.el sysdep.c
  x-win.el xdisp.c xt-mouse.el xterm.c xterm.h .gdbinit AT386.el HELLO
  Makefile.in and 101 other files

Lara Rios: co-wrote cal-menu.el

Lars Balker Rasmussen: changed gnus-art.el gnus-agent.el message.el

Lars Brinkhoff: changed building.texi config.in configure.in editfns.c
  fns.c os.texi

Lars Hansen: changed desktop.el tramp.el info.el mh-e.el dired-x.el
  dired-x.texi dired.el ls-lisp.el rmail.el dired.c files.texi
  hilit-chg.el misc.texi url-auth.el url-cache.el url-dired.el url-ftp.el
  url-irc.el url-misc.el url-news.el url-privacy.el and 39 other files

Lars Lindberg: wrote msb.el
and co-wrote dabbrev.el imenu.el

Lars Ljung: changed esh-ext.el

Lars Magne Ingebrigtsen: wrote compface.el dns.el ecomplete.el
  format-spec.el gnus-agent.el gnus-art.el gnus-async.el gnus-bcklg.el
  gnus-cache.el gnus-demon.el gnus-draft.el gnus-dup.el gnus-eform.el
  gnus-ems.el gnus-fun.el gnus-group.el gnus-html.el gnus-int.el
  gnus-logic.el gnus-picon.el gnus-range.el gnus-salt.el gnus-spec.el
  gnus-srvr.el gnus-start.el gnus-sum.el gnus-undo.el gnus-util.el
  gnus-uu.el gnus-win.el ietf-drums.el mail-parse.el mail-prsvr.el
  mail-source.el message.el messcompat.el mm-view.el mml.el netrc.el
  network-stream.el nnagent.el nndir.el nndraft.el nngateway.el nnmail.el
  nnoo.el nntp.el nnweb.el qp.el rfc2045.el rfc2231.el rtree.el
  score-mode.el shr.el spam.el url-queue.el
and co-wrote gnus-kill.el gnus-mh.el gnus-msg.el gnus-score.el
  gnus-topic.el gnus.el gssapi.el mailcap.el mm-bodies.el mm-decode.el
  mm-encode.el mm-util.el nnbabyl.el nndoc.el nneething.el nnfolder.el
  nnheader.el nnimap.el nnmbox.el nnmh.el nnml.el nnspool.el nnvirtual.el
  rfc2047.el time-date.el
and changed gnus.texi gnus-cite.el pop3.el smtpmail.el gnus-xmas.el
  auth-source.el proto-stream.el url-http.el gnutls.c subr.el xml.c
  dired.el editfns.c nnultimate.el gnus-nocem.el imap.el nnkiboze.el
  nnrss.el nnslashdot.el simple.el spam-report.el and 210 other files

Lars Rasmusson: changed ebrowse.c

Lasse Rasinen: changed gnus-start.el

Laurent Martelli: changed mm-decode.el

Lawrence Mitchell: wrote erc-backend.el erc-log.el
and changed erc.el org-latex.el org.el erc-match.el erc-nets.el
  erc-nickserv.el org-exp.el browse-url.el erc-button.el erc-compat.el
  erc-dcc.el erc-fill.el erc-list.el erc-track.el ielm.el ob.el
  org-html.el cl-macs.el erc-autoaway.el erc-autojoin.el erc-bbdb.el
  and 23 other files

Lawrence R. Dodd: co-wrote dired-x.el
and changed fortran.el ispell.el sendmail.el cmuscheme.el comint.el
  compile.el dired.el find-dired.el gnus.el gud.el inf-lisp.el info.el
  lisp.el man.el minibuf.c rcs2log rmail.el simple.el terminal.el
  text-mode.el tpu-edt.el and 3 other files

Leigh Stoller: changed emacsclient.c server.el

Lennart Borgman: wrote ert-x.el org-freemind.el
and changed nxml-mode.el tutorial.el window.el ada-xref.el buff-menu.el
  emacs-lisp/debug.el emacsclient.c filesets.el flymake.el help-fns.el
  isearch.el linum.el lisp-mode.el mouse.el recentf.el remember.el
  replace.el ruby-mode.el shell.el texinfmt.el w32term.c w32term.h

Lennart Staflin: changed dired.el diary-ins.el diary-lib.el tq.el xdisp.c

Leo Liu: changed rcirc.el ido.el abbrev.el makefile.w32-in subr.el
  Makefile.in deps.mk diff-mode.el dnd.el em-hist.el erc.el files.el
  fns.c font-lock.el footnote.el gl-comp.m4 gnulib.mk help-mode.el
  iswitchb.el minibuf.c minibuffer.el and 62 other files

Leonard H. Tower Jr.: changed rnews.el rnewspost.el emacsbug.el
  rmailout.el sendmail.el

Levin Du: changed parse-time.el

Lewis Perin: changed emacs.manifest

Liam Healy: changed outline.el

Liang Wang: changed etags.el

Litvinov Sergey: changed ob-maxima.el ob-octave.el

Lloyd Zusman: changed mml.el pgg-gpg.el

Luc Teirlinck: wrote help-at-pt.el
and changed files.el autorevert.el cus-edit.el subr.el simple.el
  frames.texi startup.el display.texi files.texi Makefile.in dired.el
  comint.el custom.texi emacs.texi fns.c frame.el ielm.el minibuf.texi
  modes.texi variables.texi buffers.texi and 212 other files

Luca Capello: changed mm-encode.el

Lucid, Inc.: changed byte-opt.el byte-run.el bytecode.c bytecomp.el
  delsel.el disass.el faces.el font-lock.el lmenu.el mailabbrev.el
  select.el xfaces.c xselect.c

Ludovic Courtes: changed nnregistry.el

Ludovic Courtès: wrote nnregistry.el
and changed gnus.texi

Lukas Huonker: changed tetris.el

Łukasz Demianiuk: changed erc.el

Łukasz Stelmach: changed cookie1.el message.el org-agenda.el org-bbdb.el
  org-exp.el org-html.el org.el

Lute Kamstra: changed modes.texi emacs-lisp/debug.el generic-x.el
  generic.el font-lock.el simple.el subr.el Makefile.in battery.el
  debugging.texi easy-mmode.el elisp.texi emacs-lisp/generic.el
  hl-line.el info.el basic.texi bindings.el calc.el cmdargs.texi
  diff-mode.el doclicense.texi and 291 other files

Lynn Slater: wrote help-macro.el

Maciek Pasternacki: changed nnrss.el

Magnus Henoch: changed url-http.el ispell.el url.el dbusbind.c dns.el
  url-gw.el url-parse.el url-proxy.el autoinsert.el cl.texi configure.in
  dbus.el gnus.texi hashcash.el log-edit.el message.el org-clock.el
  org-latex.el org-table.el process.c quail/cyrillic.el
  and 10 other files

Malcolm Purvis: changed spam-stat.el

Manoj Srivastava: wrote manoj-dark-theme.el

Manuel Giraud: changed org-html.el org-publish.el org.texi

Manuel Gómez: changed speedbar.el

Manuel Serrano: wrote flyspell.el

Marc Fleischeuers: changed files.el

Marc Girod: changed informat.el rmail.el rmailsum.el sendmail.el

Marc Lefranc: changed gnus-art.el

Marc Shapiro: co-wrote bibtex.el

Marcelo Toledo: changed TUTORIAL.pt_BR TUTORIAL.cn TUTORIAL.cs
  TUTORIAL.de TUTORIAL.es TUTORIAL.fr TUTORIAL.it TUTORIAL.ja TUTORIAL.ko
  TUTORIAL.pl TUTORIAL.ro TUTORIAL.ru TUTORIAL.sk TUTORIAL.sl TUTORIAL.th
  TUTORIAL.zh add-log.el european.el

Marco Melgazzi: changed term.el

Marco Walther: changed mips-siemens.h unexelfsni.c unexsni.c

Marcus G. Daniels: changed xterm.c configure.in lwlib-Xm.c lwlib.c
  xdisp.c xfns.c Makefile.in dispnew.c xmenu.c alloc.c config.in
  editfns.c emacs.c frame.c frame.h irix5-0.h keyboard.c linux.h
  lwlib-Xm.h lwlib.h ntterm.c and 11 other files

Marcus Harnisch: changed gnus-art.el

Marek Martin: changed nnfolder.el

Marien Zwart: changed progmodes/python.el

Mario Lang: wrote erc-button.el erc-ibuffer.el erc-imenu.el erc-menu.el
  erc-netsplit.el erc-networks.el erc-notify.el erc-speedbar.el
  erc-stamp.el erc-track.el erc-xdcc.el
and co-wrote erc-fill.el
and changed erc.el erc-dcc.el erc-speak.el erc-bbdb.el erc-complete.el
  erc-pcomplete.el erc-chess.el erc-list.el battery.el erc-match.el
  erc-autojoin.el erc-nets.el erc-nickserv.el erc-ring.el artist.el
  cpp-root.el db-el.el db-global.el db-javascript.el db.el diff.el
  and 24 other files

Mark A. Hershberger: changed xml.el nnrss.el mm-url.el cperl-mode.el
  isearch.el vc-bzr.el  Makefile.in NXML-NEWS cc-mode.texi
  compilation.txt ede.texi eieio.texi esh-mode.el flymake.el
  gnus-group.el makefile.w32-in nxml-mode.texi progmodes/compile.el
  progmodes/python.el programs.texi and 7 other files

Mark D. Baushke: changed mh-e.el mh-utils.el mh-mime.el mh-comp.el
  mh-search.el mh-customize.el mh-identity.el mh-seq.el mh-speed.el
  mh-funcs.el mh-alias.el etags.c mh-junk.el mh-tool-bar.el
  mh-xemacs-compat.el pgg-gpg.el

Mark Davies: changed Makefile.in amdx86-64.h configure configure.in
  hp800.h netbsd.h ralloc.c sh3el.h sort.el

Mark Diekhans: changed files.el progmodes/compile.el subr.el

Mark H. Weaver: changed comint.el

Mark Hood: changed gnus-uu.el

Mark Lambert: changed process.c process.h

Mark Lillibridge: changed rmail.el mail-utils.el unrmail.el

Mark Mitchell: changed font-lock.el

Mark Neale: changed fortran.el

Mark Osbourne: changed hexl-mode.el

Mark Plaksin: changed nnrss.el term.el

Mark Shoulson: changed org.el

Mark Thomas: changed flow-fill.el gnus-sum.el gnus-util.el nnmail.el

Mark Triggs: changed nnir.el

Mark W Maimone: changed mpuz.el

Mark W. Eichin: changed keyboard.c xterm.c

Marko Kohtala: changed info.el

Markus Armbruster: changed avoid.el

Markus Gritsch: changed ebrowse.el

Markus Heiser: changed gud.el

Markus Heritsch: co-wrote ada-mode.el ada-stmt.el ada-xref.el

Markus Holmberg: changed thingatpt.el

Markus Rost: wrote cus-test.el
and changed cus-edit.el Makefile.in files.el progmodes/compile.el
  rmail.el tex-mode.el find-func.el rmailsum.el simple.el cus-dep.el
  dired.el mule-cmds.el rmailout.el checkdoc.el configure.in custom.el
  emacsbug.el gnus.el help-fns.el ls-lisp.el mwheel.el
  and 122 other files

Markus Sauermann: changed lisp-mode.el

Markus Triska: wrote linum.el
and changed bytecomp.el byte-opt.el doctor.el image-mode.el
  processes.texi calc-math.el emacs.c expand.el flymake.el flymake.texi
  flyspell.el handwrite.el internals.texi proced.el ps-mode.el
  speedbar.el subr.el tumme.el widget.texi xterm.c

Marshall T. Vandegrift: changed gnus-fun.el

Martin Blais: co-wrote rst.el

Martin Boyer: changed bibtex.el menu-bar.el

Martin Buchholz: changed etags.c

Martin J. Reed: changed ldap.el

Martin Kretzschmar: changed gnus-spec.el gnus-sum.el

Martin Larose: changed message.el

Martin Lorentzon: wrote vc-annotate.el
and changed vc.el vc-cvs.el vc-hooks.el vc-rcs.el vc-sccs.el

Martin Neitzel: changed supercite.el

Martin Pohlack: changed iimage.el pc-select.el

Martin Rudalics: changed window.el window.c windows.texi frame.c buffer.c
  help.el window.h cus-start.el frame.el cus-edit.el files.el
<<<<<<< HEAD
  buffers.texi dired.el subr.el add-log.el xdisp.c font-lock.el
  help-fns.el lisp.h mouse.el wid-edit.el and 137 other files
=======
  buffers.texi dired.el subr.el add-log.el mouse.el xdisp.c display.texi
  font-lock.el help-fns.el help.texi and 143 other files
>>>>>>> edcdbe4d

Martin Stjernholm: wrote cc-bytecomp.el
and co-wrote cc-align.el cc-cmds.el cc-compat.el cc-defs.el cc-engine.el
  cc-fonts.el cc-langs.el cc-menus.el cc-mode.el cc-styles.el cc-vars.el
and changed cc-fix.el cc-mode.texi Makefile.in cc-guess.el cc-mode-19.el
  nnimap.el ack.texi awk-mode.el cc-awk.el cc-lobotomy.el cc-make.el
  cc-style.el cc-subword.el files.el generic-x.el gnus-agent.el
  gnus-art.el mm-decode.el simple.el

Martin Svenson: changed progmodes/python.el

Martin Thornquist: changed gnus-group.el gnus-topic.el

Martyn Jago: wrote ob-lilypond.el
and changed ob-emacs-lisp.el

Masahiko Sato: wrote vip.el

Masanobu Umeda: wrote metamail.el rmailsort.el timezone.el
and co-wrote gnus-kill.el gnus-mh.el gnus-msg.el gnus.el nnbabyl.el
  nndoc.el nneething.el nnfolder.el nnheader.el nnmbox.el nnmh.el nnml.el
  nnspool.el nnvirtual.el time-date.el
and changed gnuspost.el

Masatake Yamato: wrote ld-script.el subword.el
and co-wrote cc-guess.el
and changed etags.el asm-mode.el hexl.el xdisp.c bindings.el man.el
  xfaces.c simple.el vc.el wid-edit.el add-log.el etags.c faces.el
  pcvs.el progmodes/compile.el register.el ruler-mode.el buffer.c
  cc-langs.el cus-face.el dired-x.el and 73 other files

Masayuki Ataka: changed texinfmt.el texinfo.el characters.el cmuscheme.el
  make-mode.el

Masayuki Fujii: changed dnd.el w32-win.el

Mathias Dahl: wrote image-dired.el
and changed tumme.el dired.el dired.texi

Mathias Megyei: changed Makefile.in

Mats Lidell: changed TUTORIAL.sv european.el gnus-art.el

Matt Hodges: changed textmodes/table.el faces.el iswitchb.el simple.el
  tmm.el cal-menu.el calendar.el calendar.texi diary-lib.el easymenu.el
  edebug.texi eldoc.el em-hist.el em-pred.el fixit.texi icon.el ido.el
  locate.el paragraphs.el pcomplete.el repeat.el and 3 other files

Matt Lundin: changed org-agenda.el org-bibtex.el org-footnote.el org.el

Matt Pharr: changed message.el

Matt Simmons: changed message.el

Matt Swift: changed dired.el editfns.c lisp-mode.el mm-decode.el
  outline.el progmodes/compile.el rx.el simple.el startup.el

Matthew Junker: changed cal-tex.el

Matthew Luckie: changed configure.in

Matthew Mundell: changed calendar.texi diary-lib.el files.texi
  type-break.el debugging.texi display.texi edebug.texi editfns.c eval.c
  fileio.c frames.texi help.texi internals.texi modes.texi nonascii.texi
  objects.texi os.texi positions.texi searching.texi subr.el text.texi
  and 3 other files

Matthias Förste: changed files.el

Matthias Wiehl: changed gnus.el

Matthieu Devin: wrote delsel.el

Matthieu Moy: changed gnus-msg.el message.el

Maxime Edouard Robert Froumentin: changed gnus-art.el mml.el

Michael Albinus: wrote dbus.el secrets.el tramp-cmds.el tramp-compat.el
  tramp-ftp.el tramp-gvfs.el tramp-gw.el tramp-smb.el xesam.el
  zeroconf.el
and co-wrote tramp-cache.el tramp-sh.el tramp.el
and changed tramp.texi dbusbind.c trampver.texi dbus.texi trampver.el
  ange-ftp.el tramp-fish.el files.el files.texi tramp-imap.el Makefile.in
  tramp-vc.el tramp-util.el tramp-uu.el notifications.el simple.el
  auth-source.el dired-aux.el configure.in em-unix.el fileio.c
  and 66 other files

Michael Ben-Gershon: changed acorn.h configure.in riscix1-1.h riscix1-2.h
  unexec.c

Michael Brand: changed org.el org-agenda.el org.texi org-table.el

Michael D. Ernst: wrote reposition.el
and changed dired-x.el uniquify.el ispell.el bibtex.el rmail.el dired.el
  simple.el dired-aux.el gud.el rmailsum.el bytecomp.el compare-w.el
  complete.el fill.el shadow.el texnfo-upd.el vc.el allout.el comint.el
  cust-print.el edebug.el and 28 other files

Michael D. Prange: wrote fortran.el
and changed tex-mode.el

Michael Downes: changed gnus-sum.el

Michael Gschwind: wrote iso-cvt.el

Michael Harnois: changed nnimap.el

Michael Hotchin: changed progmodes/compile.el

Michael I. Bushnell: changed rmail.el simple.el callproc.c gnu.h gnus.el
  lread.c process.c screen.el search.c sendmail.el startup.el timer.c

Michael K. Johnson: changed configure.in emacs.c intel386.h linux.h
  mem-limits.h process.c sysdep.c syssignal.h systty.h template.h
  unexcoff.c

Michael Kifer: wrote ediff-diff.el ediff-help.el ediff-hook.el
  ediff-init.el ediff-merg.el ediff-mult.el ediff-ptch.el ediff-util.el
  ediff-vers.el ediff-wind.el ediff.el viper-cmd.el viper-ex.el
  viper-init.el viper-keym.el viper-macs.el viper-mous.el viper-util.el
  viper.el
and co-wrote cal-x.el
and changed viper*.el ediff*.el viper.texi ediff.texi ediff-hooks.el
  ediff-merge.el menu-bar.el appt.el desktop.el ediff-meta.el
  viper-mouse.el

Michael Markert: changed ob.el org-agenda.el org-ascii.el
  org-contacts-wl.el org-docbook.el org-html.el org-latex.el org-table.el
  org.el

Michael McNamara: co-wrote verilog-mode.el

Michael Olson: changed erc.el erc-backend.el erc.texi erc-track.el
  erc-log.el erc-stamp.el erc-autoaway.el erc-dcc.el erc-goodies.el
  erc-list.el erc-compat.el erc-identd.el ERC-NEWS erc-bbdb.el
  erc-match.el erc-notify.el erc-ibuffer.el erc-services.el remember.el
  erc-button.el erc-nicklist.el and 60 other files

Michael Piotrowski: changed gnus-art.el gnus-sum.el ps-print.el

Michael R. Cook: changed gnus-sum.el gnus-topic.el gnus-art.el

Michael R. Mauger: changed sql.el emacsclient.c cua-base.el custom.el
  facemenu.el recentf.el replace.el tramp.el w32fns.c

Michael R. Wolf: changed ange-ftp.el

Michael Schmidt: co-wrote modula2.el (public domain)

Michael Shields: changed spam.el gnus-art.el gnus-sum.el gnus-cite.el
  Makefile.in gnus-group.el gnus.el intel386.h nndraft.el pgg-def.el
  window.c window.el

Michael Sperber: changed aix3-1.h aix4-2.h gnus.texi mail-source.el
  nnmail.el org-capture.el

Michael Staats: wrote pc-select.el

Michael Welsh Duggan: changed lisp.h nnimap.el sh-script.el w32term.c
  buffer.c gnus-spec.el keyboard.c nnir.el nnmail.el print.c
  sieve-manage.el termhooks.h url-http.el w32-win.el w32fns.c w32menu.c
  w32term.h woman.el xdisp.c xterm.c

Michal Jankowski: changed insdel.c keyboard.c

Michal Nazarewicz: changed frame.c frame.h ispell.el w32term.c xterm.c

Michal Sojka: changed org-icalendar.el

Michaël Cadilhac: changed browse-url.el gnus-sum.el gnus.texi ido.el
  emacsbug.el files.el fill.el flyspell.el fr-drdref.tex fr-refcard.ps
  fr-refcard.tex ispell.el meta-mode.el nnrss.el
  refcards/fr-dired-ref.pdf Makefile anti.texi battery.el blackbox.el
  bs.el calccard.pdf and 93 other files

Michelangelo Grigni: wrote ffap.el
and changed gnus-score.el

Microelectronics and Computer Technology Corporation: changed
  emacsclient.c etags.c lisp.h movemail.c rmail.el rmailedit.el
  rmailkwd.el rmailmsc.el rmailout.el rmailsum.el scribe.el server.el
  sysdep.c unexcoff.c xmenu.c

Mikael Djurfeldt: changed xdisp.c

Mikael Fornius: changed org.el org-habit.el

Mike Haertel: changed 7300.h

Mike Kazantsev: changed erc-dcc.el

Mike Kupfer: changed mh-e.el mh-utils.el

Mike Lamb: changed em-unix.el esh-util.el pcmpl-unix.el

Mike Long: changed b2m.c make-dist make-mode.el netbsd.h view.el vms.h

Mike McEwan: changed gnus-agent.el gnus-sum.el gnus-score.el

Mike Newton: co-wrote bibtex.el

Mike Rowan: changed process.c alloc.c dispnew.c keyboard.c process.h
  sysdep.c xdisp.c

Mike Williams: wrote mouse-sel.el thingatpt.el
and changed sgml-mode.el xml-lite.el

Mike Woolley: changed gnus-sum.el

Mikio Nakajima: changed ring.el viper-util.el

Milan Zamazal: wrote glasses.el language/czech.el quail/czech.el
  tildify.el
and co-wrote language/slovak.el prolog.el quail/slovak.el
and changed abbrev.el filecache.el files.el mm-view.el org.el
  progmodes/compile.el

Miles Bader: wrote button.el face-remap.el image-file.el macroexp.el
  mb-depth.el minibuf-eldef.el rfn-eshadow.el
and changed comint.el faces.el simple.el editfns.c xfaces.c xdisp.c
  info.el minibuf.c display.texi wid-edit.el xterm.c Makefile.in
  dispextern.h quick-install-emacs subr.el window.el cus-edit.el
  diff-mode.el xfns.c bytecomp.el help.el and 270 other files

Milton Wulei: changed gdb-ui.el

Mirko Vukovic: changed emacs.texi maintaining.texi

Miyashita Hisashi: changed ccl.c coding.c coding.h mule-cmds.el
  mule-conf.el mule.el pop3.el

Miyoshi Masanori: changed mouse.el smtpmail.el xdisp.c

Mohsen Banan: wrote persian.el

Mon Key: changed animate.el syntax.el

Morten Welinder: wrote [many MS-DOS files] arc-mode.el desktop.el
  dosfns.c internal.el msdos.h pc-win.el s-region.el
and changed msdos.c sed1.inp config.bat keyboard.c sed2.inp fileio.c
  sed3.inp dos-fns.el callproc.c add-log.el alpha.h data.c editfns.c
  emacs.c etags.c files.el info.el lread.c mainmake osf1.h tar-mode.el
  and 73 other files

Mosur Mohan: changed etags.c

Motorola: changed buff-menu.el

Murata Shuuichirou: changed coding.c

N. Raghavendra: changed timezone.el

Nachum Dershowitz: co-wrote cal-hebrew.el

Nagy Andras: co-wrote gnus-sieve.el
and changed imap.el gnus.el

Nakagawa Makoto: changed ldap.el

Nakaji Hiroyuki: changed mm-util.el amdx86-64.h configure.in smiley.el

Nakamura Toshikazu: changed w32fns.c

Nali Toja: changed configure.in

Naohiro Aota: changed fontset.c ftfont.c gnus-art.el mm-view.el tls.el
  xftfont.c

Nathan J. Williams: changed imap.el

Nathan Weizenbaum: changed js.el

Nathaniel Flath: changed cc-menus.el cc-engine.el cc-fonts.el cc-langs.el
  cc-mode.el cc-vars.el

Neal Ziring: co-wrote vi.el (public domain)

Neil Mager: wrote appt.el

Neil W. Van Dyke: wrote webjump.el

Nelson H. F. Beebe: changed configure.in

Nelson Jose dos Santos Ferreira: changed nnsoup.el gnus-art.el
  gnus-dup.el spam-stat.el

Nevin Kapur: changed nnmail.el gnus-sum.el nnimap.el gnus-group.el
  gnus-registry.el gnus.el nnbabyl.el nnfolder.el nnmbox.el nnmh.el
  nnml.el

Niall Mansfield: changed etags.c

Nic Ferrier: changed tramp.el

Nicholas Maniscalco: changed term.el

Nick Alcock: changed gnus.el

Nick Dokos: changed org-exp.el mh-search.el org.el url-cache.el

Nick Roberts: wrote gdb-mi.el t-mouse.el
and changed gdb-ui.el gud.el building.texi tooltip.el speedbar.el
  bindings.el thumbs.el xt-mouse.el .gdbinit DEBUG cc-mode.el comint.el
  keyboard.c subr.el frames.texi help-mode.el progmodes/compile.el
  xdisp.c Makefile.in display.texi term.c and 154 other files

Nico Francois: changed w32fns.c w32inevt.c w32menu.c

Nicolas Avrutin: changed url-http.el

Nicolas Goaziou: changed org-list.el org.el org-footnote.el org-exp.el
  org-latex.el org-html.el org-inlinetask.el org-indent.el org-docbook.el
  org-timer.el ob-asymptote.el org-ascii.el org-capture.el ob.el
  org-agenda.el org-archive.el ob-exp.el org-clock.el org-macs.el
  org-mouse.el org.texi and 3 other files

Niels Giesen: changed icalendar.el org-agenda.el org-clock.el
  org-docbook.el org-icalendar.el

Niimi Satoshi: changed pp.el search.c

Niklas Morberg: changed nnweb.el gnus-art.el nnimap.el spam.el

Nikolaj Schumacher: changed flymake.el progmodes/compile.el eldoc.el
  elp.el nsfont.m rx.el

Nil Geisweiller: changed flymake.el

Nils Ackermann: changed message.el nnmh.el

Noah Friedman: wrote eldoc.el rlogin.el type-break.el
and co-wrote erc-dcc.el
and changed rsz-mini.el comint.el emacs-buffer.gdb files.el Makefile
  mailabbrev.el sendmail.el subr.el timer.el yow.el apropos.el battery.el
  bytecomp.el calc.el coding.c complete.el config.in configure.in
  copyright.h fns.c gnu-linux.h and 19 other files

Noah Lavine: changed tramp.el

Nobuyoshi Nakada: co-wrote ruby-mode.el

Nobuyuki Hikichi: changed news-risc.h

Noel Cragg: changed mh-junk.el

Noorul Islam: changed org-latex.el org-html.el org.el org.texi
  org-capture.el org-gnus.el org-habit.el package.el

Norbert Koch: changed gnus-msg.el gnus-score.el

Nozomu Ando: changed unexmacosx.c alloc.c buffer.c mips.h pmax.h
  smtpmail.el sysselect.h unexelf.c

Nuutti Kotivuori: changed gnus-sum.el flow-fill.el gnus-cache.el

Odd Gripenstam: wrote dcl-mode.el

Ognyan Kulev: changed TUTORIAL.bg quail/cyrillic.el

Okazaki Tetsurou: changed cc-fonts.el

Olaf Sylvester: wrote bs.el

Ole Aamot: changed compile.el

Oleg S. Tihonov: changed ispell.el language/cyrillic.el map-ynp.el
  quail/cyrillic.el subr.el

Oleksandr Gavenko: changed generic-x.el progmodes/grep.el

Olin Shivers: wrote cmuscheme.el inf-lisp.el
and co-wrote comint.el shell.el

Olive Lin: changed tex-mode.el

Oliver Scholz: wrote ipa-praat.el
and changed gamegrid.el gnus-cite.el nonascii.texi rx.el startup.el
  update-game-score.c

Oliver Seidel: wrote todo-mode.el

Olivier Laurens: changed forms.el

Olivier Lecarme: changed make-mode.el ange-ftp.el apropos.el bibtex.el
  facemenu.el forms.el hscroll.el indent.el nroff-mode.el paragraphs.el
  progmodes/cpp.el server.el sort.el

Olli Savia: changed etags.c syssignal.h

Olof Ohlsson Sax: changed vc-svn.el

Osamu Yamane: changed smtpmail.el

Oscar Figueiredo: wrote eudc-bob.el eudc-export.el eudc-hotlist.el
  eudc-vars.el eudc.el eudcb-bbdb.el eudcb-ldap.el eudcb-ph.el ldap.el
and changed ph.el

Óscar Fuentes: changed ido.el cmdproxy.c emacsclient.c vc-bzr.el

P. E. Jareth Hein: changed gnus-util.el

Pascal Dupuis: changed octave-inf.el

Pascal Rigaux: changed image.c rfc2231.el

Pat Thoyts: changed xfns.c

Patric Mueller: changed gnus-sum.el

Patrick Mahan: changed macfns.c

Paul Curry: changed cc-subword.el

Paul D. Smith: wrote snmp-mode.el
and changed imenu.el make-mode.el

Paul Eggert: wrote rcs2log vcdiff
and co-wrote cal-dst.el
and changed lisp.h Makefile.in editfns.c alloc.c xdisp.c configure.in
  fileio.c image.c process.c fns.c xterm.c dispextern.h keyboard.c data.c
  lread.c sysdep.c xfns.c eval.c emacs.c buffer.c config.in
  and 573 other files

Paul Fisher: changed fns.c

Paul Franklin: changed nnmail.el message.el

Paul Hilfinger: changed fill.el

Paul Jarc: wrote nnmaildir.el (public domain) nnnil.el (public domain)
and changed message.el gnus-util.el gnus-int.el gnus.el gnus-agent.el
  gnus-start.el gnus-sum.el nnmail.el

Paul Pogonyshev: changed progmodes/python.el subr.el which-func.el
  Makefile.in align.el byte-opt.el configure.in dabbrev.el display.texi
  eldoc.el etags.el image-file.el image.c image.el info.el replace.el
  search.texi searching.texi ses.el tar-mode.el url-http.el window.el

Paul Reilly: changed dgux.h lwlib-Xm.c lwlib.c xlwmenu.c configure.in
  mail-utils.el process.c rmail.el xfns.c Makefile.in dgux5-4R2.h
  dgux5-4R3.h files.el keyboard.c lwlib-Xaw.c lwlib-Xm.h lwlib-int.h
  lwlib.h mail/rmailmm.el rmailedit.el rmailkwd.el and 10 other files

Paul Rivier: changed ada-mode.el mixal-mode.el reftex-vars.el reftex.el

Paul Rubin: changed config.h sun2.h texinfmt.el window.c

Paul Sexton: wrote org-ctags.el

Paul Stevenson: changed nnvirtual.el

Paul Stodghill: changed gnus-agent.el gnus-util.el

Pavel Janík: changed keyboard.c xterm.c COPYING xdisp.c Makefile.in
  process.c emacs.c lisp.h menu-bar.el ldap.el make-dist xfns.c buffer.c
  coding.c eval.c fileio.c flyspell.el fns.c indent.c callint.c
  cus-start.el and 710 other files

Pavel Kobiakov: wrote flymake.el
and changed flymake.texi

Peder O. Klingenberg: changed gnus.texi

Per Abrahamsen: wrote cus-dep.el cus-edit.el cus-face.el cus-start.el
  custom.el double.el gnus-cite.el gnus-cus.el progmodes/cpp.el
  wid-browse.el wid-edit.el widget.el xt-mouse.el
and co-wrote gnus-score.el
and changed message.el menu-bar.el gnus.el gnus-art.el gnus-msg.el
  gnus-group.el gnus-sum.el frame.el gnus-draft.el tool-bar.el
  widget.texi apropos.el easymenu.el facemenu.el faces.el gnus-srvr.el
  gnus-uu.el ispell.el lisp-mode.el makefile.el mouse.el
  and 30 other files

Per Bothner: wrote term.el
and changed iso-acc.el process.c sysdep.c

Per Cederqvist: co-wrote avl-tree.el ewoc.el
and changed vc.el vc-hooks.el diff-mode.el etags.c etags.el forms.el
  hexl.el

Per Persson: wrote gnus-vm.el
and co-wrote erc-dcc.el

Per Starbäck: changed ispell.el dired.el gnus-start.el BUGS apropos.el
  bytecomp.el characters.el charset.h coding.c doctor.el emacs.c
  european.el iso-transl.el pcmpl-gnu.el replace.el startup.el
  trouble.texi vc.el xdisp.c

Pete Kazmier: changed gnus-art.el

Pete Ware: changed message.el

Peter Breton: wrote dirtrack.el emacs-lisp/generic.el filecache.el
  find-lisp.el generic-x.el locate.el net-utils.el
and changed generic.el

Peter Danenberg: changed scheme.el

Peter Doornbosch: changed vc-svn.el

Peter Dyballa: changed calendar.el

Peter Heslin: changed flyspell.el outline.el

Peter J. Weisberg: changed help.el picture.el simple.el

Peter Jolly: changed arc-mode.el ftfont.c

Peter Jones: changed nsterm.m

Peter Kleiweg: wrote ps-mode.el

Peter Liljenberg: wrote elint.el

Peter Münster: changed gnus.texi org-agenda.el org.el

Peter O'Gorman: changed configure.in frame.h hpux10-20.h termhooks.h

Peter Oliver: changed server.el

Peter Povinec: changed term.el

Peter Runestig: changed makefile.w32-in configure.bat dos-w32.el emacs.rc
  envadd.bat gmake.defs multi-install-info.bat nmake.defs w32fns.c
  zone-mode.el

Peter S. Galbraith: wrote mh-alias.el mh-identity.el mh-inc.el
  mh-limit.el
and changed mh-comp.el mh-e.el mh-utils.el mh-mime.el mh-customize.el
  mh-seq.el mh-init.el mh-search.el mh-xemacs-compat.el
  mh-xemacs-toolbar.el info-look.el mh-compat.el mh-funcs.el alias.pbm
  alias.xpm cabinet.xpm goto-addr.el highlight.xpm mh-junk.el
  mh-xemacs-icons.el mh-xemacs.el and 9 other files

Peter Seibel: changed cl-indent.el lisp-mode.el

Peter Stephenson: wrote vcursor.el

Peter Tury: changed org.texi

Peter Whaite: changed data.c

Peter von der Ahe: changed gnus-ems.el

Petr Salinger: changed configure.in gnu-kfreebsd.h

Petri Kaurinkoski: changed configure.in iris4d.h irix6-0.h irix6-5.h
  usg5-4.h

Phil Hagelberg: wrote ert-x-tests.el
and changed package.el pcmpl-unix.el subr.el

Phil Sung: changed follow.el progmodes/python.el wdired.el

Philip Jackson: wrote find-cmd.el org-irc.el

Philipp Haselwarter: changed gnus-agent.el gnus.texi

Philippe Schnoebelen: wrote gomoku.el mpuz.el

Philippe Waroquiers: changed etags.el term.c

Pierre Poissinger: changed charset.c

Piet van Oostrum: changed data.c fileio.c flyspell.el smtpmail.el

Pieter E.J. Pareit: wrote mixal-mode.el

Pieter Praet: changed org-crypt.el

Pieter Schoenmakers: changed TUTORIAL.nl

Pinku Surana: changed sql.el

Piotr Zielinski: wrote org-mouse.el

Prestoo Ten: changed screen.el

Primoz Peterlin: changed TUTORIAL.sl

Puneeth Chaganti: changed org.texi org-exp.el org-agenda.el
  org-capture.el org-html.el

R. Bernstein: changed gud.el

Rafael Laboissiere: changed org.el org.texi

Rafael Sepúlveda: changed TUTORIAL.es

Raffael Mancini: changed misc.el

Rainer Orth: changed Makefile.in

Rainer Schoepf: wrote alpha.h unexalpha.c
and changed osf1.h alloc.c buffer.c callint.c data.c dispextern.h doc.c
  editfns.c floatfns.c frame.h lisp.h lread.c marker.c mem-limits.h
  print.c puresize.h window.h xdisp.c xterm.h

Raja R. Harinath: changed gnus-salt.el nnml.el

Rajappa Iyer: changed gnus-salt.el

Rajesh Vaidheeswarran: wrote old-whitespace.el
and changed whitespace.el ffap.el

Ralf Angeli: wrote scroll-lock.el
and changed w32fns.c gnus-art.el reftex-cite.el reftex-toc.el reftex.el
  tex-mode.el comint.el flow-fill.el frame.el killing.texi mm-uu.el
  mm-view.el package.el pcl-cvs.texi reftex-auc.el reftex-dcr.el
  reftex-global.el reftex-index.el reftex-parse.el reftex-ref.el
  reftex-sel.el and 6 other files

Ralf Fassel: changed dabbrev.el files.el fill.el iso-acc.el tar-mode.el

Ralph Schleicher: wrote battery.el info-look.el
and changed libc.el browse-url.el fileio.c info.el mm-decode.el
  nnultimate.el perl-mode.el which-func.el

Ramakrishnan M: changed mlm-util.el

Randal Schwartz: wrote pp.el

Randall Smith: changed dired.el

Raul Acevedo: changed info.el options.el

Ray Blaak: co-wrote delphi.el

Raymond Scholz: co-wrote deuglify.el
and changed gnus-art.el gnus-msg.el gnus.texi message.el nnmail.el
  pgg-gpg.el

Reiner Steib: wrote gmm-utils.el gnus-news.el
and changed message.el gnus.texi gnus-art.el gnus-sum.el gnus-group.el
  gnus.el mml.el gnus-faq.texi mm-util.el gnus-score.el message.texi
  gnus-msg.el gnus-start.el gnus-util.el spam-report.el mm-uu.el spam.el
  mm-decode.el files.el gnus-agent.el nnmail.el and 182 other files

Remek Trzaska: changed gnus-ems.el

Remi Letot: changed nnmaildir.el

Renaud Rioboo: changed nnmail.el

René Kyllingstad: changed pcomplete.el

Reto Zimmermann: wrote vera-mode.el
and co-wrote vhdl-mode.el

Reuben Thomas: changed files.el flymake.el loading.texi pcvs-defs.el
  simple.el

Riccardo Murri: changed vc-bzr.el tls.el

Richard Dawe: changed Makefile.in config.in

Richard G. Bielawski: changed modes.texi paren.el

Richard Hoskins: changed message.el

Richard Kim: wrote wisent/python.el
and changed loading.texi python-wy.el texnfo-upd.el

Richard King: wrote filelock.c uniquify.el userlock.el

Richard L. Pieri: wrote pop3.el

Richard Lawrence: changed org-latex.el

Richard Levitte: changed vc-mtn.el

Richard M. Heiberger: changed tex-mode.el

Richard M. Stallman: wrote [The original GNU Emacs and numerous files]
  easymenu.el image-mode.el menu-bar.el paren.el
and co-wrote cc-align.el cc-cmds.el cc-defs.el cc-engine.el cc-langs.el
  cc-menus.el cc-mode.el cc-styles.el cc-vars.el font-lock.el
and changed files.el keyboard.c simple.el xterm.c xdisp.c rmail.el
  Makefile.in fileio.c process.c sysdep.c buffer.c xfns.c window.c
  configure.in subr.el startup.el sendmail.el emacs.c editfns.c info.el
  dispnew.c and 1350 other files

Richard Mlynarik: wrote cl-indent.el ebuff-menu.el ehelp.el rfc822.el
  terminal.el yow.el
and changed files.el simple.el rmail.el info.el sysdep.c bytecomp.el
  startup.el keyboard.c fileio.c process.c sendmail.el window.c editfns.c
  unexec.c xfns.c keymap.c lisp-mode.el minibuf.c buffer.c dired.el
  dispnew.c and 140 other files

Richard Sharman: wrote hilit-chg.el
and changed sh-script.el ediff-init.el regexp-opt.el simple.el

Rick Farnbach: wrote morse.el

Rick Sladkey: wrote backquote.el
and changed gud.el intervals.c intervals.h simple.el

Rob Browning: changed configure.in

Rob Christie: changed nsmenu.m

Rob Giardina: changed org-agenda.el

Rob Kaut: changed vhdl-mode.el

Rob Riepel: wrote tpu-edt.el tpu-extras.el tpu-mapper.el vt-control.el
and changed tpu-doc.el

Robert Bihlmeyer: changed gnus-score.el gnus-util.el message.el

Robert Brown: changed lisp-mode.el

Robert Fenk: changed desktop.el

Robert J. Chassell: wrote makeinfo.el page-ext.el texinfo.el
  texnfo-upd.el
and changed texinfmt.el emacs-lisp-intro.texi emacs.tex texinfo.tex
  info.el texinfo-update.el INSTALL case-table.el cl.texinfo help-fns.el
  help-mode.el history.el informat.el latin-1.el latin-2.el latin-3.el
  latin-4.el page.el tex-mode.el texinfo.texinfo vip.texinfo

Robert Marshall: changed mule-cmds.el

Robert P. Goldman: changed org.texi ob-exp.el org-latex.el org.el

Robert Pluim: changed gnus-demon.el org-agenda.el

Robert Thorpe: changed cus-start.el indent.el

Roberto Huelga: changed org-clock.el

Roberto Rodríguez: changed ada-mode.texi glossary.texi widget.texi

Roderick Schertler: changed dgux.h dgux4.h gud.el sysdep.c

Rodney J. Whitby: co-wrote vhdl-mode.el

Rodrigo Real: changed pt-br-refcard.tex pt-br-refcard.ps

Roger Breitenstein: changed smtpmail.el

Roland B. Roberts: changed buffer.h callproc.c dired.c files.el
  gnus-group.el gnus-sum.el process.c sort.el sysdep.c systty.h

Roland Kaufmann: changed org-exp.el

Roland McGrath: wrote autoload.el etags.el map-ynp.el progmodes/grep.el
and co-wrote find-dired.el progmodes/compile.el
and changed compile.el add-log.el configure.in files.el Makefile.in vc.el
  simple.el mailabbrev.el comint.el buffer.c upd-copyr.el etags.c
  menu-bar.el mem-limits.h ralloc.c fileio.c data.c process.c rlogin.el
  rmail.el shell.el and 137 other files

Roland Winkler: wrote proced.el
and changed bibtex.el process.c appt.el artist.el conf-mode.el
  flyspell.el hideshow.el ibuffer.el ispell.el make-mode.el sgml-mode.el
  sh-script.el skeleton.el smtpmail.el

Rolf Ebert: co-wrote ada-mode.el ada-stmt.el ada-xref.el
and changed files.el find-file.el

Romain Francoise: changed faq.texi message.el Makefile.in make-dist
  gnus.texi dired-x.el comint.el ibuf-ext.el subr.el gnus-sum.el
  gnus-uu.el progmodes/compile.el puresize.h replace.el startup.el
  configure.in doclicense.texi emacs.c files.texi gnus-fun.el help-fns.el
  and 146 other files

Roman Belenov: changed which-func.el

Ron Schnell: wrote dunnet.el

Ronan Waide: changed smtpmail.el

Ross Patterson: co-wrote org-protocol.el

Roy Liu: changed ns-win.el

Rui-Tao Dong: changed nnweb.el

Rune Kleveland: changed xfns.c

Rupert Swarbrick: changed gnus-score.el

Russ Allbery: changed message.el

Ryan Barrett: changed dirtrack.el

Ryan C. Thompson: changed savehist.el

Ryan Twitchell: changed ido.el

Ryan Yeske: wrote rcirc.el
and changed ffap.el ispell.el message.texi rmailsum.el simple.el
  testcover.el webjump.el

Ryo Yoshitake: changed xterm.c frame.c frame.h mac.c macfns.c w32fns.c
  xfns.c

Ryszard Kubiak: co-wrote ogonek.el

Rémi Vanicat: changed org-icalendar.el

Sacha Chua: wrote erc-pcomplete.el
and changed erc.el erc-button.el

Saito Takuya: changed mule.el progmodes/compile.el

Sam Dooley: changed keyboard.c

Sam Falkner: changed nntp.el

Sam Kendall: changed etags.c etags.el

Sam Steingold: wrote gulp.el midnight.el
and changed progmodes/compile.el cl-indent.el vc-cvs.el vc.el mouse.el
  simple.el font-lock.el ange-ftp.el vc-hg.el window.el add-log.el
  bookmark.el bug-reference.el diary-lib.el dired.el etags.el pcvs.el
  tex-mode.el apropos.el bindings.el emacs-lisp/debug.el
  and 126 other files

Samuel Bronson: changed custom.el

Samuel Tardieu: changed smime.el

Samuel Thibault: changed gnu.h sysdep.c term.c

Sanghyuk Suh: changed mac-win.el macterm.c

Sascha Lüdecke: co-wrote mml1991.el
and changed gnus-win.el

Sascha Wilde: changed pgg-gpg.el pgg.texi pgg.el bubbles.el configure.in
  ede/srecode.el proj-shared.el vc-hg.el

Satyaki Das: wrote mh-acros.el mh-gnus.el mh-search.el mh-speed.el
  mh-thread.el mh-tool-bar.el
and co-wrote mh-junk.el
and changed mh-e.el mh-utils.el mh-seq.el mh-comp.el mh-mime.el
  mh-customize.el mh-funcs.el mh-alias.el mh-unit.el mh-init.el
  mh-identity.el mh-make.el mh-xemacs-toolbar.el mh-xemacs-compat.el
  pgg-gpg.el mh-inc.el highlight.xpm mh-func.el mh-logo.xpm mh-print.el
  mh-xemacs.el simple.el

Schlumberger Technology Corporation: changed gud.el

Scott A Crosby: changed gnus-logic.el

Scott Bender: co-wrote ns-win.el

Scott Byer: co-wrote nnfolder.el
and changed gnus-sum.el

Scott Draves: wrote tq.el

Scott Evans: changed rect.el

Scott Frazer: wrote deeper-blue-theme.el whiteboard-theme.el

Scott M. Meyers: changed cmacexp.el

Sean Neakums: changed gnus-msg.el gnus-uu.el supercite.el

Sean O'Halpin: changed ob.el

Sean O'Rourke: changed complete.el comint.el dabbrev.el find-func.el
  ibuf-ext.el pcomplete.el register.el tramp.el

Sean Sieger: changed emacs-lisp-intro.texi

Sebastian Freundt: changed nnmaildir.el

Sebastian Hermida: wrote misterioso-theme.el

Sebastian Kremer: wrote dired-aux.el dired.el ls-lisp.el
and co-wrote dired-x.el find-dired.el
and changed add-log.el

Sebastian Rose: co-wrote org-protocol.el
and changed org-publish.el ftfont.c org-jsinfo.el

Sebastian Tennant: changed desktop.el

Sebastien Kirche: changed mail-extr.el

Seiji Zenitani: changed nsfns.m frame.c xterm.c Info.plist PkgInfo
  document.icns find-func.el frame.h help-fns.el macfns.c nsfont.m
  nsterm.m w32fns.c xdisp.c xfns.c

Sen Nagata: wrote crm.el rfc2368.el

Seokchan Lee: changed message.el

Seppo Sade: changed esh-ext.el

Sergei Organov: changed vc.el

Sergey Litvinov: co-wrote ob-fortran.el

Sergey Poznyakoff: changed mh-mime.el rmail.el rmail.texi smtpmail.el

Sergio Pokrovskij: changed TUTORIAL.eo

Seweryn Kokot: changed positions.texi searching.texi

Shaun Johnson: changed ob-tangle.el org-exp-blocks.el

Shawn Boles: changed url-cookie.el

Shawn M. Carey: wrote freebsd.h

Shenghuo Zhu: wrote binhex.el mm-extern.el mm-partial.el mm-url.el
  mm-uu.el mml2015.el nnrss.el rfc1843.el uudecode.el
and co-wrote gnus-dired.el nnfolder.el
and changed gnus-art.el message.el gnus-sum.el gnus-msg.el gnus.el
  gnus-agent.el mm-decode.el mm-util.el gnus-group.el mml.el
  gnus-start.el gnus-util.el mm-view.el nnslashdot.el nnmail.el nntp.el
  gnus-topic.el gnus-xmas.el rfc2047.el mail-source.el gnus-win.el
  and 97 other files

Shigeru Fukaya: wrote bytecomp-tests.el
and changed byte-opt.el bytecomp-testsuite.el bytecomp.el elint.el
  rx-new.el ses.el texinfmt.el

Shinichirou Sugou: changed etags.c

Sho Nakatani: changed doc-view.el

Shoji Nishimura: changed org.el

Shuhei Kobayashi: wrote hex-util.el hmac-def.el hmac-md5.el
and changed gnus-group.el message.el nnmail.el

Shun-Ichi Goto: changed url-http.el

Shyam Karanatt: changed image-mode.el

Sidney Markowitz: changed doctor.el nsmenu.m

Sigbjorn Finne: changed gnus-srvr.el

Simon Josefsson: wrote dig.el dns-mode.el flow-fill.el fringe.el imap.el
  mml-sec.el mml-smime.el password-cache.el rfc2104.el sieve-manage.el
  sieve-mode.el sieve.el smime.el starttls.el tls.el url-imap.el
and co-wrote gnus-sieve.el gssapi.el mml1991.el nnfolder.el nnimap.el
  nnml.el
and changed message.el gnus-sum.el gnus-art.el smtpmail.el pgg-gpg.el
  pgg.el gnus-agent.el mml2015.el mml.el gnus-group.el mm-decode.el
  gnus-msg.el gnus.texi pgg-pgp5.el browse-url.el gnus-int.el gnus.el
  hashcash.el mm-view.el password.el gnus-cache.el and 99 other files

Simon Leinen: changed Makefile.in smtpmail.el Makefile cm.c cm.h hpux9.h
  indent.c process.c sc.texinfo sgml-mode.el term.c vc.el xfns.c xmenu.c
  xterm.c

Simon Marshall: wrote fast-lock.el lazy-lock.el regexp-opt.el
and co-wrote comint.el shell.el
and changed font-lock.el rmail.el fortran.el sendmail.el subr.el dired.el
  sh-script.el texinfo.el add-log.el compile.el outline.el help.el
  menu-bar.el perl-mode.el ps-print.el rmailsum.el bytecomp.el
  cc-fonts.el data.c faces.el lisp-mode.el and 56 other files

Simon South: co-wrote delphi.el

Skip Collins: changed w32fns.c w32term.c w32term.h

Slawomir Nowaczyk: changed emacs.py progmodes/python.el TUTORIAL.pl
  flyspell.el ls-lisp.el w32proc.c

Spencer Thomas: changed dabbrev.el emacsclient.c gnus.texi server.el
  unexcoff.c

Sriram Karra: changed message.el

Stanislav Shalunov: wrote uce.el

Stefan Bruda: co-wrote prolog.el

Stefan Guath: changed find-dired.el

Stefan Merten: co-wrote rst.el

Stefan Monnier: wrote bibtex-style.el bzrmerge.el css-mode.el
  cvs-status.el diff-mode.el lexbind-tests.el log-edit.el log-view.el
  minibuffer.el mpc.el pcase.el pcvs-defs.el pcvs-info.el pcvs-parse.el
  pcvs-util.el reveal.el smerge-mode.el smie.el vc-mtn.el
and co-wrote font-lock.el
and changed vc.el subr.el simple.el lisp.h keyboard.c files.el
  bytecomp.el keymap.c Makefile.in progmodes/compile.el xdisp.c pcvs.el
  alloc.c newcomment.el vc-hooks.el tex-mode.el buffer.c fileio.c eval.c
  sh-script.el fill.el and 1033 other files

Stefan Reichör: changed gnus-agent.el

Stefan Schimanski: changed nnmail.el

Stefan Schoef: co-wrote bibtex.el

Stefan Waldherr: changed nnweb.el

Stefan Wiens: changed gnus-sum.el

Steinar Bang: changed imap.el

Štěpán Němec: changed INSTALL calc-ext.el cl.texi comint.el edebug.texi
  font-lock.el loading.texi maps.texi mark.texi message.texi mini.texi
  minibuf.texi misc.texi programs.texi subr.el tips.texi url-vars.el
  url.texi vc-git.el window.c windows.texi

Stephan Stahl: changed which-func.el buff-menu.el buffer.c dired-x.texi
  ediff-mult.el

Stephen A. Wood: changed fortran.el

Stephen Berman: changed diary-lib.el todo-mode.el allout.el dframe.el
  dired-aux.el dired.el files.el find-dired.el frame.c gnus-group.el
  gtkutil.c info.el minibuffer.el newcomment.el page.el proced.el
  recentf.el rfc822.el subr.el

Stephen C. Gilardi: changed configure.in

Stephen Compall: changed saveplace.el texinfo.el

Stephen Eglen: wrote iswitchb.el mspools.el
and changed diary-lib.el locate.el octave-inf.el org-agenda.el replace.el
  hexl.el info-look.el sendmail.el spell.el uce.el MORE.STUFF add-log.el
  advice.el allout.el autoinsert.el avoid.el backquote.el battery.el
  bib-mode.el bruce.el c-mode.el and 78 other files

Stephen Gildea: wrote refcard.tex
and co-wrote mh-funcs.el mh-search.el
and changed time-stamp.el mh-e.el mh-comp.el mh-utils.el mh-customize.el
  mh-junk.el fileio.c files.el fortran.el mh-e.texi mh-mime.el mwheel.el
  tex-mode.el

Stephen J. Turnbull: changed ediff-init.el strings.texi subr.el

Stephen Leake: changed ada-mode.el ada-xref.el ada-mode.texi ada-prj.el
  ada-stmt.el align.el pcvs-parse.el vhdl-mode.el

Stephen Peters: changed icalendar.el

Steve Chapel: changed refcard.tex

Steve Fisk: co-wrote cal-tex.el

Steve Grubb: changed vcdiff

Steve Nygard: changed unexnext.c

Steve Purcell: changed nnimap.el

Steve Strassmann: wrote spook.el

Steve Youngs: changed mh-utils.el mh-xemacs-compat.el mh-customize.el
  mh-e.el mh-comp.el mh-mime.el dns.el gnus-art.el browse-url.el
  gnus-sum.el gnus-xmas.el mh-search.el mh-seq.el password.el
  run-at-time.el em-unix.el gmm-utils.el gnus-cite.el gnus-demon.el
  gnus-ems.el gnus-msg.el and 16 other files

Steven E. Harris: changed nnheader.el

Steven Huwig: changed emacs.py progmodes/python.el

Steven L. Baur: wrote footnote.el gnus-setup.el
and changed gnus-xmas.el gnus-msg.el add-log.el edebug.el gnus-ems.el
  gnus-start.el gnus-topic.el message.el nnbabyl.el nntp.el webjump.el

Steven Suhr: changed dispnew.c scroll.c term.c termchar.h

Steven Tamm: changed macterm.c mac.c macfns.c configure.in mac-win.el
  unexmacosx.c Makefile.in darwin.h editfns.c lread.c macmenu.c
  scroll-bar.el config.h config.in dispnew.c eval.c fileio.c fns.c
  generic-x.el image.c process.c and 3 other files

Stewart M. Clamen: co-wrote cal-mayan.el cc-align.el cc-cmds.el
  cc-defs.el cc-engine.el cc-langs.el cc-menus.el cc-mode.el cc-styles.el
  cc-vars.el

Stig Sandbeck Mathisen: changed gnus-sum.el

Stuart D. Herring: changed desktop.el files.el isearch.el align.el
  allout.el comint.el edebug.el find-lisp.el keymap.c minibuf.c sregex.el
  timeclock.el widget.texi

Sudish Joseph: changed mac-win.el

Sun Microsystems, Inc: wrote emacs.icon sun.el
and changed emacsclient.c server.el

Sun Yijiang: changed TUTORIAL.cn

Sundar Narasimhan: changed rnews.el

Suvayu Ali: changed org.texi org-exp.el org-inlinetask.el org-src.el

Sven Joachim: changed files.el de-refcard.tex dired-aux.el emacs.1
  arc-mode.el dired-x.el em-cmpl.el em-hist.el em-ls.el esh-cmd.el
  esh-ext.el esh-io.el files.texi gnus-news.texi gnus-sum.el gnus.texi
  help.el make-dist message.el movemail.c mule.texi and 8 other files

Svend Tollak Munkejord: changed deuglify.el

Syver Enstad: changed gud.el

Sébastien Delafond: changed org.el

Sébastien Vauban: changed org.el org-agenda.el org-html.el org-latex.el

T.V. Raman: changed completion.el files.el json.el mairix.el mspools.el
  xml.c

Taichi Kawabata: wrote quail/indian.el ucs-normalize.el
and changed devanagari.el ind-util.el Makefile.in devan-util.el
  language/indian.el characters.el fontset.el malayalam.el mlm-util.el
  mule-conf.el tamil.el tml-util.el

Takaaki Ota: wrote textmodes/table.el
and changed appt.el dired.c etags.c ldap.el makefile.w32-in
  progmodes/compile.el recentf.el replace.el subr.el w32bdf.c

Takahashi Kaoru: changed texinfmt.el

Takahashi Naoto: wrote ethio-util.el language/ethiopic.el latin-post.el
  quail/cyrillic.el quail/ethiopic.el robin.el
and co-wrote latin-ltx.el quail.el
and changed fontset.el mule-conf.el

Takai Kousuke: changed ccl.el compface.el

Takeshi Yamada: changed fns.c

Taro Kawagishi: wrote md4.el ntlm.el sasl-ntlm.el
and changed arc-mode.el

Tassilo Horn: wrote doc-view.el
and co-wrote org-gnus.el
and changed subword.el image-mode.el Makefile.in cc-cmds.el emacsbug.el
  gnus-art.el gnus.texi nnimap.el files.el gnus-sum.el info.el
  org-footnote.el org.el reftex-ref.el saveplace.el simple.el
  tsdh-dark-theme.el tsdh-light-theme.el ack.texi artist.el bindings.el
  and 26 other files

Tatsuya Ichikawa: changed gnus-agent.el gnus-cache.el

Ted Lemon: changed emacs.c lastfile.c puresize.h

Ted Phelps: changed mh-search.el mh-tool-bar.el

Teemu Likonen: changed dired.el gnus-agent.el message.el

Teodor Zlatanov: wrote auth-source.el gnus-registry.el gnus-sync.el
  gnus-tests.el gnutls.el registry.el spam-report.el url-future-tests.el
  url-future.el
and changed spam.el gnus.el nnimap.el gnus.texi gnus-sum.el gnus-util.el
  auth.texi netrc.el gnus-start.el gnutls.c message.el spam-stat.el
  encrypt.el nnir.el nnmail.el imap.el mail-source.el nnmairix.el nntp.el
  Makefile.in gnus-encrypt.el and 97 other files

Terje Rosten: changed xfns.c version.el xterm.c xterm.h

Terrence Brannon: wrote landmark.el

Terry Jones: wrote shadow.el

Tetsuo Tsukamoto: changed nnrss.el

Tetsurou Okazaki: changed Makefile.in byte-opt.el log-edit.el lread.c
  xterm.c

Thamer Mahmoud: changed arabic.el

Theodore Jump: changed makefile.nt makefile.def w32-win.el w32faces.c

Thien-Thi Nguyen: co-wrote hideshow.el
and changed ewoc.el vc.el info.el zone.el Makefile.in processes.texi
  lisp-mode.el text.texi vc-rcs.el display.texi fileio.c files.el
  scheme.el vc-git.el MORE.STUFF TUTORIAL.it bindat.el cc-vars.el
  configure.in dcl-mode.el diff-mode.el and 158 other files

Thierry Emery: changed kinsoku.el timezone.el url-http.el wid-edit.el

Thierry Volpiatto: changed bookmark.el files.el dired-aux.el
  eshell/eshell.el gnus-sum.el files.texi image-mode.el info.el man.el
  woman.el dired.el doc-view.el find-func.el gnus-art.el gnus-msg.el
  image-dired.el tramp.el vc-rcs.el

Thomas Baumann: wrote org-mhe.el
and co-wrote org-bbdb.el

Thomas Bellman: co-wrote avl-tree.el

Thomas Deweese: changed x-win.el

Thomas Dorner: changed ange-ftp.el

Thomas Dye: changed org.texi org-bibtex.el ob-R.el org.el

Thomas Horsley: changed cxux-crt0.s cxux.h cxux7.h emacs.c nh3000.h
  nh4000.h simple.el sysdep.c xterm.c

Thomas Hühn: changed tutorial.el

Thomas Link: wrote filesets.el

Thomas Morgan: changed org-habit.el forms.el select.el

Thomas Neumann: co-wrote make-mode.el
and changed makefile.el

Thomas Steffen: co-wrote deuglify.el

Thomas W Murphy: changed outline.el

Thomas Wurgler: wrote old-emacs-lock.el
and changed emacs-lock.el subr.el

Thor Kristoffersen: changed nntp.el

Thorsten Jolitz: co-wrote ob-picolisp.el

Thorsten Ohl: changed lread.c next.h

Tiago Saboga: changed files.el

Tibor Šimko: co-wrote language/slovak.el quail/slovak.el

Tijs van Bakel: changed erc.el

Tim Cross: changed keymaps.texi

Tim Harper: changed ns-win.el

Tim Landscheidt: changed gnus.texi icalendar.el sort.el ws-mode.el

Tim Van Holder: changed emacsclient.c Makefile.in configure.in
  progmodes/compile.el which-func.el

Timo Juhani Lindfors: changed gnus-msg.el

Timo Savola: changed emacs.c gtkutil.c startup.el x-win.el xfns.c xterm.c
  xterm.h

Tobias C. Rittweiler: changed font-lock.el searching.texi sendmail.el

Tobias Ringström: changed etags.c

Toby Allsopp: changed ldap.el eudc.el

Toby Cubitt: co-wrote avl-tree.el

Toby S. Cubitt: changed org.el

Toby Speight: changed generic-x.el window.el

Tokuya Kameshima: wrote org-mew.el
and co-wrote org-wl.el

Tom Breton: changed autoinsert.el cus-edit.el gnus-agent.el lread.c

Tom Hageman: changed etags.c

Tom Houlder: wrote mantemp.el

Tom Perrine: co-wrote modula2.el (public domain)

Tom Rauchenwald: changed spam.el

Tom Tromey: wrote bug-reference.el erc-list.el package-x.el package.el
and co-wrote tcl.el
and changed buffer.c lisp.h makefile.el window.c xfns.c callint.c cmds.c
  configure.in frame.c keyboard.c keymap.c xdisp.c buffer.h bytecode.c
  callproc.c category.c character.c character.h charset.c coding.c
  composite.c and 133 other files

Tomas Abrahamsson: wrote artist.el

Tommi Vainikainen: changed gnus-sum.el message.el mml-sec.el

Tomohiko Morioka: co-wrote mm-bodies.el mm-decode.el mm-encode.el
  mm-util.el rfc2047.el
and changed rmail.el nnmail.el rmailout.el gnus-sum.el nnfolder.el
  nnheader.el nnmh.el nnml.el rmailsum.el coding.c fns.c gnus-art.el
  gnus-ems.el gnus-mule.el message.el nnspool.el nntp.el rmailkwd.el
  smiley.el

Tomoji Kagatani: wrote smtpmail.el

Torbjörn Axelsson: changed options.el

Torbjörn Einarsson: wrote progmodes/f90.el
and changed f90.el

Torsten Anders: changed org-beamer.el

Torsten Bronger: changed latin-ltx.el

Toru Tomabechi: wrote language/tibetan.el quail/tibetan.el tibet-util.el

Toru Tsuneyoshi: changed ange-ftp.el buff-menu.el cus-start.el fileio.c
  files.el lisp.h tramp.el w32fns.c

Toshiaki Nomura: changed uxpds.h

Travis Jeffery: changed Info.plist

Trent W. Buck: changed rcirc.el remember.el rx.el

Trey Jackson: changed spam-stat.el

Triet Hoai Lai: changed vntelex.el viet-util.el vietnamese.el

Troels Nielsen: changed process.c

Trung Tran-Duc: changed nntp.el

Tsuchiya Masatoshi: changed gnus-art.el mm-view.el gnus-sum.el
  nneething.el spam.el gnus-group.el nnheader.el nnml.el gnus-agent.el
  gnus-cache.el gnus-msg.el gnus.el nndiary.el nnfolder.el nnimap.el
  nnmaildir.el pgg.el rfc2047.el

Tsugutomo Enami: changed frame.c keyboard.c configure.in dispnew.c
  fileio.c process.c simple.el sysdep.c xdisp.c add-log.el bytecomp.el
  editfns.c emacs.c frame.h gnus-group.el netbsd.h nnheader.el
  perl-mode.el regex.c regex.h rmailsum.el and 4 other files

Tsuyoshi Akiho: changed gnus-sum.el nnrss.el

Tudor Hulubei: changed iso-acc.el latin-pre.el

Uday S Reddy: changed etags.el fill.el

Ulf Jasper: wrote bubbles.el icalendar-tests.el icalendar.el
  newst-backend.el newst-plainview.el newst-reader.el newst-ticker.el
  newst-treeview.el newsticker-tests.el newsticker.el
and changed icalendar-testsuite.el calendar.texi newsticker-plainview.el
  newsticker-treeview.el newsticker.texi newsticker-backend.el
  newsticker-reader.el newsticker-ticker.el Makefile.in README
  browse-url.xpm get-all.xpm mark-immortal.xpm mark-read.xpm narrow.xpm
  newsticker newsticker-testsuite.el next-feed.xpm next-item.xpm
  prev-feed.xpm prev-item.xpm and 3 other files

Ulf Stegemann: co-wrote org-entities.el
and changed org-gnus.el smime.el

Ulrich Leodolter: changed w32proc.c

Ulrich Mueller: changed configure.in Makefile.in doctor.el files.el
  gud.el server.el ChgPane.c ChgSel.c HELLO INSTALL XMakeAssoc.c
  authors.el bytecomp.el calc-units.el case-table.el configure em-ls.el
  emacs.1 emacs.c emacs.desktop emacsclient.c and 26 other files

Ulrich Neumerkel: changed xterm.c

Ulrik Vieth: wrote meta-mode.el
and changed files.el

Vadim Nasardinov: changed allout.el

Vagn Johansen: changed gnus-cache.el vc-svn.el

Valentin Wüstholz: changed org.el

Valery Alexeev: changed cyril-util.el quail/cyrillic.el

Vasily Korytov: changed message.el quail/cyrillic.el cperl-mode.el
  gnus-art.el gnus-dired.el gnus-msg.el gnus-util.el mail-source.el
  smiley.el

Victor Zandy: wrote zone.el

Vida Gábor: changed gnus-demon.el

Viktor Rosenfeld: changed ob-sql.el

Ville Skyttä: changed mh-comp.el pgg.el tcl.el

Vincent Belaïche: changed ses.el 5x5.el calc-alg.el calc-vec.el calc.texi
  calc-embed.el calc-help.el calc-misc.el calc.el floatfns.c org.el
  recentf.el

Vincent Del Vecchio: changed info.el mh-utils.el

Vinicius Jose Latorre: wrote delim-col.el ebnf-abn.el ebnf-bnf.el
  ebnf-dtd.el ebnf-ebx.el ebnf-iso.el ebnf-otz.el ebnf-yac.el ebnf2ps.el
  printing.el whitespace.el
and co-wrote ps-def.el ps-mule.el ps-print.el ps-samp.el
and changed ps-prin1.ps ps-bdf.el ps-prin0.ps blank-mode.el ps-prin3.ps
  ps-prin2.ps lpr.el subr.el diff-mode.el TUTORIAL.pt_BR compilation.txt
  easymenu.el loading.texi menu-bar.el misc.texi progmodes/compile.el
  ps-print-def.el ps-print.ps ps-vars.el

Vitalie Spinu: changed ob-R.el

Vivek Dasmohapatra: wrote hfy-cmap.el htmlfontify.el
and changed erc.el erc-backend.el emacs.c erc-join.el erc-services.el
  sh-script.el xterm.c xterm.h

Vladimir Alexiev: changed arc-mode.el nnvirtual.el tmm.el

Vladimir Volovich: changed smime.el

Volker Sobek: changed programs.texi

W. Martin Borgert: changed files.el schemas.xml

Walter C. Pelissero: changed browse-url.el url-methods.el

Wang Diancheng: changed gdb-mi.el nnml.el

Werner Benger: changed keyboard.c

Werner Lemberg: wrote sisheng.el vntelex.el
and changed Makefile.in TUTORIAL.de calc.texi chinese.el emacs.1
  european.el idlwave.el language/czech.el language/slovak.el
  reftex-vars.el reftex.el reftex.texi supercite.el advice.el
  calc-forms.el calc-sel.el calendar.el china-util.el cl-macs.el cl.texi
  complete.el and 50 other files

Werner Meisner: changed lwlib-Xm.c

Wes Hardaker: changed gnus-score.el gnus-art.el gnus-sum.el gnus-win.el
  spam.el

Wilfred Hughes: changed vc-git.el

Will Glozer: changed macterm.c

Will Mengarini: wrote repeat.el

William F. Schelter: wrote telnet.el

William M. Perry: wrote url-dav.el url-gw.el url-http.el url-util.el
  url.el vc-dav.el
and co-wrote mailcap.el socks.el
and changed url-handlers.el url-file.el url-methods.el url-vars.el
  url-https.el aclocal.m4 mule-sysdp.el url-imap.el url-news.el
  url-nfs.el image.el mwheel.el url-about.el url-auth.el url-cid.el
  url-dired.el url-expand.el url-ftp.el url-history.el url-irc.el
  url-misc.el and 5 other files

William Smith: changed strftime.c

William Sommerfeld: wrote emacsclient.c scribe.el server.el

William Stevenson: wrote adwaita-theme.el

William Xu: changed nsterm.m outline.el webjump.el

Wilson H. Tien: changed unexelf.c

Wilson Snyder: co-wrote verilog-mode.el
and changed files.el

Wim Nieuwenhuizen: changed TUTORIAL.nl

Wlodzimierz Bzyl: co-wrote ogonek.el
and changed latin-pre.el pl-refcard.ps pl-refcard.tex refcard-pl.ps
  refcard-pl.tex survival.tex

Wolfgang Glas: changed unexsgi.c

Wolfgang Jenkner: changed conf-mode.el gnus-agent.el gnus-sum.el lread.c
  network-stream.el pcvs.el pop3.el

Wolfgang Lux: changed nsterm.m keyboard.c

Wolfgang Rupprecht: wrote float-sup.el floatfns.c sup-mouse.el
and changed config.in process.c alloc.c callint.c configure.in data.c
  ecrt0.c fns.c lisp-mode.el lisp.h loadup.el lread.c net-utils.el
  nntp.el print.c sort.el

Wolfgang Scherer: changed vc-cvs.el

Wolfgang Schnerring: changed emacsclient.c

Wolfram Fenske: changed nnimap.el

Wolfram Gloger: changed emacs.c

Xavier Maillard: changed gnus-faq.texi gnus-score.el mh-utils.el spam.el

Yagi Tatsuya: changed gnus-art.el gnus-start.el

Yair F: changed quail/hebrew.el

Yamamoto Mitsuharu: changed macterm.c macfns.c mac-win.el mac.c macterm.h
  macmenu.c macgui.h image.c xdisp.c macselect.c keyboard.c xterm.c
  Makefile.in emacs.c darwin.h dispnew.c unexmacosx.c w32term.c alloc.c
  dispextern.h configure.in and 88 other files

Yann Dirson: changed imenu.el

Yann Hodique: changed rcirc.el

Yavor Doganov: changed configure.in Info-gnustep.plist Makefile.in
  emacs.1 etags.1 make-dist nsfont.m

Yoichi Nakayama: changed browse-url.el finder.el man.el rfc2368.el

Yong Lu: changed charset.c coding.c language/greek.el

Yoni Rabkin: changed faces.el net-utils.el artist.el bs.el cmacexp.el
  ediff.el files.el hilit19.el ps-mode.el simula.el vera-mode.el
  verilog-mode.el vhdl-mode.el viper.el whitespace.el

Yoshiaki Kasahara: changed buffer.c term.c

Yoshiki Hayashi: changed texinfmt.el nnheader.el

Yoshinori Koseki: wrote iimage.el
and changed fontset.el message.el nnheader.el nnmail.el

Yu-Ji Hosokawa: changed README.W32

Yuanle Song: changed rng-xsd.el

Yukihiro Matsumoto: co-wrote ruby-mode.el

Yuri Karaban: changed pop3.el

Yuri Shtil: changed etags.c

Yutaka Niibe: changed indent.c xdisp.c configure.in Makefile.in dispnew.c
  sysdep.c config.in dired.el emacs.c fill.el fns.c gmalloc.c gnu-linux.h
  indent.h process.c simple.el term.c window.c

Zachary Kanfer: changed cus-edit.el keyboard.c

Zhang Wei: changed chinese.el characters.el mule-cmds.el xfns.c erc.el
  faces.el fontset.el makefile.w32-in mm-util.el mule.el org-publish.el
  rfc2047.el x-win.el

Zhang Weize: wrote ob-plantuml.el

Zoltan Kemenczy: changed gud.el

Zoran Milojevic: changed avoid.el

Йордан Миладинов: changed quail/cyrillic.el

Local Variables:
coding: utf-8
End:<|MERGE_RESOLUTION|>--- conflicted
+++ resolved
@@ -2433,13 +2433,8 @@
 
 Martin Rudalics: changed window.el window.c windows.texi frame.c buffer.c
   help.el window.h cus-start.el frame.el cus-edit.el files.el
-<<<<<<< HEAD
   buffers.texi dired.el subr.el add-log.el xdisp.c font-lock.el
   help-fns.el lisp.h mouse.el wid-edit.el and 137 other files
-=======
-  buffers.texi dired.el subr.el add-log.el mouse.el xdisp.c display.texi
-  font-lock.el help-fns.el help.texi and 143 other files
->>>>>>> edcdbe4d
 
 Martin Stjernholm: wrote cc-bytecomp.el
 and co-wrote cc-align.el cc-cmds.el cc-compat.el cc-defs.el cc-engine.el
