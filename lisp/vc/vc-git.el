--- conflicted
+++ resolved
@@ -1058,15 +1058,10 @@
           ;; might not support the non-ASCII characters in the log
           ;; message.  Handle also remote files.
           (if (eq system-type 'windows-nt)
-<<<<<<< HEAD
-              (let ((default-directory (file-name-directory file1)))
+              (let ((default-directory (or (file-name-directory file1)
+                                           default-directory)))
                 (make-nearby-temp-file "git-msg"))))
          to-stash)
-=======
-              (let ((default-directory (or (file-name-directory file1)
-                                           default-directory)))
-                (make-nearby-temp-file "git-msg")))))
->>>>>>> dbbcf4a6
     (when vc-git-patch-string
       (unless (zerop (vc-git-command nil t nil "diff" "--cached" "--quiet"))
         ;; Check that what's already staged is compatible with what
