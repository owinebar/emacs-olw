;;; subr.el --- basic lisp subroutines for Emacs  -*- lexical-binding:t -*-

;; Copyright (C) 1985-1986, 1992, 1994-1995, 1999-2023 Free Software
;; Foundation, Inc.

;; Maintainer: emacs-devel@gnu.org
;; Keywords: internal
;; Package: emacs

;; This file is part of GNU Emacs.

;; GNU Emacs is free software: you can redistribute it and/or modify
;; it under the terms of the GNU General Public License as published by
;; the Free Software Foundation, either version 3 of the License, or
;; (at your option) any later version.

;; GNU Emacs is distributed in the hope that it will be useful,
;; but WITHOUT ANY WARRANTY; without even the implied warranty of
;; MERCHANTABILITY or FITNESS FOR A PARTICULAR PURPOSE.  See the
;; GNU General Public License for more details.

;; You should have received a copy of the GNU General Public License
;; along with GNU Emacs.  If not, see <https://www.gnu.org/licenses/>.

;;; Commentary:

;;; Code:

;; declare-function's args use &rest, not &optional, for compatibility
;; with byte-compile-macroexpand-declare-function.

(defmacro declare-function (_fn _file &rest _args)
  "Tell the byte-compiler that function FN is defined, in FILE.
The FILE argument is not used by the byte-compiler, but by the
`check-declare' package, which checks that FILE contains a
definition for FN.  (FILE can be nil, and that disables this
check.)

FILE can be either a Lisp file (in which case the \".el\"
extension is optional), or a C file.  C files are expanded
relative to the Emacs \"src/\" directory.  Lisp files are
searched for using `locate-library', and if that fails they are
expanded relative to the location of the file containing the
declaration.  A FILE with an \"ext:\" prefix is an external file.
`check-declare' will check such files if they are found, and skip
them without error if they are not.

Optional ARGLIST specifies FN's arguments, in the same form as
in `defun' (including the parentheses); or it is t to not specify
FN's arguments.  An omitted ARGLIST defaults to t, not nil: a nil
ARGLIST specifies an empty argument list, and an explicit t
ARGLIST is a placeholder that allows supplying a later arg.

Optional FILEONLY non-nil means that `check-declare' will check
only that FILE exists, not that it defines FN.  This is intended
for function definitions that `check-declare' does not recognize,
e.g., `defstruct'.

Note that for the purposes of `check-declare', this statement
must be the first non-whitespace on a line.

For more information, see Info node `(elisp)Declaring Functions'."
  (declare (advertised-calling-convention
	    (fn file &optional arglist fileonly) nil))
  ;; Does nothing - `byte-compile-macroexpand-declare-function' does
  ;; the work.
  nil)


;;;; Basic Lisp macros.

(defalias 'not #'null)
(defalias 'sxhash #'sxhash-equal)

(defmacro noreturn (form)
  "Evaluate FORM, expecting it not to return.
If FORM does return, signal an error."
  (declare (debug t))
  `(prog1 ,form
     (error "Form marked with `noreturn' did return")))

(defmacro 1value (form)
  "Evaluate FORM, expecting a constant return value.
If FORM returns differing values when running under Testcover,
Testcover will raise an error."
  (declare (debug t))
  form)

(defmacro def-edebug-spec (symbol spec)
  "Set the Edebug SPEC to use for sexps which have SYMBOL as head.
Both SYMBOL and SPEC are unevaluated.  The SPEC can be:
0 (instrument no arguments); t (instrument all arguments);
a symbol (naming a function with an Edebug specification); or a list.
The elements of the list describe the argument types; see
Info node `(elisp)Specification List' for details."
  (declare (indent 1))
  `(put (quote ,symbol) 'edebug-form-spec (quote ,spec)))

(defun def-edebug-elem-spec (name spec)
  "Define a new Edebug spec element NAME as shorthand for SPEC.
The SPEC has to be a list."
  (declare (indent 1))
  (when (string-match "\\`[&:]" (symbol-name name))
    ;; & and : have special meaning in spec element names.
    (error "Edebug spec name cannot start with '&' or ':'"))
  (unless (consp spec)
    (error "Edebug spec has to be a list: %S" spec))
  (put name 'edebug-elem-spec spec))


(defmacro lambda (&rest cdr)
  "Return an anonymous function.
Under dynamic binding, a call of the form (lambda ARGS DOCSTRING
INTERACTIVE BODY) is self-quoting; the result of evaluating the
lambda expression is the expression itself.  Under lexical
binding, the result is a closure.  Regardless, the result is a
function, i.e., it may be stored as the function value of a
symbol, passed to `funcall' or `mapcar', etc.

ARGS should take the same form as an argument list for a `defun'.
DOCSTRING is an optional documentation string.
 If present, it should describe how to call the function.
 But documentation strings are usually not useful in nameless functions.
INTERACTIVE should be a call to the function `interactive', which see.
It may also be omitted.
BODY should be a list of Lisp expressions.

\(fn ARGS [DOCSTRING] [INTERACTIVE] BODY)"
  (declare (doc-string 2) (indent defun)
           (debug (&define lambda-list lambda-doc
                           [&optional ("interactive" interactive)]
                           def-body)))
  ;; Note that this definition should not use backquotes; subr.el should not
  ;; depend on backquote.el.
  (list 'function (cons 'lambda cdr)))

(defmacro prog2 (form1 form2 &rest body)
  "Eval FORM1, FORM2 and BODY sequentially; return value from FORM2.
The value of FORM2 is saved during the evaluation of the
remaining args, whose values are discarded."
  (declare (indent 2) (debug t))
  `(progn ,form1 (prog1 ,form2 ,@body)))

(defmacro setq-default (&rest args)
  "Set the default value of variable VAR to VALUE.
VAR, the variable name, is literal (not evaluated);
VALUE is an expression: it is evaluated and its value returned.
The default value of a variable is seen in buffers
that do not have their own values for the variable.

More generally, you can use multiple variables and values, as in
  (setq-default VAR VALUE VAR VALUE...)
This sets each VAR's default value to the corresponding VALUE.
The VALUE for the Nth VAR can refer to the new default values
of previous VARs.

\(fn [VAR VALUE]...)"
  (declare (debug setq))
  (let ((exps nil))
    (while args
      (push `(set-default ',(pop args) ,(pop args)) exps))
    `(progn . ,(nreverse exps))))

(defmacro setq-local (&rest pairs)
  "Make each VARIABLE buffer-local and assign to it the corresponding VALUE.

The arguments are variable/value pairs.  For each VARIABLE in a pair,
make VARIABLE buffer-local and assign to it the corresponding VALUE
of the pair.  The VARIABLEs are literal symbols and should not be quoted.

The VALUE of the Nth pair is not computed until after the VARIABLE
of the (N-1)th pair is set; thus, each VALUE can use the new VALUEs
of VARIABLEs set by earlier pairs.

The return value of the `setq-local' form is the VALUE of the last
pair.

\(fn [VARIABLE VALUE]...)"
  (declare (debug setq))
  (unless (zerop (mod (length pairs) 2))
    (error "PAIRS must have an even number of variable/value members"))
  (let ((expr nil))
    (while pairs
      (unless (symbolp (car pairs))
        (error "Attempting to set a non-symbol: %s" (car pairs)))
      ;; Can't use backquote here, it's too early in the bootstrap.
      (setq expr
            (cons
             (list 'set
                   (list 'make-local-variable (list 'quote (car pairs)))
                   (car (cdr pairs)))
             expr))
      (setq pairs (cdr (cdr pairs))))
    (macroexp-progn (nreverse expr))))

(defmacro defvar-local (var val &optional docstring)
  "Define VAR as a buffer-local variable with default value VAL.
Like `defvar' but additionally marks the variable as being automatically
buffer-local wherever it is set."
  (declare (debug defvar) (doc-string 3) (indent 2))
  ;; Can't use backquote here, it's too early in the bootstrap.
  (list 'progn (list 'defvar var val docstring)
        (list 'make-variable-buffer-local (list 'quote var))))

(defun buffer-local-boundp (symbol buffer)
  "Return non-nil if SYMBOL is bound in BUFFER.
Also see `local-variable-p'."
  (declare (side-effect-free t))
  (condition-case nil
      (buffer-local-value symbol buffer)
    (:success t)
    (void-variable nil)))

(defmacro buffer-local-set-state (&rest pairs)
  "Like `setq-local', but allow restoring the previous state of locals later.
This macro returns an object that can be passed to `buffer-local-restore-state'
in order to restore the state of the local variables set via this macro.

\(fn [VARIABLE VALUE]...)"
  (declare (debug setq))
  (unless (zerop (mod (length pairs) 2))
    (error "PAIRS must have an even number of variable/value members"))
  `(prog1
       (buffer-local-set-state--get ',pairs)
     (setq-local ,@pairs)))

(defun buffer-local-set-state--get (pairs)
  (let ((states nil))
    (while pairs
      (push (list (car pairs)
                  (and (boundp (car pairs))
                       (local-variable-p (car pairs)))
                  (and (boundp (car pairs))
                       (symbol-value (car pairs))))
            states)
      (setq pairs (cddr pairs)))
    (nreverse states)))

(defun buffer-local-restore-state (states)
  "Restore values of buffer-local variables recorded in STATES.
STATES should be an object returned by `buffer-local-set-state'."
  (pcase-dolist (`(,variable ,local ,value) states)
    (if local
        (set variable value)
      (kill-local-variable variable))))

(defmacro push (newelt place)
  "Add NEWELT to the list stored in the generalized variable PLACE.
This is morally equivalent to (setf PLACE (cons NEWELT PLACE)),
except that PLACE is evaluated only once (after NEWELT)."
  (declare (debug (form gv-place)))
  (if (symbolp place)
      ;; Important special case, to avoid triggering GV too early in
      ;; the bootstrap.
      (list 'setq place
            (list 'cons newelt place))
    (require 'macroexp)
    (macroexp-let2 macroexp-copyable-p x newelt
      (gv-letplace (getter setter) place
        (funcall setter `(cons ,x ,getter))))))

(defmacro pop (place)
  "Return the first element of PLACE's value, and remove it from the list.
PLACE must be a generalized variable whose value is a list.
If the value is nil, `pop' returns nil but does not actually
change the list."
  (declare (debug (gv-place)))
  ;; We use `car-safe' here instead of `car' because the behavior is the same
  ;; (if it's not a cons cell, the `cdr' would have signaled an error already),
  ;; but `car-safe' is total, so the byte-compiler can safely remove it if the
  ;; result is not used.
  `(car-safe
    ,(if (symbolp place)
         ;; So we can use `pop' in the bootstrap before `gv' can be used.
         (list 'prog1 place (list 'setq place (list 'cdr place)))
       (gv-letplace (getter setter) place
         (macroexp-let2 macroexp-copyable-p x getter
           `(prog1 ,x ,(funcall setter `(cdr ,x))))))))

(defmacro when (cond &rest body)
  "If COND yields non-nil, do BODY, else return nil.
When COND yields non-nil, eval BODY forms sequentially and return
value of last one, or nil if there are none."
  (declare (indent 1) (debug t))
  (if body
      (list 'if cond (cons 'progn body))
    (macroexp-warn-and-return (format-message "`when' with empty body")
                              cond '(empty-body when) t)))

(defmacro unless (cond &rest body)
  "If COND yields nil, do BODY, else return nil.
When COND yields nil, eval BODY forms sequentially and return
value of last one, or nil if there are none."
  (declare (indent 1) (debug t))
  (if body
      (cons 'if (cons cond (cons nil body)))
    (macroexp-warn-and-return (format-message "`unless' with empty body")
                              cond '(empty-body unless) t)))

(defsubst subr-primitive-p (object)
  "Return t if OBJECT is a built-in primitive function."
  (declare (side-effect-free error-free))
  (and (subrp object)
       (not (subr-native-elisp-p object))))

(defsubst xor (cond1 cond2)
  "Return the boolean exclusive-or of COND1 and COND2.
If only one of the arguments is non-nil, return it; otherwise
return nil."
  (declare (pure t) (side-effect-free error-free))
  (cond ((not cond1) cond2)
        ((not cond2) cond1)))

(defmacro dolist (spec &rest body)
  "Loop over a list.
Evaluate BODY with VAR bound to each car from LIST, in turn.
Then evaluate RESULT to get return value, default nil.

\(fn (VAR LIST [RESULT]) BODY...)"
  (declare (indent 1) (debug ((symbolp form &optional form) body)))
  (unless (consp spec)
    (signal 'wrong-type-argument (list 'consp spec)))
  (unless (<= 2 (length spec) 3)
    (signal 'wrong-number-of-arguments (list '(2 . 3) (length spec))))
  (let ((tail (make-symbol "tail")))
    `(let ((,tail ,(nth 1 spec)))
       (while ,tail
         (let ((,(car spec) (car ,tail)))
           ,@body
           (setq ,tail (cdr ,tail))))
       ,@(cdr (cdr spec)))))

(defmacro dotimes (spec &rest body)
  "Loop a certain number of times.
Evaluate BODY with VAR bound to successive integers running from 0,
inclusive, to COUNT, exclusive.

Finally RESULT is evaluated to get the return value (nil if
RESULT is omitted).  Using RESULT is deprecated, and may result
in compilation warnings about unused variables.

\(fn (VAR COUNT [RESULT]) BODY...)"
  (declare (indent 1) (debug dolist))
  (let ((var (nth 0 spec))
        (end (nth 1 spec))
        (upper-bound (make-symbol "upper-bound"))
        (counter (make-symbol "counter")))
    `(let ((,upper-bound ,end)
           (,counter 0))
       (while (< ,counter ,upper-bound)
         (let ((,var ,counter))
           ,@body)
         (setq ,counter (1+ ,counter)))
       ,@(if (cddr spec)
             ;; FIXME: This let often leads to "unused var" warnings.
             `((let ((,var ,counter)) ,@(cddr spec)))))))

(defmacro declare (&rest specs)
  "Do not evaluate any arguments, and return nil.
If a `declare' form appears as the first form in the body of a
`defun' or `defmacro' form, SPECS specifies various additional
information about the function or macro; these go into effect
during the evaluation of the `defun' or `defmacro' form.

The possible values of SPECS are specified by
`defun-declarations-alist' and `macro-declarations-alist'.

For more information, see info node `(elisp)Declare Form'."
  ;; `declare' is handled directly by `defun/defmacro' rather than here.
  ;; If we get here, it's because there's a `declare' somewhere not attached
  ;; to a `defun/defmacro', i.e. a `declare' which doesn't do what it's
  ;; intended to do.
  (let ((form `(declare . ,specs)))  ;; FIXME: WIBNI we had &whole?
    (macroexp-warn-and-return
     (format-message "Stray `declare' form: %S" form)
     ;; Make a "unique" harmless form to circumvent
     ;; the cache in `macroexp-warn-and-return'.
     `(progn ',form nil) nil 'compile-only)))

(defmacro ignore-errors (&rest body)
  "Execute BODY; if an error occurs, return nil.
Otherwise, return result of last form in BODY.
See also `with-demoted-errors' that does something similar
without silencing all errors."
  (declare (debug t) (indent 0))
  `(condition-case nil (progn ,@body) (error nil)))

(defmacro ignore-error (condition &rest body)
  "Execute BODY; if the error CONDITION occurs, return nil.
Otherwise, return result of last form in BODY.

CONDITION can also be a list of error conditions.
The CONDITION argument is not evaluated.  Do not quote it."
  (declare (debug t) (indent 1))
  (cond
   ((and (eq (car-safe condition) 'quote)
         (cdr condition) (null (cddr condition)))
    (macroexp-warn-and-return
     (format-message
      "`ignore-error' condition argument should not be quoted: %S"
      condition)
     `(condition-case nil (progn ,@body) (,(cadr condition) nil))
     nil t condition))
   (body
    `(condition-case nil (progn ,@body) (,condition nil)))
   (t
    (macroexp-warn-and-return (format-message "`ignore-error' with empty body")
                              nil '(empty-body ignore-error) t condition))))


;;;; Basic Lisp functions.

(defvar gensym-counter 0
  "Number used to construct the name of the next symbol created by `gensym'.")

(defun gensym (&optional prefix)
  "Return a new uninterned symbol.
The name is made by appending `gensym-counter' to PREFIX.
PREFIX is a string, and defaults to \"g\"."
  (declare (important-return-value t))
  (let ((num (prog1 gensym-counter
               (setq gensym-counter (1+ gensym-counter)))))
    (make-symbol (format "%s%d" (or prefix "g") num))))

(defun ignore (&rest _arguments)
  "Do nothing and return nil.
This function accepts any number of ARGUMENTS, but ignores them.
Also see `always'."
  ;; Not declared `side-effect-free' because we don't want calls to it
  ;; elided; see `byte-compile-ignore'.
  (declare (pure t) (completion ignore))
  (interactive)
  nil)

(defun always (&rest _arguments)
  "Do nothing and return t.
This function accepts any number of ARGUMENTS, but ignores them.
Also see `ignore'."
  (declare (pure t) (side-effect-free error-free))
  t)

;; Signal a compile-error if the first arg is missing.
(defun error (&rest args)
  "Signal an error, making a message by passing ARGS to `format-message'.
Errors cause entry to the debugger when `debug-on-error' is non-nil.
This can be overridden by `debug-ignored-errors'.

To signal with MESSAGE without interpreting format characters
like `%', `\\=`' and `\\='', use (error \"%s\" MESSAGE).
In Emacs, the convention is that error messages start with a capital
letter but *do not* end with a period.  Please follow this convention
for the sake of consistency.

To alter the look of the displayed error messages, you can use
the `command-error-function' variable."
  (declare (advertised-calling-convention (string &rest args) "23.1"))
  (signal 'error (list (apply #'format-message args))))

(defun user-error (format &rest args)
  "Signal a user error, making a message by passing ARGS to `format-message'.
This is like `error' except that a user error (or \"pilot error\") comes
from an incorrect manipulation by the user, not from an actual problem.
In contrast with other errors, user errors normally do not cause
entry to the debugger, even when `debug-on-error' is non-nil.
This can be overridden by `debug-ignored-errors'.

To signal with MESSAGE without interpreting format characters
like `%', `\\=`' and `\\='', use (user-error \"%s\" MESSAGE).
In Emacs, the convention is that error messages start with a capital
letter but *do not* end with a period.  Please follow this convention
for the sake of consistency.

To alter the look of the displayed error messages, you can use
the `command-error-function' variable."
  (signal 'user-error (list (apply #'format-message format args))))

(defun define-error (name message &optional parent)
  "Define NAME as a new error signal.
MESSAGE is a string that will be output to the echo area if such an error
is signaled without being caught by a `condition-case'.
PARENT is either a signal or a list of signals from which it inherits.
Defaults to `error'."
  (unless parent (setq parent 'error))
  (let ((conditions
         (if (consp parent)
             (apply #'append
                    (mapcar (lambda (parent)
                              (cons parent
                                    (or (get parent 'error-conditions)
                                        (error "Unknown signal `%s'" parent))))
                            parent))
           (cons parent (get parent 'error-conditions)))))
    (put name 'error-conditions
         (delete-dups (copy-sequence (cons name conditions))))
    (when message (put name 'error-message message))))

;; We put this here instead of in frame.el so that it's defined even on
;; systems where frame.el isn't loaded.
(defun frame-configuration-p (object)
  "Return non-nil if OBJECT seems to be a frame configuration.
Any list whose car is `frame-configuration' is assumed to be a frame
configuration."
  (declare (pure t) (side-effect-free error-free))
  (and (consp object)
       (eq (car object) 'frame-configuration)))

(defun apply-partially (fun &rest args)
  "Return a function that is a partial application of FUN to ARGS.
ARGS is a list of the first N arguments to pass to FUN.
The result is a new function which does the same as FUN, except that
the first N arguments are fixed at the values with which this function
was called."
  (declare (side-effect-free error-free))
  (lambda (&rest args2)
    (apply fun (append args args2))))

(defun zerop (number)
  "Return t if NUMBER is zero."
  ;; Used to be in C, but it's pointless since (= 0 n) is faster anyway because
  ;; = has a byte-code.
  (declare (pure t) (side-effect-free t)
           (compiler-macro (lambda (_) `(= 0 ,number))))
  (= 0 number))

(defun fixnump (object)
  "Return t if OBJECT is a fixnum."
  (declare (side-effect-free error-free))
  (and (integerp object)
       (<= most-negative-fixnum object most-positive-fixnum)))

(defun bignump (object)
  "Return t if OBJECT is a bignum."
  (declare (side-effect-free error-free))
  (and (integerp object) (not (fixnump object))))

(defun lsh (value count)
  "Return VALUE with its bits shifted left by COUNT.
If COUNT is negative, shifting is actually to the right.
In this case, if VALUE is a negative fixnum treat it as unsigned,
i.e., subtract 2 * `most-negative-fixnum' from VALUE before shifting it.

This function is provided for compatibility.  In new code, use `ash'
instead."
  (declare (compiler-macro
            (lambda (form)
              (macroexp-warn-and-return
               (format-message "avoid `lsh'; use `ash' instead")
               form '(suspicious lsh) t form)))
           (side-effect-free t))
  (when (and (< value 0) (< count 0))
    (when (< value most-negative-fixnum)
      (signal 'args-out-of-range (list value count)))
    (setq value (logand (ash value -1) most-positive-fixnum))
    (setq count (1+ count)))
  (ash value count))


;;;; List functions.

;; Note: `internal--compiler-macro-cXXr' was copied from
;; `cl--compiler-macro-cXXr' in cl-macs.el.  If you amend either one,
;; you may want to amend the other, too.
(defun internal--compiler-macro-cXXr (form x)
  (let* ((head (car form))
         (n (symbol-name head))
         (i (- (length n) 2)))
    (if (not (string-match "c[ad]+r\\'" n))
        (if (and (fboundp head) (symbolp (symbol-function head)))
            (internal--compiler-macro-cXXr
             (cons (symbol-function head) (cdr form)) x)
          (error "Compiler macro for cXXr applied to non-cXXr form"))
      (while (> i (match-beginning 0))
        (setq x (list (if (eq (aref n i) ?a) 'car 'cdr) x))
        (setq i (1- i)))
      x)))

(defun caar (x)
  "Return the car of the car of X."
  (declare (compiler-macro internal--compiler-macro-cXXr))
  (car (car x)))

(defun cadr (x)
  "Return the car of the cdr of X."
  (declare (compiler-macro internal--compiler-macro-cXXr))
  (car (cdr x)))

(defun cdar (x)
  "Return the cdr of the car of X."
  (declare (compiler-macro internal--compiler-macro-cXXr))
  (cdr (car x)))

(defun cddr (x)
  "Return the cdr of the cdr of X."
  (declare (compiler-macro internal--compiler-macro-cXXr))
  (cdr (cdr x)))

(defun caaar (x)
  "Return the `car' of the `car' of the `car' of X."
  (declare (compiler-macro internal--compiler-macro-cXXr))
  (car (car (car x))))

(defun caadr (x)
  "Return the `car' of the `car' of the `cdr' of X."
  (declare (compiler-macro internal--compiler-macro-cXXr))
  (car (car (cdr x))))

(defun cadar (x)
  "Return the `car' of the `cdr' of the `car' of X."
  (declare (compiler-macro internal--compiler-macro-cXXr))
  (car (cdr (car x))))

(defun caddr (x)
  "Return the `car' of the `cdr' of the `cdr' of X."
  (declare (compiler-macro internal--compiler-macro-cXXr))
  (car (cdr (cdr x))))

(defun cdaar (x)
  "Return the `cdr' of the `car' of the `car' of X."
  (declare (compiler-macro internal--compiler-macro-cXXr))
  (cdr (car (car x))))

(defun cdadr (x)
  "Return the `cdr' of the `car' of the `cdr' of X."
  (declare (compiler-macro internal--compiler-macro-cXXr))
  (cdr (car (cdr x))))

(defun cddar (x)
  "Return the `cdr' of the `cdr' of the `car' of X."
  (declare (compiler-macro internal--compiler-macro-cXXr))
  (cdr (cdr (car x))))

(defun cdddr (x)
  "Return the `cdr' of the `cdr' of the `cdr' of X."
  (declare (compiler-macro internal--compiler-macro-cXXr))
  (cdr (cdr (cdr x))))

(defun caaaar (x)
  "Return the `car' of the `car' of the `car' of the `car' of X."
  (declare (compiler-macro internal--compiler-macro-cXXr))
  (car (car (car (car x)))))

(defun caaadr (x)
  "Return the `car' of the `car' of the `car' of the `cdr' of X."
  (declare (compiler-macro internal--compiler-macro-cXXr))
  (car (car (car (cdr x)))))

(defun caadar (x)
  "Return the `car' of the `car' of the `cdr' of the `car' of X."
  (declare (compiler-macro internal--compiler-macro-cXXr))
  (car (car (cdr (car x)))))

(defun caaddr (x)
  "Return the `car' of the `car' of the `cdr' of the `cdr' of X."
  (declare (compiler-macro internal--compiler-macro-cXXr))
  (car (car (cdr (cdr x)))))

(defun cadaar (x)
  "Return the `car' of the `cdr' of the `car' of the `car' of X."
  (declare (compiler-macro internal--compiler-macro-cXXr))
  (car (cdr (car (car x)))))

(defun cadadr (x)
  "Return the `car' of the `cdr' of the `car' of the `cdr' of X."
  (declare (compiler-macro internal--compiler-macro-cXXr))
  (car (cdr (car (cdr x)))))

(defun caddar (x)
  "Return the `car' of the `cdr' of the `cdr' of the `car' of X."
  (declare (compiler-macro internal--compiler-macro-cXXr))
  (car (cdr (cdr (car x)))))

(defun cadddr (x)
  "Return the `car' of the `cdr' of the `cdr' of the `cdr' of X."
  (declare (compiler-macro internal--compiler-macro-cXXr))
  (car (cdr (cdr (cdr x)))))

(defun cdaaar (x)
  "Return the `cdr' of the `car' of the `car' of the `car' of X."
  (declare (compiler-macro internal--compiler-macro-cXXr))
  (cdr (car (car (car x)))))

(defun cdaadr (x)
  "Return the `cdr' of the `car' of the `car' of the `cdr' of X."
  (declare (compiler-macro internal--compiler-macro-cXXr))
  (cdr (car (car (cdr x)))))

(defun cdadar (x)
  "Return the `cdr' of the `car' of the `cdr' of the `car' of X."
  (declare (compiler-macro internal--compiler-macro-cXXr))
  (cdr (car (cdr (car x)))))

(defun cdaddr (x)
  "Return the `cdr' of the `car' of the `cdr' of the `cdr' of X."
  (declare (compiler-macro internal--compiler-macro-cXXr))
  (cdr (car (cdr (cdr x)))))

(defun cddaar (x)
  "Return the `cdr' of the `cdr' of the `car' of the `car' of X."
  (declare (compiler-macro internal--compiler-macro-cXXr))
  (cdr (cdr (car (car x)))))

(defun cddadr (x)
  "Return the `cdr' of the `cdr' of the `car' of the `cdr' of X."
  (declare (compiler-macro internal--compiler-macro-cXXr))
  (cdr (cdr (car (cdr x)))))

(defun cdddar (x)
  "Return the `cdr' of the `cdr' of the `cdr' of the `car' of X."
  (declare (compiler-macro internal--compiler-macro-cXXr))
  (cdr (cdr (cdr (car x)))))

(defun cddddr (x)
  "Return the `cdr' of the `cdr' of the `cdr' of the `cdr' of X."
  (declare (compiler-macro internal--compiler-macro-cXXr))
  (cdr (cdr (cdr (cdr x)))))

(defun last (list &optional n)
  "Return the last link of LIST.  Its car is the last element.
If LIST is nil, return nil.
If N is non-nil, return the Nth-to-last link of LIST.
If N is bigger than the length of LIST, return LIST."
  (declare (pure t) (side-effect-free t))    ; pure up to mutation
  (if n
      (and (>= n 0)
           (let ((m (safe-length list)))
             (if (< n m) (nthcdr (- m n) list) list)))
    (and list
         (nthcdr (1- (safe-length list)) list))))

(defun butlast (list &optional n)
  "Return a copy of LIST with the last N elements removed.
If N is omitted or nil, return a copy of LIST without its last element.
If N is zero or negative, return LIST."
  (declare (side-effect-free t))
  (unless n
    (setq n 1))
  (if (<= n 0)
      list
    (take (- (length list) n) list)))

(defun nbutlast (list &optional n)
  "Modify LIST to remove the last N elements.
If N is omitted or nil, remove the last element."
  (let ((m (length list)))
    (or n (setq n 1))
    (and (< n m)
	 (progn
	   (if (> n 0) (setcdr (nthcdr (- (1- m) n) list) nil))
	   list))))

(defun delete-dups (list)
  "Destructively remove `equal' duplicates from LIST.
Store the result in LIST and return it.  LIST must be a proper list.
Of several `equal' occurrences of an element in LIST, the first
one is kept.  See `seq-uniq' for non-destructive operation."
  (let ((l (length list)))
    (if (> l 100)
        (let ((hash (make-hash-table :test #'equal :size l))
              (tail list) retail)
          (puthash (car list) t hash)
          (while (setq retail (cdr tail))
            (let ((elt (car retail)))
              (if (gethash elt hash)
                  (setcdr tail (cdr retail))
                (puthash elt t hash)
                (setq tail retail)))))
      (let ((tail list))
        (while tail
          (setcdr tail (delete (car tail) (cdr tail)))
          (setq tail (cdr tail))))))
  list)

;; See https://lists.gnu.org/r/emacs-devel/2013-05/msg00204.html
(defun delete-consecutive-dups (list &optional circular)
  "Destructively remove `equal' consecutive duplicates from LIST.
First and last elements are considered consecutive if CIRCULAR is
non-nil.
Of several consecutive `equal' occurrences, the one earliest in
the list is kept."
  (let ((tail list) last)
    (while (cdr tail)
      (if (equal (car tail) (cadr tail))
	  (setcdr tail (cddr tail))
	(setq last tail
	      tail (cdr tail))))
    (if (and circular
	     last
	     (equal (car tail) (car list)))
	(setcdr last nil)))
  list)

(defun number-sequence (from &optional to inc)
  "Return a sequence of numbers from FROM to TO (both inclusive) as a list.
INC is the increment used between numbers in the sequence and defaults to 1.
So, the Nth element of the list is (+ FROM (* N INC)) where N counts from
zero.  TO is included only if there is an N for which TO = FROM + N * INC.
If TO is nil or numerically equal to FROM, return (FROM).
If INC is positive and TO is less than FROM, or INC is negative
and TO is larger than FROM, return nil.
If INC is zero and TO is neither nil nor numerically equal to
FROM, signal an error.

This function is primarily designed for integer arguments.
Nevertheless, FROM, TO and INC can be integer or float.  However,
floating point arithmetic is inexact.  For instance, depending on
the machine, it may quite well happen that
\(number-sequence 0.4 0.6 0.2) returns the one element list (0.4),
whereas (number-sequence 0.4 0.8 0.2) returns a list with three
elements.  Thus, if some of the arguments are floats and one wants
to make sure that TO is included, one may have to explicitly write
TO as (+ FROM (* N INC)) or use a variable whose value was
computed with this exact expression.  Alternatively, you can,
of course, also replace TO with a slightly larger value
\(or a slightly more negative value if INC is negative)."
  (declare (side-effect-free t))
  (if (or (not to) (= from to))
      (list from)
    (or inc (setq inc 1))
    (when (zerop inc) (error "The increment can not be zero"))
    (let (seq (n 0) (next from))
      (if (> inc 0)
          (while (<= next to)
            (setq seq (cons next seq)
                  n (1+ n)
                  next (+ from (* n inc))))
        (while (>= next to)
          (setq seq (cons next seq)
                n (1+ n)
                next (+ from (* n inc)))))
      (nreverse seq))))

(defun copy-tree (tree &optional vectors-and-records)
  "Make a copy of TREE.
If TREE is a cons cell, this recursively copies both its car and its cdr.
Contrast to `copy-sequence', which copies only along the cdrs.
With the second argument VECTORS-AND-RECORDS non-nil, this
traverses and copies vectors and records as well as conses."
  (declare (side-effect-free error-free))
  (if (consp tree)
      (let (result)
	(while (consp tree)
	  (let ((newcar (car tree)))
	    (if (or (consp (car tree))
                    (and vectors-and-records
                         (or (vectorp (car tree)) (recordp (car tree)))))
		(setq newcar (copy-tree (car tree) vectors-and-records)))
	    (push newcar result))
	  (setq tree (cdr tree)))
	(nconc (nreverse result)
               (if (and vectors-and-records (or (vectorp tree) (recordp tree)))
                   (copy-tree tree vectors-and-records)
                 tree)))
    (if (and vectors-and-records (or (vectorp tree) (recordp tree)))
	(let ((i (length (setq tree (copy-sequence tree)))))
	  (while (>= (setq i (1- i)) 0)
	    (aset tree i (copy-tree (aref tree i) vectors-and-records)))
	  tree)
      tree)))


;;;; Various list-search functions.

(defun assoc-default (key alist &optional test default)
  "Find object KEY in a pseudo-alist ALIST.
ALIST is a list of conses or objects.  Each element
 (or the element's car, if it is a cons) is compared with KEY by
 calling TEST, with two arguments: (i) the element or its car,
 and (ii) KEY.
If that is non-nil, the element matches; then `assoc-default'
 returns the element's cdr, if it is a cons, or DEFAULT if the
 element is not a cons.

If no element matches, the value is nil.
If TEST is omitted or nil, `equal' is used."
  (declare (important-return-value t))
  (let (found (tail alist) value)
    (while (and tail (not found))
      (let ((elt (car tail)))
	(when (funcall (or test #'equal) (if (consp elt) (car elt) elt) key)
	  (setq found t value (if (consp elt) (cdr elt) default))))
      (setq tail (cdr tail)))
    value))

(defun member-ignore-case (elt list)
  "Like `member', but ignore differences in case and text representation.
ELT must be a string.  Upper-case and lower-case letters are treated as equal.
Unibyte strings are converted to multibyte for comparison.
Non-strings in LIST are ignored."
  (declare (side-effect-free t))
  (while (and list
	      (not (and (stringp (car list))
			(string-equal-ignore-case elt (car list)))))
    (setq list (cdr list)))
  list)

(defun assoc-delete-all (key alist &optional test)
  "Delete from ALIST all elements whose car is KEY.
Compare keys with TEST.  Defaults to `equal'.
Return the modified alist.
Elements of ALIST that are not conses are ignored."
  (declare (important-return-value t))
  (unless test (setq test #'equal))
  (while (and (consp (car alist))
	      (funcall test (caar alist) key))
    (setq alist (cdr alist)))
  (let ((tail alist) tail-cdr)
    (while (setq tail-cdr (cdr tail))
      (if (and (consp (car tail-cdr))
	       (funcall test (caar tail-cdr) key))
	  (setcdr tail (cdr tail-cdr))
	(setq tail tail-cdr))))
  alist)

(defun assq-delete-all (key alist)
  "Delete from ALIST all elements whose car is `eq' to KEY.
Return the modified alist.
Elements of ALIST that are not conses are ignored."
  (declare (important-return-value t))
  (assoc-delete-all key alist #'eq))

(defun rassq-delete-all (value alist)
  "Delete from ALIST all elements whose cdr is `eq' to VALUE.
Return the modified alist.
Elements of ALIST that are not conses are ignored."
  (declare (important-return-value t))
  (while (and (consp (car alist))
	      (eq (cdr (car alist)) value))
    (setq alist (cdr alist)))
  (let ((tail alist) tail-cdr)
    (while (setq tail-cdr (cdr tail))
      (if (and (consp (car tail-cdr))
	       (eq (cdr (car tail-cdr)) value))
	  (setcdr tail (cdr tail-cdr))
	(setq tail tail-cdr))))
  alist)

(defun alist-get (key alist &optional default remove testfn)
  "Find the first element of ALIST whose `car' equals KEY and return its `cdr'.
If KEY is not found in ALIST, return DEFAULT.
Equality with KEY is tested by TESTFN, defaulting to `eq'.

You can use `alist-get' in \"place expressions\"; i.e., as a
generalized variable.  Doing this will modify an existing
association (more precisely, the first one if multiple exist), or
add a new element to the beginning of ALIST, destructively
modifying the list stored in ALIST.

Example:

   (setq foo \\='((a . 0)))
   (setf (alist-get \\='a foo) 1
         (alist-get \\='b foo) 2)

   foo => ((b . 2) (a . 1))


When using it to set a value, optional argument REMOVE non-nil
means to remove KEY from ALIST if the new value is `eql' to
DEFAULT (more precisely the first found association will be
deleted from the alist).

Example:

  (setq foo \\='((a . 1) (b . 2)))
  (setf (alist-get \\='b foo nil \\='remove) nil)

  foo => ((a . 1))"
  (declare (important-return-value t))
  (ignore remove) ;;Silence byte-compiler.
  (let ((x (if (not testfn)
               (assq key alist)
             (assoc key alist testfn))))
    (if x (cdr x) default)))

(defun remove (elt seq)
  "Return a copy of SEQ with all occurrences of ELT removed.
SEQ must be a list, vector, or string.  The comparison is done with `equal'.
Contrary to `delete', this does not use side-effects, and the argument
SEQ is not modified."
  (declare (side-effect-free t))
  (if (nlistp seq)
      ;; If SEQ isn't a list, there's no need to copy SEQ because
      ;; `delete' will return a new object.
      (delete elt seq)
    (delete elt (copy-sequence seq))))

(defun remq (elt list)
  "Return LIST with all occurrences of ELT removed.
The comparison is done with `eq'.  Contrary to `delq', this does not use
side-effects, and the argument LIST is not modified."
  (declare (side-effect-free t))
  (while (and (eq elt (car list)) (setq list (cdr list))))
  (if (memq elt list)
      (delq elt (copy-sequence list))
    list))

;;;; Keymap support.

(defun kbd (keys)
  "Convert KEYS to the internal Emacs key representation.
KEYS should be a string in the format returned by commands such
as \\[describe-key] (`describe-key').

This is the same format used for saving keyboard macros (see
`edmacro-mode').

Here's some example key sequences:

    \"f\"
    \"C-c C-c\"
    \"H-<left>\"
    \"M-RET\"
    \"C-M-<return>\"

For an approximate inverse of this, see `key-description'."
  (declare (pure t) (side-effect-free t))
  (let ((res (key-parse keys)))
    ;; For historical reasons, parse "C-x ( C-d C-x )" as "C-d", since
    ;; `kbd' used to be a wrapper around `read-kbd-macro'.
    (when (and (>= (length res) 4)
               (eq (aref res 0) ?\C-x)
               (eq (aref res 1) ?\()
               (eq (aref res (- (length res) 2)) ?\C-x)
               (eq (aref res (- (length res) 1)) ?\)))
      (setq res (apply #'vector (let ((lres (append res nil)))
                                  ;; Remove the first and last two elements.
                                  (setq lres (cddr lres))
                                  (setq lres (nreverse lres))
                                  (setq lres (cddr lres))
                                  (nreverse lres)))))

    (if (not (memq nil (mapcar (lambda (ch)
                                 (and (numberp ch)
                                      (<= 0 ch 127)))
                               res)))
        ;; Return a string.
        (concat (mapcar #'identity res))
      ;; Return a vector.
      res)))

(defun undefined ()
  "Beep to tell the user this binding is undefined."
  (declare (completion ignore))
  (interactive)
  (ding)
  (if defining-kbd-macro
      (error "%s is undefined" (key-description (this-single-command-keys)))
    (message "%s is undefined" (key-description (this-single-command-keys))))
  (force-mode-line-update)
  ;; If this is a down-mouse event, don't reset prefix-arg;
  ;; pass it to the command run by the up event.
  (setq prefix-arg
        (when (memq 'down (event-modifiers last-command-event))
          current-prefix-arg)))

;; Prevent the \{...} documentation construct
;; from mentioning keys that run this command.
(put 'undefined 'suppress-keymap t)

(defun suppress-keymap (map &optional nodigits)
  "Make MAP override all normally self-inserting keys to be undefined.
Normally, as an exception, digits and minus-sign are set to make prefix args,
but optional second arg NODIGITS non-nil treats them like other chars."
  (define-key map [remap self-insert-command] #'undefined)
  (or nodigits
      (let (loop)
	(define-key map "-" #'negative-argument)
	;; Make plain numbers do numeric args.
	(setq loop ?0)
	(while (<= loop ?9)
	  (define-key map (char-to-string loop) #'digit-argument)
	  (setq loop (1+ loop))))))

(defun make-composed-keymap (maps &optional parent)
  "Construct a new keymap composed of MAPS and inheriting from PARENT.
When looking up a key in the returned map, the key is looked in each
keymap of MAPS in turn until a binding is found.
If no binding is found in MAPS, the lookup continues in PARENT, if non-nil.
As always with keymap inheritance, a nil binding in MAPS overrides
any corresponding binding in PARENT, but it does not override corresponding
bindings in other keymaps of MAPS.
MAPS can be a list of keymaps or a single keymap.
PARENT if non-nil should be a keymap."
  (declare (side-effect-free t))
  `(keymap
    ,@(if (keymapp maps) (list maps) maps)
    ,@parent))

(defun define-key-after (keymap key definition &optional after)
  "Add binding in KEYMAP for KEY => DEFINITION, right after AFTER's binding.
This is a legacy function; see `keymap-set-after' for the
recommended function to use instead.

This is like `define-key' except that the binding for KEY is placed
just after the binding for the event AFTER, instead of at the beginning
of the map.  Note that AFTER must be an event type (like KEY), NOT a command
\(like DEFINITION).

If AFTER is t or omitted, the new binding goes at the end of the keymap.
AFTER should be a single event type--a symbol or a character, not a sequence.

Bindings are always added before any inherited map.

The order of bindings in a keymap matters only when it is used as
a menu, so this function is not useful for non-menu keymaps."
  (declare (indent defun))
  (unless after (setq after t))
  (or (keymapp keymap)
      (signal 'wrong-type-argument (list 'keymapp keymap)))
  (setq key
	(if (<= (length key) 1) (aref key 0)
	  (setq keymap (lookup-key keymap
				   (apply #'vector
					  (butlast (mapcar #'identity key)))))
	  (aref key (1- (length key)))))
  (let ((tail keymap) done inserted)
    (while (and (not done) tail)
      ;; Delete any earlier bindings for the same key.
      (if (eq (car-safe (car (cdr tail))) key)
	  (setcdr tail (cdr (cdr tail))))
      ;; If we hit an included map, go down that one.
      (if (keymapp (car tail)) (setq tail (car tail)))
      ;; When we reach AFTER's binding, insert the new binding after.
      ;; If we reach an inherited keymap, insert just before that.
      ;; If we reach the end of this keymap, insert at the end.
      (if (or (and (eq (car-safe (car tail)) after)
		   (not (eq after t)))
	      (eq (car (cdr tail)) 'keymap)
	      (null (cdr tail)))
	  (progn
	    ;; Stop the scan only if we find a parent keymap.
	    ;; Keep going past the inserted element
	    ;; so we can delete any duplications that come later.
	    (if (eq (car (cdr tail)) 'keymap)
		(setq done t))
	    ;; Don't insert more than once.
	    (or inserted
		(setcdr tail (cons (cons key definition) (cdr tail))))
	    (setq inserted t)))
      (setq tail (cdr tail)))))

(defun define-prefix-command (command &optional mapvar name)
  "Define COMMAND as a prefix command.  COMMAND should be a symbol.
A new sparse keymap is stored as COMMAND's function definition and its
value.
This prepares COMMAND for use as a prefix key's binding.
If a second optional argument MAPVAR is given, it should be a symbol.
The map is then stored as MAPVAR's value instead of as COMMAND's
value; but COMMAND is still defined as a function.
The third optional argument NAME, if given, supplies a menu name
string for the map.  This is required to use the keymap as a menu.
This function returns COMMAND."
  (let ((map (make-sparse-keymap name)))
    (fset command map)
    (set (or mapvar command) map)
    command))

(defun map-keymap-sorted (function keymap)
  "Implement `map-keymap' with sorting.
Don't call this function; it is for internal use only."
  (let (list)
    (map-keymap (lambda (a b) (push (cons a b) list))
                keymap)
    (setq list (sort list
                     (lambda (a b)
                       (setq a (car a) b (car b))
                       (if (integerp a)
                           (if (integerp b) (< a b)
                             t)
                         (if (integerp b) t
                           ;; string< also accepts symbols.
                           (string< a b))))))
    (dolist (p list)
      (funcall function (car p) (cdr p)))))

(defun keymap--menu-item-binding (val)
  "Return the binding part of a menu-item."
  (cond
   ((not (consp val)) val)              ;Not a menu-item.
   ((eq 'menu-item (car val))
    (let* ((binding (nth 2 val))
           (plist (nthcdr 3 val))
           (filter (plist-get plist :filter)))
      (if filter (funcall filter binding)
        binding)))
   ((and (consp (cdr val)) (stringp (cadr val)))
    (cddr val))
   ((stringp (car val))
    (cdr val))
   (t val)))                            ;Not a menu-item either.

(defun keymap--menu-item-with-binding (item binding)
  "Build a menu-item like ITEM but with its binding changed to BINDING."
  (cond
   ((not (consp item)) binding)		;Not a menu-item.
   ((eq 'menu-item (car item))
    (setq item (copy-sequence item))
    (let ((tail (nthcdr 2 item)))
      (setcar tail binding)
      ;; Remove any potential filter.
      (if (plist-get (cdr tail) :filter)
          (setcdr tail (plist-put (cdr tail) :filter nil))))
    item)
   ((and (consp (cdr item)) (stringp (cadr item)))
    (cons (car item) (cons (cadr item) binding)))
   (t (cons (car item) binding))))

(defun keymap--merge-bindings (val1 val2)
  "Merge bindings VAL1 and VAL2."
  (let ((map1 (keymap--menu-item-binding val1))
        (map2 (keymap--menu-item-binding val2)))
    (if (not (and (keymapp map1) (keymapp map2)))
        ;; There's nothing to merge: val1 takes precedence.
        val1
      (let ((map (list 'keymap map1 map2))
            (item (if (keymapp val1) (if (keymapp val2) nil val2) val1)))
        (keymap--menu-item-with-binding item map)))))

(defun keymap-canonicalize (map)
  "Return a simpler equivalent keymap.
This resolves inheritance and redefinitions.  The returned keymap
should behave identically to a copy of KEYMAP w.r.t `lookup-key'
and use in active keymaps and menus.
Subkeymaps may be modified but are not canonicalized."
  (declare (important-return-value t))
  ;; FIXME: Problem with the difference between a nil binding
  ;; that hides a binding in an inherited map and a nil binding that's ignored
  ;; to let some further binding visible.  Currently a nil binding hides all.
  ;; FIXME: we may want to carefully (re)order elements in case they're
  ;; menu-entries.
  (let ((bindings ())
        (ranges ())
	(prompt (keymap-prompt map)))
    (while (keymapp map)
      (setq map (map-keymap ;; -internal
                 (lambda (key item)
                   (if (consp key)
                       (if (= (car key) (1- (cdr key)))
                           ;; If we have a two-character range, then
                           ;; treat it as two separate characters
                           ;; (because this makes `describe-bindings'
                           ;; look better and shouldn't affect
                           ;; anything else).
                           (progn
                             (push (cons (car key) item) bindings)
                             (push (cons (cdr key) item) bindings))
                         ;; Treat char-ranges specially.
                         (push (cons key item) ranges))
                     (push (cons key item) bindings)))
                 map)))
    ;; Create the new map.
    (setq map (funcall (if ranges #'make-keymap #'make-sparse-keymap) prompt))
    (dolist (binding ranges)
      ;; Treat char-ranges specially.  FIXME: need to merge as well.
      (define-key map (vector (car binding)) (cdr binding)))
    ;; Process the bindings starting from the end.
    (dolist (binding (prog1 bindings (setq bindings ())))
      (let* ((key (car binding))
             (oldbind (assq key bindings)))
        (push (if (not oldbind)
                  ;; The normal case: no duplicate bindings.
                  binding
                ;; This is the second binding for this key.
                (setq bindings (delq oldbind bindings))
                (cons key (keymap--merge-bindings (cdr binding)
                                                  (cdr oldbind))))
              bindings)))
    (nconc map bindings)))

(put 'keyboard-translate-table 'char-table-extra-slots 0)

(defun keyboard-translate (from to)
  "Translate character FROM to TO on the current terminal.
This is a legacy function; see `key-translate' for the
recommended function to use instead.

This function creates a `keyboard-translate-table' if necessary
and then modifies one entry in it."
  (or (char-table-p keyboard-translate-table)
      (setq keyboard-translate-table
	    (make-char-table 'keyboard-translate-table nil)))
  (aset keyboard-translate-table from to))

;;;; Key binding commands.

(defun global-set-key (key command)
  "Give KEY a global binding as COMMAND.
This is a legacy function; see `keymap-global-set' for the
recommended function to use instead.

COMMAND is the command definition to use; usually it is
a symbol naming an interactively-callable function.
KEY is a key sequence; noninteractively, it is a string or vector
of characters or event types, and non-ASCII characters with codes
above 127 (such as ISO Latin-1) can be included if you use a vector.

Note that if KEY has a local binding in the current buffer,
that local binding will continue to shadow any global binding
that you make with this function."
  (interactive
   (let* ((menu-prompting nil)
          (key (read-key-sequence "Set key globally: " nil t)))
     (list key
           (read-command (format "Set key %s to command: "
                                 (key-description key))))))
  (or (vectorp key) (stringp key)
      (signal 'wrong-type-argument (list 'arrayp key)))
  (define-key (current-global-map) key command))

(defun local-set-key (key command)
  "Give KEY a local binding as COMMAND.
This is a legacy function; see `keymap-local-set' for the
recommended function to use instead.

COMMAND is the command definition to use; usually it is
a symbol naming an interactively-callable function.
KEY is a key sequence; noninteractively, it is a string or vector
of characters or event types, and non-ASCII characters with codes
above 127 (such as ISO Latin-1) can be included if you use a vector.

The binding goes in the current buffer's local map, which in most
cases is shared with all other buffers in the same major mode."
  (interactive "KSet key locally: \nCSet key %s locally to command: ")
  (let ((map (current-local-map)))
    (or map
	(use-local-map (setq map (make-sparse-keymap))))
    (or (vectorp key) (stringp key)
	(signal 'wrong-type-argument (list 'arrayp key)))
    (define-key map key command)))

(defun global-unset-key (key)
  "Remove global binding of KEY.
This is a legacy function; see `keymap-global-unset' for the
recommended function to use instead.

KEY is a string or vector representing a sequence of keystrokes."
  (interactive "kUnset key globally: ")
  (global-set-key key nil))

(defun local-unset-key (key)
  "Remove local binding of KEY.
This is a legacy function; see `keymap-local-unset' for the
recommended function to use instead.

KEY is a string or vector representing a sequence of keystrokes."
  (interactive "kUnset key locally: ")
  (if (current-local-map)
      (local-set-key key nil))
  nil)

(defun local-key-binding (keys &optional accept-default)
  "Return the binding for command KEYS in current local keymap only.
This is a legacy function; see `keymap-local-lookup' for the
recommended function to use instead.

KEYS is a string or vector, a sequence of keystrokes.
The binding is probably a symbol with a function definition.

If optional argument ACCEPT-DEFAULT is non-nil, recognize default
bindings; see the description of `lookup-key' for more details
about this."
  (let ((map (current-local-map)))
    (when map (lookup-key map keys accept-default))))

(defun global-key-binding (keys &optional accept-default)
  "Return the binding for command KEYS in current global keymap only.
This is a legacy function; see `keymap-global-lookup' for the
recommended function to use instead.

KEYS is a string or vector, a sequence of keystrokes.
The binding is probably a symbol with a function definition.
This function's return values are the same as those of `lookup-key'
\(which see).

If optional argument ACCEPT-DEFAULT is non-nil, recognize default
bindings; see the description of `lookup-key' for more details
about this."
  (lookup-key (current-global-map) keys accept-default))


;;;; substitute-key-definition and its subroutines.

(defvar key-substitution-in-progress nil
  "Used internally by `substitute-key-definition'.")

(defun substitute-key-definition (olddef newdef keymap &optional oldmap prefix)
  "Replace OLDDEF with NEWDEF for any keys in KEYMAP now defined as OLDDEF.
This is a legacy function; see `keymap-substitute' for the
recommended function to use instead.

In other words, OLDDEF is replaced with NEWDEF wherever it appears.
Alternatively, if optional fourth argument OLDMAP is specified, we redefine
in KEYMAP as NEWDEF those keys that are defined as OLDDEF in OLDMAP.

If you don't specify OLDMAP, you can usually get the same results
in a cleaner way with command remapping, like this:
  (define-key KEYMAP [remap OLDDEF] NEWDEF)
\n(fn OLDDEF NEWDEF KEYMAP &optional OLDMAP)"
  ;; Don't document PREFIX in the doc string because we don't want to
  ;; advertise it.  It's meant for recursive calls only.  Here's its
  ;; meaning

  ;; If optional argument PREFIX is specified, it should be a key
  ;; prefix, a string.  Redefined bindings will then be bound to the
  ;; original key, with PREFIX added at the front.
  (or prefix (setq prefix ""))
  (let* ((scan (or oldmap keymap))
	 (prefix1 (vconcat prefix [nil]))
	 (key-substitution-in-progress
	  (cons scan key-substitution-in-progress)))
    ;; Scan OLDMAP, finding each char or event-symbol that
    ;; has any definition, and act on it with hack-key.
    (map-keymap
     (lambda (char defn)
       (aset prefix1 (length prefix) char)
       (substitute-key-definition-key defn olddef newdef prefix1 keymap))
     scan)))

(defun substitute-key-definition-key (defn olddef newdef prefix keymap)
  (let (inner-def skipped menu-item)
    ;; Find the actual command name within the binding.
    (if (eq (car-safe defn) 'menu-item)
	(setq menu-item defn defn (nth 2 defn))
      ;; Skip past menu-prompt.
      (while (stringp (car-safe defn))
	(push (pop defn) skipped))
      ;; Skip past cached key-equivalence data for menu items.
      (if (consp (car-safe defn))
	  (setq defn (cdr defn))))
    (if (or (eq defn olddef)
	    ;; Compare with equal if definition is a key sequence.
	    ;; That is useful for operating on function-key-map.
	    (and (or (stringp defn) (vectorp defn))
		 (equal defn olddef)))
	(define-key keymap prefix
	  (if menu-item
	      (let ((copy (copy-sequence menu-item)))
		(setcar (nthcdr 2 copy) newdef)
		copy)
	    (nconc (nreverse skipped) newdef)))
      ;; Look past a symbol that names a keymap.
      (setq inner-def
	    (or (indirect-function defn) defn))
      ;; For nested keymaps, we use `inner-def' rather than `defn' so as to
      ;; avoid autoloading a keymap.  This is mostly done to preserve the
      ;; original non-autoloading behavior of pre-map-keymap times.
      (if (and (keymapp inner-def)
	       ;; Avoid recursively scanning
	       ;; where KEYMAP does not have a submap.
	       (let ((elt (lookup-key keymap prefix)))
		 (or (null elt) (natnump elt) (keymapp elt)))
	       ;; Avoid recursively rescanning keymap being scanned.
	       (not (memq inner-def key-substitution-in-progress)))
	  ;; If this one isn't being scanned already, scan it now.
	  (substitute-key-definition olddef newdef keymap inner-def prefix)))))


;;;; The global keymap tree.

(defvar esc-map
  (let ((map (make-keymap)))
    (define-key map "u" #'upcase-word)
    (define-key map "l" #'downcase-word)
    (define-key map "c" #'capitalize-word)
    (define-key map "x" #'execute-extended-command)
    (define-key map "X" #'execute-extended-command-for-buffer)
    map)
  "Default keymap for ESC (meta) commands.
The normal global definition of the character ESC indirects to this keymap.")
(fset 'ESC-prefix esc-map)
(make-obsolete 'ESC-prefix 'esc-map "28.1")

(defvar ctl-x-4-map (make-sparse-keymap)
  "Keymap for subcommands of C-x 4.")
(defalias 'ctl-x-4-prefix ctl-x-4-map)

(defvar ctl-x-5-map (make-sparse-keymap)
  "Keymap for frame commands.")
(defalias 'ctl-x-5-prefix ctl-x-5-map)

(defvar tab-prefix-map (make-sparse-keymap)
  "Keymap for tab-bar related commands.")

(defvar ctl-x-map
  (let ((map (make-keymap)))
    (define-key map "4" 'ctl-x-4-prefix)
    (define-key map "5" 'ctl-x-5-prefix)
    (define-key map "t" tab-prefix-map)

    (define-key map "b" #'switch-to-buffer)
    (define-key map "k" #'kill-buffer)
    (define-key map "\C-u" #'upcase-region)   (put 'upcase-region   'disabled t)
    (define-key map "\C-l" #'downcase-region) (put 'downcase-region 'disabled t)
    (define-key map "<" #'scroll-left)
    (define-key map ">" #'scroll-right)
    map)
  "Default keymap for C-x commands.
The normal global definition of the character C-x indirects to this keymap.")
(fset 'Control-X-prefix ctl-x-map)
(make-obsolete 'Control-X-prefix 'ctl-x-map "28.1")

(defvar global-map
  (let ((map (make-keymap)))
    (define-key map "\C-[" 'ESC-prefix)
    (define-key map "\C-x" 'Control-X-prefix)

    (define-key map "\C-i" #'self-insert-command)
    (let* ((vec1 (make-vector 1 nil))
           (f (lambda (from to)
                (while (< from to)
                  (aset vec1 0 from)
                  (define-key map vec1 #'self-insert-command)
                  (setq from (1+ from))))))
      (funcall f #o040 #o0177)
      (when (eq system-type 'ms-dos)      ;FIXME: Why?
        (funcall f #o0200 #o0240))
      (funcall f #o0240 #o0400))

    (define-key map "\C-a" #'beginning-of-line)
    (define-key map "\C-b" #'backward-char)
    (define-key map "\C-e" #'end-of-line)
    (define-key map "\C-f" #'forward-char)

    (define-key map "\C-z"     #'suspend-emacs) ;FIXME: Re-bound later!
    (define-key map "\C-x\C-z" #'suspend-emacs) ;FIXME: Re-bound later!

    (define-key map "\C-v"    #'scroll-up-command)
    (define-key map "\M-v"    #'scroll-down-command)
    (define-key map "\M-\C-v" #'scroll-other-window)

    (define-key map "\M-\C-c" #'exit-recursive-edit)
    (define-key map "\C-]"    #'abort-recursive-edit)
    map)
  "Default global keymap mapping Emacs keyboard input into commands.
The value is a keymap that is usually (but not necessarily) Emacs's
global map.

See also `current-global-map'.")
(use-global-map global-map)


;;;; Event manipulation functions.

(defconst listify-key-sequence-1 (logior 128 ?\M-\C-@))

(defun listify-key-sequence (key)
  "Convert a key sequence to a list of events."
  (declare (side-effect-free t))
  (if (vectorp key)
      (append key nil)
    (mapcar (lambda (c)
              (if (> c 127)
                  (logxor c listify-key-sequence-1)
                c))
	    key)))

(defun eventp (object)
  "Return non-nil if OBJECT is an input event or event object."
  (declare (pure t) (side-effect-free error-free))
  (or (integerp object)
      (and (if (consp object)
               (setq object (car object))
             object)
           (symbolp object)
           (not (keywordp object)))))

(defun event-modifiers (event)
  "Return a list of symbols representing the modifier keys in event EVENT.
The elements of the list may include `meta', `control',
`shift', `hyper', `super', `alt', `click', `double', `triple', `drag',
and `down'.
EVENT may be an event or an event type.  If EVENT is a symbol
that has never been used in an event that has been read as input
in the current Emacs session, then this function may fail to include
the `click' modifier."
  (declare (side-effect-free t))
  (unless (stringp event)
    (let ((type event))
      (if (listp type)
	  (setq type (car type)))
      (if (symbolp type)
          ;; Don't read event-symbol-elements directly since we're not
          ;; sure the symbol has already been parsed.
	  (cdr (internal-event-symbol-parse-modifiers type))
        (let ((list nil)
	      (char (logand type (lognot (logior ?\M-\0 ?\C-\0 ?\S-\0
					         ?\H-\0 ?\s-\0 ?\A-\0)))))
	  (if (not (zerop (logand type ?\M-\0)))
	      (push 'meta list))
	  (if (or (not (zerop (logand type ?\C-\0)))
		  (< char 32))
	      (push 'control list))
	  (if (or (not (zerop (logand type ?\S-\0)))
		  (/= char (downcase char)))
	      (push 'shift list))
	  (or (zerop (logand type ?\H-\0))
	      (push 'hyper list))
	  (or (zerop (logand type ?\s-\0))
	      (push 'super list))
	  (or (zerop (logand type ?\A-\0))
	      (push 'alt list))
	  list)))))

(defun event-basic-type (event)
  "Return the basic type of the given event (all modifiers removed).
The value is a printing character (not upper case) or a symbol.
EVENT may be an event or an event type.  If EVENT is a symbol
that has never been used in an event that has been read as input
in the current Emacs session, then this function may return nil."
  (declare (side-effect-free t))
  (unless (stringp event)
    (if (consp event)
        (setq event (car event)))
    (if (symbolp event)
        (car (get event 'event-symbol-elements))
      (let* ((base (logand event (1- ?\A-\0)))
	     (uncontrolled (if (< base 32) (logior base 64) base)))
        ;; There are some numbers that are invalid characters and
        ;; cause `downcase' to get an error.
        (condition-case ()
	    (downcase uncontrolled)
	  (error uncontrolled))))))

(defsubst mouse-movement-p (object)
  "Return non-nil if OBJECT is a mouse movement event."
  (declare (side-effect-free error-free))
  (eq (car-safe object) 'mouse-movement))

(defun mouse-event-p (object)
  "Return non-nil if OBJECT is a mouse click event."
  (declare (side-effect-free t))
  ;; is this really correct? maybe remove mouse-movement?
  (memq (event-basic-type object) '(mouse-1 mouse-2 mouse-3 mouse-movement)))

(defun event--posn-at-point ()
  ;; Use `window-point' for the case when the current buffer
  ;; is temporarily switched to some other buffer (bug#50256)
  (let* ((pos (window-point))
         (posn (posn-at-point pos (if (minibufferp (current-buffer))
                                      (minibuffer-window)))))
    (cond ((null posn) ;; `pos' is "out of sight".
           (setq posn (list (selected-window) pos '(0 . 0) 0)))
          ;; If `pos' is inside a chunk of text hidden by an `invisible'
          ;; or `display' property, `posn-at-point' returns the position
          ;; that *is* visible, whereas `event--posn-at-point' is used
          ;; when we have a keyboard event, whose position is `point' even
          ;; if that position is invisible.
          ((> (length posn) 5)
           (setf (nth 5 posn) pos)))
    posn))

(defun event-start (event)
  "Return the starting position of EVENT.
EVENT should be a mouse click, drag, or key press event.  If
EVENT is nil, the value of `posn-at-point' is used instead.

The following accessor functions are used to access the elements
of the position:

`posn-window': The window of the event end, or its frame if the
event end point belongs to no window.
`posn-area': A symbol identifying the area the event occurred in,
or nil if the event occurred in the text area.
`posn-point': The buffer position of the event.
`posn-x-y': The pixel-based coordinates of the event.
`posn-col-row': The estimated column and row corresponding to the
position of the event.
`posn-actual-col-row': The actual column and row corresponding to the
position of the event.
`posn-string': The string object of the event, which is either
nil or (STRING . POSITION)'.
`posn-image': The image object of the event, if any.
`posn-object': The image or string object of the event, if any.
`posn-timestamp': The time the event occurred, in milliseconds.

For more information, see Info node `(elisp)Click Events'."
<<<<<<< HEAD
  (or (and (consp event)
           ;; Ignore touchscreen events.  They store the posn in a
           ;; different format, and can have multiple posns.
           (not (memq (car event) '(touchscreen-begin
                                    touchscreen-update
                                    touchscreen-end)))
           (nth 1 event))
=======
  (declare (side-effect-free t))
  (or (and (consp event) (nth 1 event))
>>>>>>> ecc1d990
      (event--posn-at-point)))

(defun event-end (event)
  "Return the ending position of EVENT.
EVENT should be a click, drag, or key press event.

See `event-start' for a description of the value returned."
<<<<<<< HEAD
  (or (and (consp event)
           (not (memq (car event) '(touchscreen-begin
                                    touchscreen-update
                                    touchscreen-end)))
           (nth (if (consp (nth 2 event)) 2 1) event))
=======
  (declare (side-effect-free t))
  (or (and (consp event) (nth (if (consp (nth 2 event)) 2 1) event))
>>>>>>> ecc1d990
      (event--posn-at-point)))

(defsubst event-click-count (event)
  "Return the multi-click count of EVENT, a click or drag event.
The return value is a positive integer."
  (declare (side-effect-free t))
  (if (and (consp event) (integerp (nth 2 event))) (nth 2 event) 1))

(defsubst event-line-count (event)
  "Return the line count of EVENT, a mousewheel event.
The return value is a positive integer."
  (declare (side-effect-free t))
  (if (and (consp event) (integerp (nth 3 event))) (nth 3 event) 1))

;;;; Extracting fields of the positions in an event.

(defun posnp (obj)
  "Return non-nil if OBJ appears to be a valid `posn' object specifying a window.
A `posn' object is returned from functions such as `event-start'.
If OBJ is a valid `posn' object, but specifies a frame rather
than a window, return nil."
  (declare (side-effect-free error-free))
  ;; FIXME: Correct the behavior of this function so that all valid
  ;; `posn' objects are recognized, after updating other code that
  ;; depends on its present behavior.
  (and (windowp (car-safe obj))
       (atom (car-safe (setq obj (cdr obj))))                ;AREA-OR-POS.
       (integerp (car-safe (car-safe (setq obj (cdr obj))))) ;XOFFSET.
       (integerp (car-safe (cdr obj)))))                     ;TIMESTAMP.

(defsubst posn-window (position)
  "Return the window in POSITION.
If POSITION is outside the frame where the event was initiated,
return that frame instead.  POSITION should be a list of the form
returned by the `event-start' and `event-end' functions."
  (declare (side-effect-free t))
  (nth 0 position))

(defsubst posn-area (position)
  "Return the window area recorded in POSITION, or nil for the text area.
POSITION should be a list of the form returned by the `event-start'
and `event-end' functions."
  (declare (side-effect-free t))
  (let ((area (if (consp (nth 1 position))
		  (car (nth 1 position))
		(nth 1 position))))
    (and (symbolp area) area)))

(defun posn-point (position)
  "Return the buffer location in POSITION.
POSITION should be a list of the form returned by the `event-start'
and `event-end' functions.
Returns nil if POSITION does not correspond to any buffer location (e.g.
a click on a scroll bar)."
  (declare (side-effect-free t))
  (or (nth 5 position)
      (let ((pt (nth 1 position)))
        (or (car-safe pt)
            ;; Apparently this can also be `vertical-scroll-bar' (bug#13979).
            (if (integerp pt) pt)))))

(defun posn-set-point (position)
  "Move point to POSITION.
Select the corresponding window as well."
  (if (framep (posn-window position))
      (progn
        (unless (windowp (frame-selected-window (posn-window position)))
          (error "Position not in text area of window"))
        (select-window (frame-selected-window (posn-window position))))
    (unless (windowp (posn-window position))
      (error "Position not in text area of window"))
    (select-window (posn-window position)))
  (if (numberp (posn-point position))
      (goto-char (posn-point position))))

(defsubst posn-x-y (position)
  "Return the x and y coordinates in POSITION.
The return value has the form (X . Y), where X and Y are given in
pixels.  POSITION should be a list of the form returned by
`event-start' and `event-end'."
  (declare (side-effect-free t))
  (nth 2 position))

(declare-function scroll-bar-scale "scroll-bar" (num-denom whole))

(defun posn-col-row (position &optional use-window)
  "Return the nominal column and row in POSITION, measured in characters.
The column and row values are approximations calculated from the x
and y coordinates in POSITION and the frame's default character width
and default line height, including spacing.

If USE-WINDOW is non-nil, use the typical width of a character in
the window indicated by POSITION instead of the frame.  (This
makes a difference is a window has a zoom level.)

For a scroll-bar event, the result column is 0, and the row
corresponds to the vertical position of the click in the scroll bar.

POSITION should be a list of the form returned by the `event-start'
and `event-end' functions."
  (declare (side-effect-free t))
  (let* ((pair            (posn-x-y position))
         (frame-or-window (posn-window position))
         (frame           (if (framep frame-or-window)
                              frame-or-window
                            (window-frame frame-or-window)))
         (window          (when (windowp frame-or-window) frame-or-window))
         (area            (posn-area position)))
    (cond
     ((null frame-or-window)
      '(0 . 0))
     ((eq area 'vertical-scroll-bar)
      (cons 0 (scroll-bar-scale pair (1- (window-height window)))))
     ((eq area 'horizontal-scroll-bar)
      (cons (scroll-bar-scale pair (window-width window)) 0))
     (t
      (if use-window
          (cons (/ (car pair) (window-font-width window))
                (/ (cdr pair) (window-font-height window)))
        ;; FIXME: This should take line-spacing properties on
        ;; newlines into account.
        (let* ((spacing (when (display-graphic-p frame)
                          (or (with-current-buffer
                                  (window-buffer (frame-selected-window frame))
                                line-spacing)
                              (frame-parameter frame 'line-spacing)))))
	  (cond ((floatp spacing)
	         (setq spacing (truncate (* spacing
					    (frame-char-height frame)))))
	        ((null spacing)
	         (setq spacing 0)))
	  (cons (/ (car pair) (frame-char-width frame))
	        (/ (cdr pair) (+ (frame-char-height frame) spacing)))))))))

(defun posn-actual-col-row (position)
  "Return the window row number in POSITION and character number in that row.

Return nil if POSITION does not contain the actual position; in that case
`posn-col-row' can be used to get approximate values.
POSITION should be a list of the form returned by the `event-start'
and `event-end' functions.

This function does not account for the width on display, like the
number of visual columns taken by a TAB or image.  If you need
the coordinates of POSITION in character units, you should use
`posn-col-row', not this function."
  (declare (side-effect-free t))
  (nth 6 position))

(defsubst posn-timestamp (position)
  "Return the timestamp of POSITION.
POSITION should be a list of the form returned by the `event-start'
and `event-end' functions."
  (declare (side-effect-free t))
  (nth 3 position))

(defun posn-string (position)
  "Return the string object of POSITION.
Value is a cons (STRING . STRING-POS), or nil if not a string.
POSITION should be a list of the form returned by the `event-start'
and `event-end' functions."
  (declare (side-effect-free t))
  (let ((x (nth 4 position)))
    ;; Apparently this can also be `handle' or `below-handle' (bug#13979).
    (when (consp x) x)))

(defsubst posn-image (position)
  "Return the image object of POSITION.
Value is a list (image ...), or nil if not an image.
POSITION should be a list of the form returned by the `event-start'
and `event-end' functions."
  (declare (side-effect-free t))
  (nth 7 position))

(defsubst posn-object (position)
  "Return the object (image or string) of POSITION.
Value is a list (image ...) for an image object, a cons cell
\(STRING . STRING-POS) for a string object, and nil for a buffer position.
POSITION should be a list of the form returned by the `event-start'
and `event-end' functions."
  (declare (side-effect-free t))
  (or (posn-image position) (posn-string position)))

(defsubst posn-object-x-y (position)
  "Return the x and y coordinates relative to the glyph of object of POSITION.
The return value has the form (DX . DY), where DX and DY are
given in pixels, and they are relative to the top-left corner of
the clicked glyph of object at POSITION.  POSITION should be a
list of the form returned by `event-start' and `event-end'."
  (declare (side-effect-free t))
  (nth 8 position))

(defsubst posn-object-width-height (position)
  "Return the pixel width and height of the object of POSITION.
The return value has the form (WIDTH . HEIGHT).  POSITION should
be a list of the form returned by `event-start' and `event-end'."
  (declare (side-effect-free t))
  (nth 9 position))

(defun values--store-value (value)
  "Store VALUE in the obsolete `values' variable."
  (with-suppressed-warnings ((obsolete values))
    (push value values))
  value)


;;;; Obsolescent names for functions.

(make-obsolete 'invocation-directory "use the variable of the same name."
               "27.1")
(make-obsolete 'invocation-name "use the variable of the same name." "27.1")

;; We used to declare string-to-unibyte obsolete, but it is a valid
;; way of getting a unibyte string that can be indexed by bytes, when
;; the original string has raw bytes in their internal multibyte
;; representation.  This can be useful when one needs to examine
;; individual bytes at known offsets from the string beginning.
;; (make-obsolete 'string-to-unibyte   "use `encode-coding-string'." "26.1")
;; string-to-multibyte is also sometimes useful (and there's no good
;; general replacement for it), so it's also been revived in Emacs 27.1.
;; (make-obsolete 'string-to-multibyte "use `decode-coding-string'." "26.1")
;; bug#23850
(make-obsolete 'string-as-unibyte   "use `encode-coding-string'." "26.1")
(make-obsolete 'string-make-unibyte   "use `encode-coding-string'." "26.1")
(make-obsolete 'string-as-multibyte "use `decode-coding-string'." "26.1")
(make-obsolete 'string-make-multibyte "use `decode-coding-string'." "26.1")

(defun log10 (x)
  "Return (log X 10), the log base 10 of X."
  (declare (side-effect-free t) (obsolete log "24.4"))
  (log x 10))

(set-advertised-calling-convention
 'all-completions '(string collection &optional predicate) "23.1")
(set-advertised-calling-convention 'unintern '(name obarray) "23.3")
(set-advertised-calling-convention 'indirect-function '(object) "25.1")
(set-advertised-calling-convention 'redirect-frame-focus '(frame focus-frame) "24.3")
(set-advertised-calling-convention 'libxml-parse-xml-region '(&optional start end base-url) "27.1")
(set-advertised-calling-convention 'libxml-parse-html-region '(&optional start end base-url) "27.1")
(set-advertised-calling-convention 'time-convert '(time form) "29.1")

;;;; Obsolescence declarations for variables, and aliases.
(make-obsolete-variable
 'inhibit-point-motion-hooks
 "use `cursor-intangible-mode' or `cursor-sensor-mode' instead"
 ;; It's been announced as obsolete in NEWS and in the docstring since Emacs-25,
 ;; but it's only been marked for compilation warnings since Emacs-29.
 "25.1")
(make-obsolete-variable 'redisplay-dont-pause nil "24.5")
(make-obsolete-variable 'operating-system-release nil "28.1")
(make-obsolete-variable 'inhibit-changing-match-data 'save-match-data "29.1")

(make-obsolete 'run-window-configuration-change-hook nil "27.1")

(make-obsolete-variable 'command-debug-status
                        "expect it to be removed in a future version." "25.2")

;; This was introduced in 21.4 for pre-unicode unification.  That
;; usage was rendered obsolete in 23.1, which uses Unicode internally.
;; Other uses are possible, so this variable is not _really_ obsolete,
;; but Stefan insists to mark it so.
(make-obsolete-variable 'translation-table-for-input nil "23.1")

(make-obsolete-variable 'x-gtk-use-window-move nil "26.1")

(defvaralias 'messages-buffer-max-lines 'message-log-max)
(define-obsolete-variable-alias 'inhibit-nul-byte-detection
  'inhibit-null-byte-detection "28.1")
(make-obsolete-variable 'load-dangerous-libraries
                        "no longer used." "27.1")

(define-obsolete-function-alias 'compare-window-configurations
  #'window-configuration-equal-p "29.1")

;; We can't actually make `values' obsolete, because that will result
;; in warnings when using `values' in let-bindings.
;;(make-obsolete-variable 'values "no longer used" "28.1")

(defvar max-specpdl-size 2500
  "Former limit on specbindings, now without effect.
This variable used to limit the size of the specpdl stack which,
among other things, holds dynamic variable bindings and `unwind-protect'
activations.  To prevent runaway recursion, use `max-lisp-eval-depth'
instead; it will indirectly limit the specpdl stack size as well.")
(make-obsolete-variable 'max-specpdl-size nil "29.1")

(make-obsolete-variable 'comp-enable-subr-trampolines
                        'native-comp-enable-subr-trampolines
                        "29.1")

(make-obsolete-variable 'native-comp-deferred-compilation
                        'native-comp-jit-compilation
                        "29.1")


;;;; Alternate names for functions - these are not being phased out.

(defalias 'send-string #'process-send-string)
(defalias 'send-region #'process-send-region)
(defalias 'string= #'string-equal)
(defalias 'string< #'string-lessp)
(defalias 'string> #'string-greaterp)
(defalias 'move-marker #'set-marker)
(defalias 'rplaca #'setcar)
(defalias 'rplacd #'setcdr)
(defalias 'beep #'ding) ;preserve lingual purity
(defalias 'indent-to-column #'indent-to)
(defalias 'backward-delete-char #'delete-backward-char)
(defalias 'search-forward-regexp (symbol-function 're-search-forward))
(defalias 'search-backward-regexp (symbol-function 're-search-backward))
(defalias 'int-to-string #'number-to-string)
(defalias 'store-match-data #'set-match-data)
(defalias 'chmod #'set-file-modes)
(defalias 'mkdir #'make-directory)

;; These were the XEmacs names, now obsolete:
(defalias 'point-at-eol #'line-end-position)
(make-obsolete 'point-at-eol "use `line-end-position' or `pos-eol' instead." "29.1")
(defalias 'point-at-bol #'line-beginning-position)
(make-obsolete 'point-at-bol "use `line-beginning-position' or `pos-bol' instead." "29.1")
(define-obsolete-function-alias 'user-original-login-name #'user-login-name "28.1")

;; These are in obsolete/autoload.el, but are commonly used by
;; third-party scripts that assume that they exist without requiring
;; autoload.  These should be removed when obsolete/autoload.el is
;; removed.
(autoload 'make-directory-autoloads "autoload" nil t)
(autoload 'update-directory-autoloads "autoload" nil t)


;;;; Hook manipulation functions.

(defun add-hook (hook function &optional depth local)
  ;; Note: the -100..100 depth range is arbitrary and was chosen to match the
  ;; range used in add-function.
  "Add to the value of HOOK the function FUNCTION.
FUNCTION is not added if already present.

The place where the function is added depends on the DEPTH
parameter.  DEPTH defaults to 0.  By convention, it should be
a number between -100 and 100 where 100 means that the function
should be at the very end of the list, whereas -100 means that
the function should always come first.
Since nothing is \"always\" true, don't use 100 nor -100.
When two functions have the same depth, the new one gets added after the
old one if depth is strictly positive and before otherwise.

For backward compatibility reasons, a symbol other than nil is
interpreted as a DEPTH of 90.

The optional fourth argument, LOCAL, if non-nil, says to modify
the hook's buffer-local value rather than its global value.
This makes the hook buffer-local, and it makes t a member of the
buffer-local value.  That acts as a flag to run the hook
functions of the global value as well as in the local value.

HOOK should be a symbol.  If HOOK is void, it is first set to
nil.  If HOOK's value is a single function, it is changed to a
list of functions.

FUNCTION may be any valid function, but it's recommended to use a
function symbol and not a lambda form.  Using a symbol will
ensure that the function is not re-added if the function is
edited, and using lambda forms may also have a negative
performance impact when running `add-hook' and `remove-hook'."
  (or (boundp hook) (set hook nil))
  (or (default-boundp hook) (set-default hook nil))
  (unless (numberp depth) (setq depth (if depth 90 0)))
  (if local (unless (local-variable-if-set-p hook)
	      (set (make-local-variable hook) (list t)))
    ;; Detect the case where make-local-variable was used on a hook
    ;; and do what we used to do.
    (when (and (local-variable-if-set-p hook)
               (not (and (consp (symbol-value hook))
                         (memq t (symbol-value hook)))))
      (setq local t)))
  (let ((hook-value (if local (symbol-value hook) (default-value hook))))
    ;; If the hook value is a single function, turn it into a list.
    (when (or (not (listp hook-value)) (functionp hook-value))
      (setq hook-value (list hook-value)))
    ;; Do the actual addition if necessary
    (unless (member function hook-value)
      (let ((depth-sym (get hook 'hook--depth-alist)))
        ;; While the `member' test above has to use `equal' for historical
        ;; reasons, `equal' is a performance problem on large/cyclic functions,
        ;; so we index `hook--depth-alist' with `eql'.  (bug#46326)
        (unless (zerop depth)
          (unless depth-sym
            (setq depth-sym (make-symbol "depth-alist"))
            (set depth-sym nil)
            (setf (get hook 'hook--depth-alist) depth-sym))
          (if local (make-local-variable depth-sym))
          (setf (alist-get function
                           (if local (symbol-value depth-sym)
                             (default-value depth-sym))
                           0)
                depth))
        (setq hook-value
	      (if (< 0 depth)
		  (append hook-value (list function))
		(cons function hook-value)))
        (when depth-sym
          (let ((depth-alist (if local (symbol-value depth-sym)
                               (default-value depth-sym))))
            (when depth-alist
              (setq hook-value
                    (sort (if (< 0 depth) hook-value (copy-sequence hook-value))
                          (lambda (f1 f2)
                            (< (alist-get f1 depth-alist 0 nil #'eq)
                               (alist-get f2 depth-alist 0 nil #'eq))))))))))
    ;; Set the actual variable
    (if local
	(progn
	  ;; If HOOK isn't a permanent local,
	  ;; but FUNCTION wants to survive a change of modes,
	  ;; mark HOOK as partially permanent.
	  (and (symbolp function)
	       (get function 'permanent-local-hook)
	       (not (get hook 'permanent-local))
	       (put hook 'permanent-local 'permanent-local-hook))
	  (set hook hook-value))
      (set-default hook hook-value))))

(defun remove-hook (hook function &optional local)
  "Remove from the value of HOOK the function FUNCTION.
HOOK should be a symbol, and FUNCTION may be any valid function.  If
FUNCTION isn't the value of HOOK, or, if FUNCTION doesn't appear in the
list of hooks to run in HOOK, then nothing is done.  See `add-hook'.

The optional third argument, LOCAL, if non-nil, says to modify
the hook's buffer-local value rather than its default value.

Interactively, prompt for the various arguments (skipping local
unless HOOK has both local and global functions).  If multiple
functions have the same representation under `princ', the first
one will be removed."
  (interactive
   (let* ((default (and (symbolp (variable-at-point))
                        (symbol-name (variable-at-point))))
          (hook (intern (completing-read
                         (format-prompt "Hook variable" default)
                         obarray #'boundp t nil nil default)))
          (local
           (and
            (local-variable-p hook)
            (symbol-value hook)
            ;; No need to prompt if there's nothing global
            (or (not (default-value hook))
                (y-or-n-p (format "%s has a buffer-local binding, use that? "
                                  hook)))))
          (fn-alist (mapcar
                     (lambda (x) (cons (with-output-to-string (prin1 x)) x))
                     (if local (symbol-value hook) (default-value hook))))
          (function (alist-get (completing-read
                                (format "%s hook to remove: "
                                        (if local "Buffer-local" "Global"))
                                fn-alist
                                nil t nil 'set-variable-value-history)
                               fn-alist nil nil #'string=)))
     (list hook function local)))
  (or (boundp hook) (set hook nil))
  (or (default-boundp hook) (set-default hook nil))
  ;; Do nothing if LOCAL is t but this hook has no local binding.
  (unless (and local (not (local-variable-p hook)))
    ;; Detect the case where make-local-variable was used on a hook
    ;; and do what we used to do.
    (when (and (local-variable-p hook)
	       (not (and (consp (symbol-value hook))
			 (memq t (symbol-value hook)))))
      (setq local t))
    (let ((hook-value (if local (symbol-value hook) (default-value hook)))
          (old-fun nil))
      ;; Remove the function, for both the list and the non-list cases.
      (if (or (not (listp hook-value)) (eq (car hook-value) 'lambda))
	  (when (equal hook-value function)
	    (setq old-fun hook-value)
	    (setq hook-value nil))
	(when (setq old-fun (car (member function hook-value)))
	  (setq hook-value (remq old-fun hook-value))))
      (when old-fun
        ;; Remove auxiliary depth info to avoid leaks (bug#46414)
        ;; and to avoid the list growing too long.
        (let* ((depth-sym (get hook 'hook--depth-alist))
               (depth-alist (if depth-sym (if local (symbol-value depth-sym)
                                            (default-value depth-sym))))
               (di (assq old-fun depth-alist)))
          (when di
            (setf (if local (symbol-value depth-sym)
                    (default-value depth-sym))
                  (remq di depth-alist)))))
      ;; If the function is on the global hook, we need to shadow it locally
      ;;(when (and local (member function (default-value hook))
      ;;	       (not (member (cons 'not function) hook-value)))
      ;;  (push (cons 'not function) hook-value))
      ;; Set the actual variable
      (if (not local)
	  (set-default hook hook-value)
	(if (equal hook-value '(t))
	    (kill-local-variable hook)
	  (set hook hook-value))))))

(defmacro letrec (binders &rest body)
  "Bind variables according to BINDERS then eval BODY.
The value of the last form in BODY is returned.
Each element of BINDERS is a list (SYMBOL VALUEFORM) that binds
SYMBOL to the value of VALUEFORM.

The main difference between this macro and `let'/`let*' is that
all symbols are bound before any of the VALUEFORMs are evalled."
  ;; Useful only in lexical-binding mode.
  ;; As a special-form, we could implement it more efficiently (and cleanly,
  ;; making the vars actually unbound during evaluation of the binders).
  (declare (debug let) (indent 1))
  ;; Use plain `let*' for the non-recursive definitions.
  ;; This only handles the case where the first few definitions are not
  ;; recursive.  Nothing as fancy as an SCC analysis.
  (let ((seqbinds nil))
    ;; Our args haven't yet been macro-expanded, so `macroexp--fgrep'
    ;; may fail to see references that will be introduced later by
    ;; macroexpansion.  We could call `macroexpand-all' to avoid that,
    ;; but in order to avoid that, we instead check to see if the binders
    ;; appear in the macroexp environment, since that's how references can be
    ;; introduced later on.
    (unless (macroexp--fgrep binders macroexpand-all-environment)
      (while (and binders
                  (null (macroexp--fgrep binders (nth 1 (car binders)))))
        (push (pop binders) seqbinds)))
    (let ((nbody (if (null binders)
                     (macroexp-progn body)
                   `(let ,(mapcar #'car binders)
                      ,@(mapcar (lambda (binder) `(setq ,@binder)) binders)
                      ,@body))))
      (cond
       ;; All bindings are recursive.
       ((null seqbinds) nbody)
       ;; Special case for trivial uses.
       ((and (symbolp nbody) (null (cdr seqbinds)) (eq nbody (caar seqbinds)))
        (nth 1 (car seqbinds)))
       ;; General case.
       (t `(let* ,(nreverse seqbinds) ,nbody))))))

(defmacro dlet (binders &rest body)
  "Like `let' but using dynamic scoping."
  (declare (indent 1) (debug let))
  ;; (defvar FOO) only affects the current scope, but in order for
  ;; this not to affect code after the main `let' we need to create a new scope,
  ;; which is what the surrounding `let' is for.
  ;; FIXME: (let () ...) currently doesn't actually create a new scope,
  ;; which is why we use (let (_) ...).
  `(let (_)
     ,@(mapcar (lambda (binder)
                 `(defvar ,(if (consp binder) (car binder) binder)))
               binders)
     (let ,binders ,@body)))


(defmacro with-wrapper-hook (hook args &rest body)
  "Run BODY, using wrapper functions from HOOK with additional ARGS.
HOOK is an abnormal hook.  Each hook function in HOOK \"wraps\"
around the preceding ones, like a set of nested `around' advices.

Each hook function should accept an argument list consisting of a
function FUN, followed by the additional arguments in ARGS.

The first hook function in HOOK is passed a FUN that, if it is called
with arguments ARGS, performs BODY (i.e., the default operation).
The FUN passed to each successive hook function is defined based
on the preceding hook functions; if called with arguments ARGS,
it does what the `with-wrapper-hook' call would do if the
preceding hook functions were the only ones present in HOOK.

Each hook function may call its FUN argument as many times as it wishes,
including never.  In that case, such a hook function acts to replace
the default definition altogether, and any preceding hook functions.
Of course, a subsequent hook function may do the same thing.

Each hook function definition is used to construct the FUN passed
to the next hook function, if any.  The last (or \"outermost\")
FUN is then called once."
  (declare (indent 2) (debug (form sexp body))
           (obsolete "use a <foo>-function variable modified by `add-function'."
                     "24.4"))
  `(subr--with-wrapper-hook-no-warnings ,hook ,args ,@body))

(defmacro subr--with-wrapper-hook-no-warnings (hook args &rest body)
  "Like (with-wrapper-hook HOOK ARGS BODY), but without warnings."
  (declare (debug (form sexp def-body)))
  ;; We need those two gensyms because CL's lexical scoping is not available
  ;; for function arguments :-(
  (let ((funs (make-symbol "funs"))
        (global (make-symbol "global"))
        (argssym (make-symbol "args"))
        (runrestofhook (make-symbol "runrestofhook")))
    ;; Since the hook is a wrapper, the loop has to be done via
    ;; recursion: a given hook function will call its parameter in order to
    ;; continue looping.
    `(letrec ((,runrestofhook
               (lambda (,funs ,global ,argssym)
                 ;; `funs' holds the functions left on the hook and `global'
                 ;; holds the functions left on the global part of the hook
                 ;; (in case the hook is local).
                 (if (consp ,funs)
                     (if (eq t (car ,funs))
                         (funcall ,runrestofhook
                                  (append ,global (cdr ,funs)) nil ,argssym)
                       (apply (car ,funs)
                              (apply-partially
                               (lambda (,funs ,global &rest ,argssym)
                                 (funcall ,runrestofhook ,funs ,global ,argssym))
                               (cdr ,funs) ,global)
                              ,argssym))
                   ;; Once there are no more functions on the hook, run
                   ;; the original body.
                   (apply (lambda ,args ,@body) ,argssym)))))
       (funcall ,runrestofhook ,hook
                ;; The global part of the hook, if any.
                ,(if (symbolp hook)
                     `(if (local-variable-p ',hook)
                          (default-value ',hook)))
                (list ,@args)))))

(defun add-to-list (list-var element &optional append compare-fn)
  "Add ELEMENT to the value of LIST-VAR if it isn't there yet.
The test for presence of ELEMENT is done with `equal', or with
COMPARE-FN if that's non-nil.
If ELEMENT is added, it is added at the beginning of the list,
unless the optional argument APPEND is non-nil, in which case
ELEMENT is added at the end.
LIST-VAR should not refer to a lexical variable.

The return value is the new value of LIST-VAR.

This is handy to add some elements to configuration variables,
but please do not abuse it in Elisp code, where you are usually
better off using `push' or `cl-pushnew'.

If you want to use `add-to-list' on a variable that is not
defined until a certain package is loaded, you should put the
call to `add-to-list' into a hook function that will be run only
after loading the package.  `eval-after-load' provides one way to
do this.  In some cases other hooks, such as major mode hooks,
can do the job."
  (declare
   (compiler-macro
    (lambda (exp)
      ;; FIXME: Something like this could be used for `set' as well.
      (if (or (not (eq 'quote (car-safe list-var)))
              (special-variable-p (cadr list-var))
              (not (macroexp-const-p append)))
          exp
        (let* ((sym (cadr list-var))
               (append (eval append lexical-binding))
               (msg (format-message
                     "`add-to-list' can't use lexical var `%s'; use `push' or `cl-pushnew'"
                     sym))
               ;; Big ugly hack, so we output a warning only during
               ;; byte-compilation, and so we can use
               ;; byte-compile-not-lexical-var-p to silence the warning
               ;; when a defvar has been seen but not yet executed.
               (warnfun (lambda ()
                          ;; FIXME: We should also emit a warning for let-bound
                          ;; variables with dynamic binding.
                          (when (assq sym byte-compile--lexical-environment)
                            (byte-compile-report-error msg :fill))))
               (code
                (macroexp-let2 macroexp-copyable-p x element
                  `(if ,(if compare-fn
                            (progn
                              (require 'cl-lib)
                              `(cl-member ,x ,sym :test ,compare-fn))
                          ;; For bootstrapping reasons, don't rely on
                          ;; cl--compiler-macro-member for the base case.
                          `(member ,x ,sym))
                       ,sym
                     ,(if append
                          `(setq ,sym (append ,sym (list ,x)))
                        `(push ,x ,sym))))))
          (if (not (macroexp-compiling-p))
              code
            `(progn
               (macroexp--funcall-if-compiled ',warnfun)
               ,code)))))))
  (if (cond
       ((null compare-fn)
	(member element (symbol-value list-var)))
       ((eq compare-fn #'eq)
	(memq element (symbol-value list-var)))
       ((eq compare-fn #'eql)
	(memql element (symbol-value list-var)))
       (t
	(let ((lst (symbol-value list-var)))
	  (while (and lst
		      (not (funcall compare-fn element (car lst))))
	    (setq lst (cdr lst)))
          lst)))
      (symbol-value list-var)
    (set list-var
	 (if append
	     (append (symbol-value list-var) (list element))
	   (cons element (symbol-value list-var))))))


(defun add-to-ordered-list (list-var element &optional order)
  "Add ELEMENT to the value of LIST-VAR if it isn't there yet.
The test for presence of ELEMENT is done with `eq'.

The value of LIST-VAR is kept ordered based on the ORDER
parameter.

If the third optional argument ORDER is a number (integer or
float), set the element's list order to the given value.  If
ORDER is nil or omitted, do not change the numeric order of
ELEMENT.  If ORDER has any other value, remove the numeric order
of ELEMENT if it has one.

The list order for each element is stored in LIST-VAR's
`list-order' property.
LIST-VAR cannot refer to a lexical variable.

The return value is the new value of LIST-VAR."
  (let ((ordering (get list-var 'list-order)))
    (unless ordering
      (put list-var 'list-order
           (setq ordering (make-hash-table :weakness 'key :test 'eq))))
    (when order
      (puthash element (and (numberp order) order) ordering))
    (unless (memq element (symbol-value list-var))
      (set list-var (cons element (symbol-value list-var))))
    (set list-var (sort (symbol-value list-var)
			(lambda (a b)
			  (let ((oa (gethash a ordering))
				(ob (gethash b ordering)))
			    (if (and oa ob)
				(< oa ob)
			      oa)))))))

(defun add-to-history (history-var newelt &optional maxelt keep-all)
  "Add NEWELT to the history list stored in the variable HISTORY-VAR.
Return the new history list.
If MAXELT is non-nil, it specifies the maximum length of the history.
Otherwise, the maximum history length is the value of the `history-length'
property on symbol HISTORY-VAR, if set, or the value of the `history-length'
variable.  The possible values of maximum length have the same meaning as
the values of `history-length'.
Remove duplicates of NEWELT if `history-delete-duplicates' is non-nil.
If optional fourth arg KEEP-ALL is non-nil, add NEWELT to history even
if it is empty or duplicates the most recent entry in the history.
HISTORY-VAR cannot refer to a lexical variable."
  (unless maxelt
    (setq maxelt (or (get history-var 'history-length)
		     history-length)))
  (let ((history (symbol-value history-var))
	tail)
    (when (and (listp history)
	       (or keep-all
		   (not (stringp newelt))
		   (> (length newelt) 0))
	       (or keep-all
		   (not (equal (car history) newelt))))
      (if history-delete-duplicates
	  (setq history (delete newelt history)))
      (setq history (cons newelt history))
      (when (integerp maxelt)
        (if (>= 0 maxelt)
	    (setq history nil)
	  (setq tail (nthcdr (1- maxelt) history))
	  (when (consp tail)
            (setcdr tail nil))))
      (set history-var history))))


;;;; Mode hooks.

(defvar delay-mode-hooks nil
  "If non-nil, `run-mode-hooks' should delay running the hooks.")
(defvar-local delayed-mode-hooks nil
  "List of delayed mode hooks waiting to be run.")
(put 'delay-mode-hooks 'permanent-local t)

(defvar-local delayed-after-hook-functions nil
  "List of delayed :after-hook forms waiting to be run.
These forms come from `define-derived-mode'.")

(defvar change-major-mode-after-body-hook nil
  "Normal hook run in major mode functions, before the mode hooks.")

(defvar after-change-major-mode-hook nil
  "Normal hook run at the very end of major mode functions.")

(defun run-mode-hooks (&rest hooks)
  "Run mode hooks `delayed-mode-hooks' and HOOKS, or delay HOOKS.
Call `hack-local-variables' to set up file local and directory local
variables.

If the variable `delay-mode-hooks' is non-nil, does not do anything,
just adds the HOOKS to the list `delayed-mode-hooks'.
Otherwise, runs hooks in the sequence: `change-major-mode-after-body-hook',
`delayed-mode-hooks' (in reverse order), HOOKS, then runs
`hack-local-variables' (if the buffer is visiting a file),
runs the hook `after-change-major-mode-hook', and finally
evaluates the functions in `delayed-after-hook-functions' (see
`define-derived-mode').

Major mode functions should use this instead of `run-hooks' when
running their FOO-mode-hook."
  (if delay-mode-hooks
      ;; Delaying case.
      (dolist (hook hooks)
	(push hook delayed-mode-hooks))
    ;; Normal case, just run the hook as before plus any delayed hooks.
    (setq hooks (nconc (nreverse delayed-mode-hooks) hooks))
    (and (bound-and-true-p syntax-propertize-function)
         (not (local-variable-p 'parse-sexp-lookup-properties))
         ;; `syntax-propertize' sets `parse-sexp-lookup-properties' for us, but
         ;; in order for the sexp primitives to automatically call
         ;; `syntax-propertize' we need `parse-sexp-lookup-properties' to be
         ;; set first.
         (setq-local parse-sexp-lookup-properties t))
    (setq delayed-mode-hooks nil)
    (apply #'run-hooks (cons 'change-major-mode-after-body-hook hooks))
    (if (buffer-file-name)
        (with-demoted-errors "File local-variables error: %s"
          (hack-local-variables 'no-mode)))
    (run-hooks 'after-change-major-mode-hook)
    (dolist (fun (prog1 (nreverse delayed-after-hook-functions)
                    (setq delayed-after-hook-functions nil)))
      (funcall fun))))

(defmacro delay-mode-hooks (&rest body)
  "Execute BODY, but delay any `run-mode-hooks'.
These hooks will be executed by the first following call to
`run-mode-hooks' that occurs outside any `delay-mode-hooks' form.
Affects only hooks run in the current buffer."
  (declare (debug t) (indent 0))
  `(progn
     (make-local-variable 'delay-mode-hooks)
     (let ((delay-mode-hooks t))
       ,@body)))

;;; `when-let' and friends.

(defun internal--build-binding (binding prev-var)
  "Check and build a single BINDING with PREV-VAR."
  (setq binding
        (cond
         ((symbolp binding)
          (list binding binding))
         ((null (cdr binding))
          (list (make-symbol "s") (car binding)))
         (t binding)))
  (when (> (length binding) 2)
    (signal 'error
            (cons "`let' bindings can have only one value-form" binding)))
  (let ((var (car binding)))
    `(,var (and ,prev-var ,(cadr binding)))))

(defun internal--build-bindings (bindings)
  "Check and build conditional value forms for BINDINGS."
  (let ((prev-var t))
    (mapcar (lambda (binding)
              (let ((binding (internal--build-binding binding prev-var)))
                (setq prev-var (car binding))
                binding))
            bindings)))

(defmacro if-let* (varlist then &rest else)
  "Bind variables according to VARLIST and evaluate THEN or ELSE.
This is like `if-let' but doesn't handle a VARLIST of the form
\(SYMBOL SOMETHING) specially."
  (declare (indent 2)
           (debug ((&rest [&or symbolp (symbolp form) (form)])
                   body)))
  (if varlist
      `(let* ,(setq varlist (internal--build-bindings varlist))
         (if ,(caar (last varlist))
             ,then
           ,@else))
    `(let* () ,then)))

(defmacro when-let* (varlist &rest body)
  "Bind variables according to VARLIST and conditionally evaluate BODY.
This is like `when-let' but doesn't handle a VARLIST of the form
\(SYMBOL SOMETHING) specially."
  (declare (indent 1) (debug if-let*))
  (list 'if-let* varlist (macroexp-progn body)))

(defmacro and-let* (varlist &rest body)
  "Bind variables according to VARLIST and conditionally evaluate BODY.
Like `when-let*', except if BODY is empty and all the bindings
are non-nil, then the result is non-nil."
  (declare (indent 1) (debug if-let*))
  (let (res)
    (if varlist
        `(let* ,(setq varlist (internal--build-bindings varlist))
           (when ,(setq res (caar (last varlist)))
             ,@(or body `(,res))))
      `(let* () ,@(or body '(t))))))

(defmacro if-let (spec then &rest else)
  "Bind variables according to SPEC and evaluate THEN or ELSE.
Evaluate each binding in turn, as in `let*', stopping if a
binding value is nil.  If all are non-nil return the value of
THEN, otherwise the last form in ELSE.

Each element of SPEC is a list (SYMBOL VALUEFORM) that binds
SYMBOL to the value of VALUEFORM.  An element can additionally be
of the form (VALUEFORM), which is evaluated and checked for nil;
i.e. SYMBOL can be omitted if only the test result is of
interest.  It can also be of the form SYMBOL, then the binding of
SYMBOL is checked for nil.

As a special case, interprets a SPEC of the form \(SYMBOL SOMETHING)
like \((SYMBOL SOMETHING)).  This exists for backward compatibility
with an old syntax that accepted only one binding."
  (declare (indent 2)
           (debug ([&or (symbolp form)  ; must be first, Bug#48489
                        (&rest [&or symbolp (symbolp form) (form)])]
                   body)))
  (when (and (<= (length spec) 2)
             (not (listp (car spec))))
    ;; Adjust the single binding case
    (setq spec (list spec)))
  (list 'if-let* spec then (macroexp-progn else)))

(defmacro when-let (spec &rest body)
  "Bind variables according to SPEC and conditionally evaluate BODY.
Evaluate each binding in turn, stopping if a binding value is nil.
If all are non-nil, return the value of the last form in BODY.

The variable list SPEC is the same as in `if-let'."
  (declare (indent 1) (debug if-let))
  (list 'if-let spec (macroexp-progn body)))

(defmacro while-let (spec &rest body)
  "Bind variables according to SPEC and conditionally evaluate BODY.
Evaluate each binding in turn, stopping if a binding value is nil.
If all bindings are non-nil, eval BODY and repeat.

The variable list SPEC is the same as in `if-let*'."
  (declare (indent 1) (debug if-let))
  (let ((done (gensym "done")))
    `(catch ',done
       (while t
         ;; This is `if-let*', not `if-let', deliberately, despite the
         ;; name of this macro.  See bug#60758.
         (if-let* ,spec
             (progn
               ,@body)
           (throw ',done nil))))))

;; PUBLIC: find if the current mode derives from another.

(defun provided-mode-derived-p (mode &rest modes)
  "Non-nil if MODE is derived from one of MODES.
Uses the `derived-mode-parent' property of the symbol to trace backwards.
If you just want to check `major-mode', use `derived-mode-p'."
  ;; If MODE is an alias, then look up the real mode function first.
  (declare (side-effect-free t))
  (when-let ((alias (symbol-function mode)))
    (when (symbolp alias)
      (setq mode alias)))
  (while
      (and
       (not (memq mode modes))
       (let* ((parent (get mode 'derived-mode-parent))
              (parentfn (symbol-function parent)))
         (setq mode (if (and parentfn (symbolp parentfn)) parentfn parent)))))
  mode)

(defun derived-mode-p (&rest modes)
  "Non-nil if the current major mode is derived from one of MODES.
Uses the `derived-mode-parent' property of the symbol to trace backwards."
  (declare (side-effect-free t))
  (apply #'provided-mode-derived-p major-mode modes))

(defvar-local major-mode--suspended nil)
(put 'major-mode--suspended 'permanent-local t)

(defun major-mode-suspend ()
  "Exit current major mode, remembering it."
  (let* ((prev-major-mode (or major-mode--suspended
			      (unless (eq major-mode 'fundamental-mode)
			        major-mode))))
    (kill-all-local-variables)
    (setq-local major-mode--suspended prev-major-mode)))

(defun major-mode-restore (&optional avoided-modes)
  "Restore major mode earlier suspended with `major-mode-suspend'.
If there was no earlier suspended major mode, then fallback to `normal-mode',
though trying to avoid AVOIDED-MODES."
  (if major-mode--suspended
      (funcall (prog1 major-mode--suspended
                 (kill-local-variable 'major-mode--suspended)))
    (let ((auto-mode-alist
           (let ((alist (copy-sequence auto-mode-alist)))
             (dolist (mode avoided-modes)
               (setq alist (rassq-delete-all mode alist)))
             alist))
          (magic-fallback-mode-alist
           (let ((alist (copy-sequence magic-fallback-mode-alist)))
             (dolist (mode avoided-modes)
               (setq alist (rassq-delete-all mode alist)))
             alist)))
      (normal-mode))))

;;;; Minor modes.

;; If a minor mode is not defined with define-minor-mode,
;; add it here explicitly.
;; isearch-mode is deliberately excluded, since you should
;; not call it yourself.
(defvar minor-mode-list '(auto-save-mode auto-fill-mode abbrev-mode
					 overwrite-mode view-mode
                                         hs-minor-mode)
  "List of all minor mode functions.")

(defun add-minor-mode (toggle name &optional keymap after toggle-fun)
  "Register a new minor mode.

This function shouldn't be used directly -- use `define-minor-mode'
instead (which will then call this function).

TOGGLE is a symbol that is the name of a buffer-local variable that
is toggled on or off to say whether the minor mode is active or not.

NAME specifies what will appear in the mode line when the minor mode
is active.  NAME should be either a string starting with a space, or a
symbol whose value is such a string.

Optional KEYMAP is the keymap for the minor mode that will be added
to `minor-mode-map-alist'.

Optional AFTER specifies that TOGGLE should be added after AFTER
in `minor-mode-alist'.

Optional TOGGLE-FUN is an interactive function to toggle the mode.
It defaults to (and should by convention be) TOGGLE.

If TOGGLE has a non-nil `:included' property, an entry for the mode is
included in the mode-line minor mode menu.
If TOGGLE has a `:menu-tag', that is used for the menu item's label."
  (unless (memq toggle minor-mode-list)
    (push toggle minor-mode-list))

  (unless toggle-fun (setq toggle-fun toggle))
  (unless (eq toggle-fun toggle)
    (put toggle :minor-mode-function toggle-fun))
  ;; Add the name to the minor-mode-alist.
  (when name
    (let ((existing (assq toggle minor-mode-alist)))
      (if existing
	  (setcdr existing (list name))
	(let ((tail minor-mode-alist) found)
	  (while (and tail (not found))
	    (if (eq after (caar tail))
		(setq found tail)
	      (setq tail (cdr tail))))
	  (if found
	      (let ((rest (cdr found)))
		(setcdr found nil)
		(nconc found (list (list toggle name)) rest))
	    (push (list toggle name) minor-mode-alist))))))
  ;; Add the toggle to the minor-modes menu if requested.
  (when (get toggle :included)
    (define-key mode-line-mode-menu
      (vector toggle)
      (list 'menu-item
	    (concat
	     (or (get toggle :menu-tag)
		 (if (stringp name) name (symbol-name toggle)))
	     (let ((mode-name (if (symbolp name) (symbol-value name))))
	       (if (and (stringp mode-name) (string-match "[^ ]+" mode-name))
		   (concat " (" (match-string 0 mode-name) ")"))))
	    toggle-fun
	    :button (cons :toggle toggle))))

  ;; Add the map to the minor-mode-map-alist.
  (when keymap
    (let ((existing (assq toggle minor-mode-map-alist)))
      (if existing
	  (setcdr existing keymap)
	(let ((tail minor-mode-map-alist) found)
	  (while (and tail (not found))
	    (if (eq after (caar tail))
		(setq found tail)
	      (setq tail (cdr tail))))
	  (if found
	      (let ((rest (cdr found)))
		(setcdr found nil)
		(nconc found (list (cons toggle keymap)) rest))
	    (push (cons toggle keymap) minor-mode-map-alist)))))))

;;;; Load history

(defsubst autoloadp (object)
  "Non-nil if OBJECT is an autoload."
  (declare (side-effect-free error-free))
  (eq 'autoload (car-safe object)))

;; (defun autoload-type (object)
;;   "Returns the type of OBJECT or `function' or `command' if the type is nil.
;; OBJECT should be an autoload object."
;;   (when (autoloadp object)
;;     (let ((type (nth 3 object)))
;;       (cond ((null type) (if (nth 2 object) 'command 'function))
;;             ((eq 'keymap t) 'macro)
;;             (type)))))

;; (defalias 'autoload-file #'cadr
;;   "Return the name of the file from which AUTOLOAD will be loaded.
;; \n\(fn AUTOLOAD)")

(defun define-symbol-prop (symbol prop val)
  "Define the property PROP of SYMBOL to be VAL.
This is to `put' what `defalias' is to `fset'."
  ;; Can't use `cl-pushnew' here (nor `push' on (cdr foo)).
  ;; (cl-pushnew symbol (alist-get prop
  ;;                               (alist-get 'define-symbol-props
  ;;                                          current-load-list)))
  (let ((sps (assq 'define-symbol-props current-load-list)))
    (unless sps
      (setq sps (list 'define-symbol-props))
      (push sps current-load-list))
    (let ((ps (assq prop sps)))
      (unless ps
        (setq ps (list prop))
        (setcdr sps (cons ps (cdr sps))))
      (unless (member symbol (cdr ps))
        (setcdr ps (cons symbol (cdr ps))))))
  (put symbol prop val))

(defvar comp-native-version-dir)
(defvar native-comp-eln-load-path)
(declare-function subr-native-elisp-p "data.c")
(declare-function native-comp-unit-file "data.c")
(declare-function subr-native-comp-unit "data.c")
(declare-function comp-el-to-eln-rel-filename "comp.c")

(defun locate-eln-file (eln-file)
  "Locate a natively-compiled ELN-FILE by searching its load path.
This function looks in directories named by `native-comp-eln-load-path'."
  (declare (important-return-value t))
  (or (locate-file-internal (concat comp-native-version-dir "/" eln-file)
		   native-comp-eln-load-path)
      (locate-file-internal
       ;; Preloaded *.eln files live in the preloaded/ subdirectory of
       ;; the last entry in `native-comp-eln-load-path'.
       (concat comp-native-version-dir "/preloaded/" eln-file)
       (last native-comp-eln-load-path))))

(defun symbol-file (symbol &optional type native-p)
  "Return the name of the file that defined SYMBOL.
The value is normally an absolute file name.  It can also be nil,
if the definition is not associated with any file.  If SYMBOL
specifies an autoloaded function, the value can be a relative
file name without extension.

If TYPE is nil, then any kind of SYMBOL's definition is acceptable.
If TYPE is `defun', `defvar', or `defface', that specifies function
definition, variable definition, or face definition only.
Otherwise TYPE is assumed to be a symbol property.

If NATIVE-P is non-nil, and SYMBOL was loaded from a .eln file,
this function will return the absolute file name of that .eln file,
if found.  Note that if the .eln file is older than its source .el
file, Emacs won't load such an outdated .eln file, and this function
will not return it.  If the .eln file couldn't be found, or is
outdated, the function returns the corresponding .elc or .el file
instead.

This function only works for symbols defined in Lisp files.  For
symbols that are defined in C files, use `help-C-file-name'
instead."
  (declare (important-return-value t))
  (if (and (or (null type) (eq type 'defun))
	   (symbolp symbol)
	   (autoloadp (symbol-function symbol)))
      (nth 1 (symbol-function symbol))
    (if (and native-p (or (null type) (eq type 'defun))
	     (symbolp symbol)
	     (native-comp-available-p)
	     ;; If it's a defun, we have a shortcut.
	     (subr-native-elisp-p (symbol-function symbol)))
	;; native-comp-unit-file returns unnormalized file names.
	(expand-file-name (native-comp-unit-file (subr-native-comp-unit
						  (symbol-function symbol))))
      (let ((elc-file
	     (catch 'found
	       (pcase-dolist (`(,file . ,elems) load-history)
		 (when (if type
			   (if (eq type 'defvar)
			       ;; Variables are present just as their
			       ;; names.
			       (member symbol elems)
			     ;; Many other types are represented as
			     ;; (TYPE . NAME).
			     (or (member (cons type symbol) elems)
				 (memq
				  symbol
				  (alist-get type
					     (alist-get 'define-symbol-props
							elems)))))
			 ;; We accept all types, so look for variable def
			 ;; and then for any other kind.
			 (or (member symbol elems)
			     (let ((match (rassq symbol elems)))
			       (and match
				    (not (eq 'require (car match)))))))
		   (throw 'found file))))))
	;; If they asked for the .eln file, try to find it.
	(or (and elc-file
		 native-p
		 (native-comp-available-p)
		 (let* ((sans-ext (file-name-sans-extension elc-file))
			(el-file
			 (and (fboundp 'zlib-available-p)
			      (zlib-available-p)
			      (concat sans-ext ".el.gz")))
			(el-file-backup (concat sans-ext ".el")))
		   (or (and el-file (file-exists-p el-file))
		       (and (file-exists-p el-file-backup)
			    (setq el-file el-file-backup))
		       (setq el-file nil))
		   (when (stringp el-file)
		     (let ((eln-file (locate-eln-file
				      (comp-el-to-eln-rel-filename el-file))))
		       ;; Emacs will not load an outdated .eln file,
		       ;; so we mimic this behavior here.
		       (if (file-newer-than-file-p eln-file el-file)
			   eln-file)))))
	    elc-file)))))

(declare-function read-library-name "find-func" nil)

(defun locate-library (library &optional nosuffix path interactive-call)
  "Show the precise file name of Emacs library LIBRARY.
LIBRARY should be a relative file name of the library, a string.
It can omit the suffix (a.k.a. file-name extension) if NOSUFFIX is
nil (which is the default, see below).
This command searches the directories in `load-path' like `\\[load-library]'
to find the file that `\\[load-library] RET LIBRARY RET' would load.
Optional second arg NOSUFFIX non-nil means don't add suffixes `load-suffixes'
to the specified name LIBRARY.

If the optional third arg PATH is specified, that list of directories
is used instead of `load-path'.

When called from a program, the file name is normally returned as a
string.  When run interactively, the argument INTERACTIVE-CALL is t,
and the file name is displayed in the echo area."
  (interactive (list (read-library-name) nil nil t))
  (let ((file (locate-file library
			   (or path load-path)
			   (append (unless nosuffix (get-load-suffixes))
				   load-file-rep-suffixes))))
    (if interactive-call
	(if file
	    (message "Library is file %s" (abbreviate-file-name file))
	  (message "No library %s in search path" library)))
    file))


;;;; Process stuff.

(defun start-process (name buffer program &rest program-args)
  "Start a program in a subprocess.  Return the process object for it.
NAME is name for process.  It is modified if necessary to make it unique.
BUFFER is the buffer (or buffer name) to associate with the process.

Process output (both standard output and standard error streams)
goes at end of BUFFER, unless you specify a filter function to
handle the output.  BUFFER may also be nil, meaning that this
process is not associated with any buffer.

PROGRAM is the program file name.  It is searched for in `exec-path'
\(which see).  If nil, just associate a pty with the buffer.  Remaining
arguments PROGRAM-ARGS are strings to give program as arguments.

If you want to separate standard output from standard error, use
`make-process' or invoke the command through a shell and redirect
one of them using the shell syntax.

The process runs in `default-directory' if that is local (as
determined by `unhandled-file-name-directory'), or \"~\"
otherwise.  If you want to run a process in a remote directory
use `start-file-process'."
  (unless (fboundp 'make-process)
    (error "Emacs was compiled without subprocess support"))
  (apply #'make-process
	 (append (list :name name :buffer buffer)
		 (if program
		     (list :command (cons program program-args))))))

(defun process-lines-handling-status (program status-handler &rest args)
  "Execute PROGRAM with ARGS, returning its output as a list of lines.
If STATUS-HANDLER is non-nil, it must be a function with one
argument, which will be called with the exit status of the
program before the output is collected.  If STATUS-HANDLER is
nil, an error is signaled if the program returns with a non-zero
exit status."
  (declare (important-return-value t))
  (with-temp-buffer
    (let ((status (apply #'call-process program nil (current-buffer) nil args)))
      (if status-handler
	  (funcall status-handler status)
	(unless (eq status 0)
	  (error "%s exited with status %s" program status)))
      (goto-char (point-min))
      (let (lines)
	(while (not (eobp))
	  (setq lines (cons (buffer-substring-no-properties
			     (line-beginning-position)
			     (line-end-position))
			    lines))
	  (forward-line 1))
	(nreverse lines)))))

(defun process-lines (program &rest args)
  "Execute PROGRAM with ARGS, returning its output as a list of lines.
Signal an error if the program returns with a non-zero exit status.
Also see `process-lines-ignore-status'."
  (declare (important-return-value t))
  (apply #'process-lines-handling-status program nil args))

(defun process-lines-ignore-status (program &rest args)
  "Execute PROGRAM with ARGS, returning its output as a list of lines.
The exit status of the program is ignored.
Also see `process-lines'."
  (declare (important-return-value t))
  (apply #'process-lines-handling-status program #'ignore args))

(defun process-live-p (process)
  "Return non-nil if PROCESS is alive.
A process is considered alive if its status is `run', `open',
`listen', `connect' or `stop'.  Value is nil if PROCESS is not a
process."
  (and (processp process)
       (memq (process-status process)
	     '(run open listen connect stop))))

(defun process-kill-buffer-query-function ()
  "Ask before killing a buffer that has a running process."
  (let ((process (get-buffer-process (current-buffer))))
    (or (not process)
        (not (memq (process-status process) '(run stop open listen)))
        (not (process-query-on-exit-flag process))
        (yes-or-no-p
	 (format "Buffer %S has a running process; kill it? "
		 (buffer-name (current-buffer)))))))

(add-hook 'kill-buffer-query-functions #'process-kill-buffer-query-function)

;; process plist management

(defun process-get (process propname)
  "Return the value of PROCESS' PROPNAME property.
This is the last value stored with `(process-put PROCESS PROPNAME VALUE)'."
  (declare (side-effect-free t))
  (plist-get (process-plist process) propname))

(defun process-put (process propname value)
  "Change PROCESS' PROPNAME property to VALUE.
It can be retrieved with `(process-get PROCESS PROPNAME)'."
  (set-process-plist process
		     (plist-put (process-plist process) propname value)))

(defun memory-limit ()
  "Return an estimate of Emacs virtual memory usage, divided by 1024."
  (declare (side-effect-free error-free))
  (let ((default-directory temporary-file-directory))
    (or (cdr (assq 'vsize (process-attributes (emacs-pid)))) 0)))


;;;; Input and display facilities.

;; The following maps are used by `read-key' to remove all key
;; bindings while calling `read-key-sequence'.  This way the keys
;; returned are independent of the key binding state.

(defconst read-key-empty-map (make-sparse-keymap)
  "Used internally by `read-key'.")

(defconst read-key-full-map
  (let ((map (make-sparse-keymap)))
    (define-key map [t] #'ignore)       ;Dummy binding.

    ;; ESC needs to be unbound so that escape sequences in
    ;; `input-decode-map' are still processed by `read-key-sequence'.
    (define-key map [?\e] nil)
    map)
  "Used internally by `read-key'.")

(defvar read-key-delay 0.01) ;Fast enough for 100Hz repeat rate, hopefully.

(defun read-key (&optional prompt disable-fallbacks)
  "Read a key from the keyboard.
Contrary to `read-event' this will not return a raw event but instead will
obey the input decoding and translations usually done by `read-key-sequence'.
So escape sequences and keyboard encoding are taken into account.
When there's an ambiguity because the key looks like the prefix of
some sort of escape sequence, the ambiguity is resolved via `read-key-delay'.

If the optional argument PROMPT is non-nil, display that as a
prompt.

If the optional argument DISABLE-FALLBACKS is non-nil, all
unbound fallbacks usually done by `read-key-sequence' are
disabled such as discarding mouse down events.  This is generally
what you want as `read-key' temporarily removes all bindings
while calling `read-key-sequence'.  If nil or unspecified, the
only unbound fallback disabled is downcasing of the last event."
  ;; This overriding-terminal-local-map binding also happens to
  ;; disable quail's input methods, so although read-key-sequence
  ;; always inherits the input method, in practice read-key does not
  ;; inherit the input method (at least not if it's based on quail).
  (let ((overriding-terminal-local-map nil)
	(overriding-local-map
         ;; FIXME: Audit existing uses of `read-key' to see if they
         ;; should always specify disable-fallbacks to be more in line
         ;; with `read-event'.
         (if disable-fallbacks read-key-full-map read-key-empty-map))
        (echo-keystrokes 0)
	(old-global-map (current-global-map))
        (timer (run-with-idle-timer
                ;; Wait long enough that Emacs has the time to receive and
                ;; process all the raw events associated with the single-key.
                ;; But don't wait too long, or the user may find the delay
                ;; annoying (or keep hitting more keys, which may then get
                ;; lost or misinterpreted).
                ;; This is relevant only for keys that Emacs perceives as
                ;; "prefixes", such as C-x (because of the C-x 8 map in
                ;; key-translate-table and the C-x @ map in function-key-map)
                ;; or ESC (because of terminal escape sequences in
                ;; input-decode-map).
                read-key-delay t
                (lambda ()
                  (let ((keys (this-command-keys-vector)))
                    (unless (zerop (length keys))
                      ;; `keys' is non-empty, so the user has hit at least
                      ;; one key; there's no point waiting any longer, even
                      ;; though read-key-sequence thinks we should wait
                      ;; for more input to decide how to interpret the
                      ;; current input.
                      (throw 'read-key keys)))))))
    (unwind-protect
        (progn
	  (use-global-map
           (let ((map (make-sparse-keymap)))
             ;; Don't hide the menu-bar, tab-bar and tool-bar entries.
             (define-key map [menu-bar] (lookup-key global-map [menu-bar]))
             (define-key map [tab-bar]
	       ;; This hack avoids evaluating the :filter (Bug#9922).
	       (or (cdr (assq 'tab-bar global-map))
		   (lookup-key global-map [tab-bar])))
             (define-key map [tool-bar]
	       ;; This hack avoids evaluating the :filter (Bug#9922).
	       (or (cdr (assq 'tool-bar global-map))
		   (lookup-key global-map [tool-bar])))
             map))
          (let* ((keys
                  (catch 'read-key (read-key-sequence-vector prompt nil t)))
                 (key (aref keys 0)))
            (if (and (> (length keys) 1)
                     (memq key '(mode-line header-line
                                 left-fringe right-fringe)))
                (aref keys 1)
              key)))
      (cancel-timer timer)
      ;; For some reason, `read-key(-sequence)' leaves the prompt in the echo
      ;; area, whereas `read-event' seems to empty it just before returning
      ;; (bug#22714).  So, let's mimic the behavior of `read-event'.
      (message nil)
      (use-global-map old-global-map))))

;; FIXME: Once there's a safe way to transition away from read-event,
;; callers to this function should be updated to that way and this
;; function should be deleted.
(defun read--potential-mouse-event ()
    "Read an event that might be a mouse event.

This function exists for backward compatibility in code packaged
with Emacs.  Do not call it directly in your own packages."
    ;; `xterm-mouse-mode' events must go through `read-key' as they
    ;; are decoded via `input-decode-map'.
    (if xterm-mouse-mode
        (read-key nil
                  ;; Normally `read-key' discards all mouse button
                  ;; down events.  However, we want them here.
                  t)
      (read-event)))

(defvar read-passwd-map
  ;; BEWARE: `defconst' would purecopy it, breaking the sharing with
  ;; minibuffer-local-map along the way!
  (let ((map (make-sparse-keymap)))
    (set-keymap-parent map minibuffer-local-map)
    (define-key map "\C-u" #'delete-minibuffer-contents) ;bug#12570
    map)
  "Keymap used while reading passwords.")

(defun read-password--hide-password ()
  (let ((beg (minibuffer-prompt-end)))
    (dotimes (i (1+ (- (buffer-size) beg)))
      (put-text-property (+ i beg) (+ 1 i beg)
                         'display (string (or read-hide-char ?*))))))

(defun read-passwd (prompt &optional confirm default)
  "Read a password, prompting with PROMPT, and return it.
If optional CONFIRM is non-nil, read the password twice to make sure.
Optional DEFAULT is a default password to use instead of empty input.

This function echoes `*' for each character that the user types.
You could let-bind `read-hide-char' to another hiding character, though.

Once the caller uses the password, it can erase the password
by doing (clear-string STRING)."
  (if confirm
      (let (success)
        (while (not success)
          (let ((first (read-passwd prompt nil default))
                (second (read-passwd "Confirm password: " nil default)))
            (if (equal first second)
                (progn
                  (and (arrayp second) (not (eq first second)) (clear-string second))
                  (setq success first))
              (and (arrayp first) (clear-string first))
              (and (arrayp second) (clear-string second))
              (message "Password not repeated accurately; please start over")
              (sit-for 1))))
        success)
    (let (minibuf)
      (minibuffer-with-setup-hook
          (lambda ()
            (setq minibuf (current-buffer))
            ;; Turn off electricity.
            (setq-local post-self-insert-hook nil)
            (setq-local buffer-undo-list t)
            (setq-local select-active-regions nil)
            (use-local-map read-passwd-map)
            (setq-local inhibit-modification-hooks nil) ;bug#15501.
	    (setq-local show-paren-mode nil)		;bug#16091.
            (setq-local inhibit--record-char t)
            (add-hook 'post-command-hook #'read-password--hide-password nil t))
        (unwind-protect
            (let ((enable-recursive-minibuffers t)
		  (read-hide-char (or read-hide-char ?*)))
              (read-string prompt nil t default)) ; t = "no history"
          (when (buffer-live-p minibuf)
            (with-current-buffer minibuf
              ;; Not sure why but it seems that there might be cases where the
              ;; minibuffer is not always properly reset later on, so undo
              ;; whatever we've done here (bug#11392).
              (remove-hook 'after-change-functions
                           #'read-password--hide-password 'local)
              (kill-local-variable 'post-self-insert-hook)
              ;; And of course, don't keep the sensitive data around.
              (erase-buffer))))))))

(defvar read-number-history nil
  "The default history for the `read-number' function.")

(defun read-number (prompt &optional default hist)
  "Read a numeric value in the minibuffer, prompting with PROMPT.
DEFAULT specifies a default value to return if the user just types RET.
The value of DEFAULT is inserted into PROMPT.
HIST specifies a history list variable.  See `read-from-minibuffer'
for details of the HIST argument.

This function is used by the `interactive' code letter \"n\"."
  (let ((n nil)
	(default1 (if (consp default) (car default) default)))
    (when default1
      (setq prompt
	    (if (string-match "\\(\\):[ \t]*\\'" prompt)
		(replace-match (format minibuffer-default-prompt-format default1) t t prompt 1)
	      (replace-regexp-in-string "[ \t]*\\'"
					(format minibuffer-default-prompt-format default1)
					prompt t t))))
    (while
	(progn
	  (let ((str (read-from-minibuffer
		      prompt nil nil nil (or hist 'read-number-history)
		      (when default
			(if (consp default)
			    (mapcar #'number-to-string (delq nil default))
			  (number-to-string default))))))
	    (condition-case nil
		(setq n (cond
			 ((zerop (length str)) default1)
			 ((stringp str) (read str))))
	      (error nil)))
	  (unless (numberp n)
	    (message "Please enter a number.")
	    (sit-for 1)
	    t)))
    n))

(defvar read-char-choice-use-read-key nil
  "If non-nil, use `read-key' when reading a character by `read-char-choice'.
Otherwise, use the minibuffer (this is the default).

When reading via the minibuffer, you can use the normal commands
available in the minibuffer, and can, for instance, temporarily
switch to another buffer, do things there, and then switch back
to the minibuffer before entering the character.  This is not
possible when using `read-key', but using `read-key' may be less
confusing to some users.")

(defun read-char-choice (prompt chars &optional inhibit-keyboard-quit)
  "Read and return one of the characters in CHARS, prompting with PROMPT.
CHARS should be a list of single characters.
The function discards any input character that is not one of CHARS,
and by default shows a message to the effect that it is not one of
the expected characters.

By default, this function uses the minibuffer to read the key
non-modally (see `read-char-from-minibuffer'), and the optional
argument INHIBIT-KEYBOARD-QUIT is ignored.  However, if
`read-char-choice-use-read-key' is non-nil, the modal `read-key'
function is used instead (see `read-char-choice-with-read-key'),
and INHIBIT-KEYBOARD-QUIT is passed to it."
  (if (not read-char-choice-use-read-key)
      (read-char-from-minibuffer prompt chars)
    (read-char-choice-with-read-key prompt chars inhibit-keyboard-quit)))

(defun read-char-choice-with-read-key (prompt chars &optional inhibit-keyboard-quit)
  "Read and return one of the characters in CHARS, prompting with PROMPT.
CHARS should be a list of single characters.
Any input that is not one of CHARS is ignored.

If optional argument INHIBIT-KEYBOARD-QUIT is non-nil, ignore
`keyboard-quit' events while waiting for valid input.

If you bind the variable `help-form' to a non-nil value
while calling this function, then pressing `help-char'
causes it to evaluate `help-form' and display the result."
  (unless (consp chars)
    (error "Called `read-char-choice' without valid char choices"))
  (let (char done show-help (helpbuf " *Char Help*"))
    (let ((cursor-in-echo-area t)
          (executing-kbd-macro executing-kbd-macro)
	  (esc-flag nil))
      (save-window-excursion	      ; in case we call help-form-show
	(while (not done)
	  (unless (get-text-property 0 'face prompt)
	    (setq prompt (propertize prompt 'face 'minibuffer-prompt)))
	  (setq char (let ((inhibit-quit inhibit-keyboard-quit))
		       (read-key prompt)))
	  (and show-help (buffer-live-p (get-buffer helpbuf))
	       (kill-buffer helpbuf))
	  (cond
	   ((not (numberp char)))
	   ;; If caller has set help-form, that's enough.
	   ;; They don't explicitly have to add help-char to chars.
	   ((and help-form
		 (eq char help-char)
		 (setq show-help t)
		 (help-form-show)))
	   ((memq char chars)
	    (setq done t))
	   ((and executing-kbd-macro (= char -1))
	    ;; read-event returns -1 if we are in a kbd macro and
	    ;; there are no more events in the macro.  Attempt to
	    ;; get an event interactively.
	    (setq executing-kbd-macro nil))
	   ((not inhibit-keyboard-quit)
	    (cond
	     ((and (null esc-flag) (eq char ?\e))
	      (setq esc-flag t))
	     ((memq char '(?\C-g ?\e))
	      (keyboard-quit))))))))
    ;; Display the question with the answer.  But without cursor-in-echo-area.
    (message "%s%s" prompt (char-to-string char))
    char))

(defun sit-for (seconds &optional nodisp obsolete)
  "Redisplay, then wait for SECONDS seconds.  Stop when input is available.
SECONDS may be a floating-point value.
\(On operating systems that do not support waiting for fractions of a
second, floating-point values are rounded down to the nearest integer.)

If optional arg NODISP is t, don't redisplay, just wait for input.
Redisplay does not happen if input is available before it starts.

Value is t if waited the full time with no input arriving, and nil otherwise.

An obsolete, but still supported form is
\(sit-for SECONDS &optional MILLISECONDS NODISP)
where the optional arg MILLISECONDS specifies an additional wait period,
in milliseconds; this was useful when Emacs was built without
floating point support."
  (declare (advertised-calling-convention (seconds &optional nodisp) "22.1")
           (compiler-macro
            (lambda (form)
              (if (not (or (numberp nodisp) obsolete)) form
                (macroexp-warn-and-return
                 (format-message "Obsolete calling convention for `sit-for'")
                 `(,(car form) (+ ,seconds (/ (or ,nodisp 0) 1000.0)) ,obsolete)
                 '(obsolete sit-for))))))
  ;; This used to be implemented in C until the following discussion:
  ;; https://lists.gnu.org/r/emacs-devel/2006-07/msg00401.html
  ;; Then it was moved here using an implementation based on an idle timer,
  ;; which was then replaced by the use of read-event.
  (if (numberp nodisp)
      (setq seconds (+ seconds (* 1e-3 nodisp))
            nodisp obsolete)
    (if obsolete (setq nodisp obsolete)))
  (cond
   (noninteractive
    (sleep-for seconds)
    t)
   ((input-pending-p t)
    nil)
   ((or (<= seconds 0)
        ;; We are going to call read-event below, which will record
        ;; the next key as part of the macro, even if that key
        ;; invokes kmacro-end-macro, so if we are recording a macro,
        ;; the macro will recursively call itself.  In addition, when
        ;; that key is removed from unread-command-events, it will be
        ;; recorded the second time, so the macro will have each key
        ;; doubled.  This used to happen if a macro was defined with
        ;; Flyspell mode active (because Flyspell calls sit-for in its
        ;; post-command-hook, see bug #21329.)  To avoid all that, we
        ;; simply disable the wait when we are recording a macro.
        defining-kbd-macro)
    (or nodisp (redisplay)))
   (t
    (or nodisp (redisplay))
    ;; FIXME: we should not read-event here at all, because it's much too
    ;; difficult to reliably "undo" a read-event by pushing it onto
    ;; unread-command-events.
    ;; For bug#14782, we need read-event to do the keyboard-coding-system
    ;; decoding (hence non-nil as second arg under POSIX ttys).
    ;; For bug#15614, we need read-event not to inherit-input-method.
    ;; So we temporarily suspend input-method-function.
    (let ((read (let ((input-method-function nil))
                  (read-event nil t seconds))))
      (or (null read)
	  (progn
            ;; https://lists.gnu.org/r/emacs-devel/2006-10/msg00394.html
            ;; We want `read' appear in the next command's this-command-event
            ;; but not in the current one.
            ;; By pushing (cons t read), we indicate that `read' has not
            ;; yet been recorded in this-command-keys, so it will be recorded
            ;; next time it's read.
            ;; And indeed the `seconds' argument to read-event correctly
            ;; prevented recording this event in the current command's
            ;; this-command-keys.
	    (push (cons t read) unread-command-events)
	    nil))))))

(defun goto-char--read-natnum-interactive (prompt)
  "Get a natural number argument, optionally prompting with PROMPT.
If there is a natural number at point, use it as default."
  (if (and current-prefix-arg (not (consp current-prefix-arg)))
      (list (prefix-numeric-value current-prefix-arg))
    (let* ((number (number-at-point))
           (default (and (natnump number) number)))
      (list (read-number prompt (list default (point)))))))


(defvar read-char-history nil
  "The default history for the `read-char-from-minibuffer' function.")

(defvar read-char-from-minibuffer-map
  (let ((map (make-sparse-keymap)))
    (set-keymap-parent map minibuffer-local-map)

    (define-key map [remap self-insert-command] #'read-char-from-minibuffer-insert-char)
    (define-key map [remap exit-minibuffer] #'read-char-from-minibuffer-insert-other)

    (define-key map [remap recenter-top-bottom] #'minibuffer-recenter-top-bottom)
    (define-key map [remap scroll-up-command] #'minibuffer-scroll-up-command)
    (define-key map [remap scroll-down-command] #'minibuffer-scroll-down-command)
    (define-key map [remap scroll-other-window] #'minibuffer-scroll-other-window)
    (define-key map [remap scroll-other-window-down] #'minibuffer-scroll-other-window-down)

    map)
  "Keymap for the `read-char-from-minibuffer' function.")

(defconst read-char-from-minibuffer-map-hash
  (make-hash-table :test 'equal))

(defun read-char-from-minibuffer-insert-char ()
  "Insert the character you type into the minibuffer and exit minibuffer.
Discard all previous input before inserting and exiting the minibuffer."
  (interactive)
  (when (minibufferp)
    (delete-minibuffer-contents)
    (insert last-command-event)
    (exit-minibuffer)))

(defun read-char-from-minibuffer-insert-other ()
  "Reject a disallowed character typed into the minibuffer.
This command is intended to be bound to keys that users are not
allowed to type into the minibuffer.  When the user types any
such key, this command discard all minibuffer input and displays
an error message."
  (interactive)
  (when (minibufferp)
    (delete-minibuffer-contents)
    (ding)
    (discard-input)
    (minibuffer-message "Wrong answer")
    (sit-for 2)))

;; Defined in textconv.c.
(defvar overriding-text-conversion-style)

(defun read-char-from-minibuffer (prompt &optional chars history)
  "Read a character from the minibuffer, prompting for it with PROMPT.
Like `read-char', but uses the minibuffer to read and return a character.
Optional argument CHARS, if non-nil, should be a list of characters;
the function will ignore any input that is not one of CHARS.
Optional argument HISTORY, if non-nil, should be a symbol that
specifies the history list variable to use for navigating in input
history using \\`M-p' and \\`M-n', with \\`RET' to select a character from
history.
If you bind the variable `help-form' to a non-nil value
while calling this function, then pressing `help-char'
causes it to evaluate `help-form' and display the result.
There is no need to explicitly add `help-char' to CHARS;
`help-char' is bound automatically to `help-form-show'."

  ;; If text conversion is enabled in this buffer, then it will only
  ;; be disabled the next time `force-mode-line-update' happens.
  (when (and (bound-and-true-p overriding-text-conversion-style)
             (bound-and-true-p text-conversion-style))
    (force-mode-line-update))

  (let* ((overriding-text-conversion-style nil)
         (map (if (consp chars)
                  (or (gethash (list help-form (cons help-char chars))
                               read-char-from-minibuffer-map-hash)
                      (let ((map (make-sparse-keymap))
                            (msg help-form))
                        (set-keymap-parent map read-char-from-minibuffer-map)
                        ;; If we have a dynamically bound `help-form'
                        ;; here, then the `C-h' (i.e., `help-char')
                        ;; character should output that instead of
                        ;; being a command char.
                        (when help-form
                          (define-key map (vector help-char)
                                      (lambda ()
                                        (interactive)
                                        (let ((help-form msg)) ; lexically bound msg
                                          (help-form-show)))))
                        (dolist (char chars)
                          (define-key map (vector char)
                                      #'read-char-from-minibuffer-insert-char))
                        (define-key map [remap self-insert-command]
                                    #'read-char-from-minibuffer-insert-other)
                        (puthash (list help-form (cons help-char chars))
                                 map read-char-from-minibuffer-map-hash)
                        map))
                read-char-from-minibuffer-map))
         ;; Protect this-command when called from pre-command-hook (bug#45029)
         (this-command this-command)
         (result (read-from-minibuffer prompt nil map nil (or history t)))
         (char
          (if (> (length result) 0)
              ;; We have a string (with one character), so return the first one.
              (elt result 0)
            ;; The default value is RET.
            (when history (push "\r" (symbol-value history)))
            ?\r)))
    ;; Display the question with the answer.
    (message "%s%s" prompt (char-to-string char))
    char))


;; Behind display-popup-menus-p test.
(declare-function x-popup-dialog "menu.c" (position contents &optional header))

(defvar y-or-n-p-history-variable nil
  "History list symbol to add `y-or-n-p' answers to.")

(defvar y-or-n-p-map
  (let ((map (make-sparse-keymap)))
    (set-keymap-parent map minibuffer-local-map)

    (dolist (symbol '(act act-and-show act-and-exit automatic))
      (define-key map (vector 'remap symbol) #'y-or-n-p-insert-y))

    (define-key map [remap skip] #'y-or-n-p-insert-n)

    (dolist (symbol '(backup undo undo-all edit edit-replacement
                      delete-and-edit ignore self-insert-command))
      (define-key map (vector 'remap symbol) #'y-or-n-p-insert-other))

    (define-key map [remap recenter] #'minibuffer-recenter-top-bottom)
    (define-key map [remap scroll-up] #'minibuffer-scroll-up-command)
    (define-key map [remap scroll-down] #'minibuffer-scroll-down-command)
    (define-key map [remap scroll-other-window] #'minibuffer-scroll-other-window)
    (define-key map [remap scroll-other-window-down] #'minibuffer-scroll-other-window-down)

    (define-key map [remap exit] #'y-or-n-p-insert-other)
    (dolist (symbol '(exit-prefix quit))
      (define-key map (vector 'remap symbol) #'abort-recursive-edit))
    (define-key map [escape] #'abort-recursive-edit)

    ;; FIXME: try catch-all instead of explicit bindings:
    ;; (define-key map [remap t] #'y-or-n-p-insert-other)

    map)
  "Keymap that defines additional bindings for `y-or-n-p' answers.")

(defun y-or-n-p-insert-y ()
  "Insert the answer \"y\" and exit the minibuffer of `y-or-n-p'.
Discard all previous input before inserting and exiting the minibuffer."
  (interactive)
  (when (minibufferp)
    (delete-minibuffer-contents)
    (insert "y")
    (exit-minibuffer)))

(defun y-or-n-p-insert-n ()
  "Insert the answer \"n\" and exit the minibuffer of `y-or-n-p'.
Discard all previous input before inserting and exiting the minibuffer."
  (interactive)
  (when (minibufferp)
    (delete-minibuffer-contents)
    (insert "n")
    (exit-minibuffer)))

(defun y-or-n-p-insert-other ()
  "Handle inserting of other answers in the minibuffer of `y-or-n-p'.
Display an error on trying to insert a disallowed character.
Also discard all previous input in the minibuffer."
  (interactive)
  (when (minibufferp)
    (delete-minibuffer-contents)
    (ding)
    (discard-input)
    (minibuffer-message "Please answer y or n")
    (sit-for 2)))

(defvar y-or-n-p-use-read-key nil
  "Use `read-key' when reading answers to \"y or n\" questions by `y-or-n-p'.
Otherwise, use the `read-from-minibuffer' to read the answers.

When reading via the minibuffer, you can use the normal commands
available in the minibuffer, and can, for instance, temporarily
switch to another buffer, do things there, and then switch back
to the minibuffer before entering the character.  This is not
possible when using `read-key', but using `read-key' may be less
confusing to some users.")

(defvar from--tty-menu-p nil
  "Non-nil means the current command was invoked from a TTY menu.")
(defun use-dialog-box-p ()
  "Return non-nil if the current command should prompt the user via a dialog box."
  (and last-input-event                 ; not during startup
       (or (consp last-nonmenu-event)   ; invoked by a mouse event
           (and (null last-nonmenu-event)
                (consp last-input-event))
           (featurep 'android)		; Prefer dialog boxes on Android.
           from--tty-menu-p)            ; invoked via TTY menu
       use-dialog-box))

;; Actually in textconv.c.
(defvar overriding-text-conversion-style)
(declare-function set-text-conversion-style "textconv.c")

(defun y-or-n-p (prompt)
  "Ask user a \"y or n\" question.
Return t if answer is \"y\" and nil if it is \"n\".

PROMPT is the string to display to ask the question; `y-or-n-p'
adds \"(y or n) \" to it.  If PROMPT is a non-empty string, and
it ends with a non-space character, a space character will be
appended to it.

If you bind the variable `help-form' to a non-nil value
while calling this function, then pressing `help-char'
causes it to evaluate `help-form' and display the result.
PROMPT is also updated to show `help-char' like \"(y, n or C-h) \",
where `help-char' is automatically bound to `help-form-show'.

No confirmation of the answer is requested; a single character is
enough.  SPC also means yes, and DEL means no.

To be precise, this function translates user input into responses
by consulting the bindings in `query-replace-map'; see the
documentation of that variable for more information.  In this
case, the useful bindings are `act', `skip', `recenter',
`scroll-up', `scroll-down', and `quit'.
An `act' response means yes, and a `skip' response means no.
A `quit' response means to invoke `abort-recursive-edit'.
If the user enters `recenter', `scroll-up', or `scroll-down'
responses, perform the requested window recentering or scrolling
and ask again.

If dialog boxes are supported, this function will use a dialog box
if `use-dialog-box' is non-nil and the last input event was produced
by a mouse, or by some window-system gesture, or via a menu.

By default, this function uses the minibuffer to read the key.
If `y-or-n-p-use-read-key' is non-nil, `read-key' is used
instead (which means that the user can't change buffers (and the
like) while `y-or-n-p' is running)."
  (let ((answer 'recenter)
	(padded (lambda (prompt &optional dialog)
		  (let ((l (length prompt)))
		    (concat prompt
			    (if (or (zerop l) (eq ?\s (aref prompt (1- l))))
				"" " ")
			    (if dialog ""
                              ;; Don't clobber caller's match data.
                              (save-match-data
                                (substitute-command-keys
                                 (if help-form
                                     (format "(\\`y', \\`n' or \\`%s') "
                                             (key-description
                                              (vector help-char)))
                                   "(\\`y' or \\`n') "))))))))
        ;; Preserve the actual command that eventually called
        ;; `y-or-n-p' (otherwise `repeat' will be repeating
        ;; `exit-minibuffer').
        (real-this-command real-this-command))
    (cond
     (noninteractive
      (setq prompt (funcall padded prompt))
      (let ((temp-prompt prompt))
	(while (not (memq answer '(act skip)))
	  (let ((str (read-string temp-prompt)))
	    (cond ((member str '("y" "Y")) (setq answer 'act))
		  ((member str '("n" "N")) (setq answer 'skip))
		  ((and (member str '("h" "H")) help-form) (print help-form))
		  (t (setq temp-prompt (concat "Please answer y or n.  "
					       prompt))))))))
     ((use-dialog-box-p)
      (setq prompt (funcall padded prompt t)
	    answer (x-popup-dialog t `(,prompt ("Yes" . act) ("No" . skip)))))
     (y-or-n-p-use-read-key
      ;; ¡Beware! when I tried to edebug this code, Emacs got into a weird state
      ;; where all the keys were unbound (i.e. it somehow got triggered
      ;; within read-key, apparently).  I had to kill it.
      (setq prompt (funcall padded prompt))
      (while
          (let* ((scroll-actions '(recenter scroll-up scroll-down
                                            scroll-other-window scroll-other-window-down))
                 ;; Disable text conversion so that real key events
                 ;; are sent.
                 (overriding-text-conversion-style nil)
                 (key
                  (let ((cursor-in-echo-area t))
                    (when minibuffer-auto-raise
                      (raise-frame (window-frame (minibuffer-window))))
                    (read-key (propertize (if (memq answer scroll-actions)
                                              prompt
                                            (concat "Please answer y or n.  "
                                                    prompt))
                                          'face 'minibuffer-prompt)))))
            (setq answer (lookup-key query-replace-map (vector key) t))
            (cond
             ((memq answer '(skip act)) nil)
             ((eq answer 'recenter)
              (recenter) t)
             ((eq answer 'scroll-up)
              (ignore-errors (scroll-up-command)) t)
             ((eq answer 'scroll-down)
              (ignore-errors (scroll-down-command)) t)
             ((eq answer 'scroll-other-window)
              (ignore-errors (scroll-other-window)) t)
             ((eq answer 'scroll-other-window-down)
              (ignore-errors (scroll-other-window-down)) t)
             ((or (memq answer '(exit-prefix quit)) (eq key ?\e))
              (signal 'quit nil) t)
             (t t)))
        (ding)
        (discard-input)))
     (t
      (setq prompt (funcall padded prompt))
      (let* ((enable-recursive-minibuffers t)
             (msg help-form)
             ;; Disable text conversion so that real Y or N events are
             ;; sent.
             (overriding-text-conversion-style nil)
             (keymap (let ((map (make-composed-keymap
                                 y-or-n-p-map query-replace-map)))
                       (when help-form
                         ;; Create a new map before modifying
                         (setq map (copy-keymap map))
                         (define-key map (vector help-char)
                           (lambda ()
                             (interactive)
                             (let ((help-form msg)) ; lexically bound msg
                               (help-form-show)))))
                       map))
             ;; Protect this-command when called from pre-command-hook (bug#45029)
             (this-command this-command)
             (str (progn
                    (when (active-minibuffer-window)
                      ;; If the minibuffer is already active, the
                      ;; selected window might not change.  Disable
                      ;; text conversion by hand.
                      (set-text-conversion-style text-conversion-style))
                    (read-from-minibuffer
                     prompt nil keymap nil
                     (or y-or-n-p-history-variable t)))))
        (setq answer (if (member str '("y" "Y")) 'act 'skip)))))
    (let ((ret (eq answer 'act)))
      (unless noninteractive
        (message "%s%c" prompt (if ret ?y ?n)))
      ret)))


;;; Atomic change groups.

(defmacro atomic-change-group (&rest body)
  "Like `progn' but perform BODY as an atomic change group.
This means that if BODY exits abnormally,
all of its changes to the current buffer are undone.
This works regardless of whether undo is enabled in the buffer.

This mechanism is transparent to ordinary use of undo;
if undo is enabled in the buffer and BODY succeeds, the
user can undo the change normally."
  (declare (indent 0) (debug t))
  (let ((handle (make-symbol "--change-group-handle--"))
	(success (make-symbol "--change-group-success--")))
    `(let ((,handle (prepare-change-group))
	   ;; Don't truncate any undo data in the middle of this.
	   (undo-outer-limit nil)
	   (undo-limit most-positive-fixnum)
	   (undo-strong-limit most-positive-fixnum)
	   (,success nil))
       (unwind-protect
	   (progn
	     ;; This is inside the unwind-protect because
	     ;; it enables undo if that was disabled; we need
	     ;; to make sure that it gets disabled again.
	     (activate-change-group ,handle)
	     (prog1 ,(macroexp-progn body)
	       (setq ,success t)))
	 ;; Either of these functions will disable undo
	 ;; if it was disabled before.
	 (if ,success
	     (accept-change-group ,handle)
	   (cancel-change-group ,handle))))))

(defmacro with-undo-amalgamate (&rest body)
  "Like `progn' but perform BODY with amalgamated undo barriers.

This allows multiple operations to be undone in a single step.
When undo is disabled this behaves like `progn'."
  (declare (indent 0) (debug t))
  (let ((handle (make-symbol "--change-group-handle--")))
    `(let ((,handle (prepare-change-group))
           ;; Don't truncate any undo data in the middle of this,
           ;; otherwise Emacs might truncate part of the resulting
           ;; undo step: we want to mimic the behavior we'd get if the
           ;; undo-boundaries were never added in the first place.
           (undo-outer-limit nil)
           (undo-limit most-positive-fixnum)
           (undo-strong-limit most-positive-fixnum))
       (unwind-protect
           (progn
             (activate-change-group ,handle)
             ,@body)
         (progn
           (accept-change-group ,handle)
           (undo-amalgamate-change-group ,handle))))))

(defun prepare-change-group (&optional buffer)
  "Return a handle for the current buffer's state, for a change group.
If you specify BUFFER, make a handle for BUFFER's state instead.

Pass the handle to `activate-change-group' afterward to initiate
the actual changes of the change group.

To finish the change group, call either `accept-change-group' or
`cancel-change-group' passing the same handle as argument.  Call
`accept-change-group' to accept the changes in the group as final;
call `cancel-change-group' to undo them all.  You should use
`unwind-protect' to make sure the group is always finished.  The call
to `activate-change-group' should be inside the `unwind-protect'.
Once you finish the group, don't use the handle again--don't try to
finish the same group twice.  For a simple example of correct use, see
the source code of `atomic-change-group'.

The handle records only the specified buffer.  To make a multibuffer
change group, call this function once for each buffer you want to
cover, then use `nconc' to combine the returned values, like this:

  (nconc (prepare-change-group buffer-1)
         (prepare-change-group buffer-2))

You can then activate that multibuffer change group with a single
call to `activate-change-group' and finish it with a single call
to `accept-change-group' or `cancel-change-group'."

  (if buffer
      (list (cons buffer (with-current-buffer buffer buffer-undo-list)))
    (list (cons (current-buffer) buffer-undo-list))))

(defun activate-change-group (handle)
  "Activate a change group made with `prepare-change-group' (which see)."
  (dolist (elt handle)
    (with-current-buffer (car elt)
      (if (eq buffer-undo-list t)
	  (setq buffer-undo-list nil)
	;; Add a boundary to make sure the upcoming changes won't be
	;; merged/combined with any previous changes (bug#33341).
	;; We're not supposed to introduce a real (visible)
        ;; `undo-boundary', tho, so we have to push something else
        ;; that acts like a boundary w.r.t preventing merges while
	;; being harmless.
        ;; We use for that an "empty insertion", but in order to be harmless,
        ;; it has to be at a harmless position.  Currently only
        ;; insertions are ever merged/combined, so we use such a "boundary"
        ;; only when the last change was an insertion and we use the position
        ;; of the last insertion.
        (when (numberp (car-safe (car buffer-undo-list)))
          (push (cons (caar buffer-undo-list) (caar buffer-undo-list))
                buffer-undo-list))))))

(defun accept-change-group (handle)
  "Finish a change group made with `prepare-change-group' (which see).
This finishes the change group by accepting its changes as final."
  (dolist (elt handle)
    (with-current-buffer (car elt)
      (if (eq (cdr elt) t)
	  (setq buffer-undo-list t)))))

(defun cancel-change-group (handle)
  "Finish a change group made with `prepare-change-group' (which see).
This finishes the change group by reverting all of its changes."
  (dolist (elt handle)
    (with-current-buffer (car elt)
      (setq elt (cdr elt))
      (save-restriction
	;; Widen buffer temporarily so if the buffer was narrowed within
	;; the body of `atomic-change-group' all changes can be undone.
	(widen)
	(let ((old-car (car-safe elt))
	      (old-cdr (cdr-safe elt))
	      ;; Use `pending-undo-list' temporarily since `undo-more' needs
	      ;; it, but restore it afterwards so as not to mess with an
	      ;; ongoing sequence of `undo's.
	      (pending-undo-list
	       ;; Use `buffer-undo-list' unconditionally (bug#39680).
	       buffer-undo-list))
          (unwind-protect
              (progn
                ;; Temporarily truncate the undo log at ELT.
                (when (consp elt)
                  (setcar elt nil) (setcdr elt nil))
                ;; Make sure there's no confusion.
                (when (and (consp elt) (not (eq elt (last pending-undo-list))))
                  (error "Undoing to some unrelated state"))
                ;; Undo it all.
                (save-excursion
                  (while (listp pending-undo-list) (undo-more 1)))
                ;; Revert the undo info to what it was when we grabbed
                ;; the state.
                (setq buffer-undo-list elt))
            ;; Reset the modified cons cell ELT to its original content.
            (when (consp elt)
              (setcar elt old-car)
              (setcdr elt old-cdr))))))))

;;;; Display-related functions.

(defun momentary-string-display (string pos &optional exit-char message)
  "Momentarily display STRING in the buffer at POS.
Display remains until next event is input.
If POS is a marker, only its position is used; its buffer is ignored.
Optional third arg EXIT-CHAR can be a character, event or event
description list.  EXIT-CHAR defaults to SPC.  If the input is
EXIT-CHAR it is swallowed; otherwise it is then available as
input (as a command if nothing else).
Display MESSAGE (optional fourth arg) in the echo area.
If MESSAGE is nil, instructions to type EXIT-CHAR are displayed there."
  (or exit-char (setq exit-char ?\s))
  (let ((ol (make-overlay pos pos))
        (str (copy-sequence string)))
    (unwind-protect
        (progn
          (save-excursion
            (overlay-put ol 'after-string str)
            (goto-char pos)
            ;; To avoid trouble with out-of-bounds position
            (setq pos (point))
            ;; If the string end is off screen, recenter now.
            (if (<= (window-end nil t) pos)
                (recenter (/ (window-height) 2))))
          (message (or message "Type %s to continue editing.")
                   (single-key-description exit-char))
	  (let ((event (read-key)))
	    ;; `exit-char' can be an event, or an event description list.
	    (or (eq event exit-char)
		(eq event (event-convert-list exit-char))
		(setq unread-command-events
                      (append (this-single-command-raw-keys)
                              unread-command-events)))))
      (delete-overlay ol))))


;;;; Overlay operations

(defun copy-overlay (o)
  "Return a copy of overlay O."
  (declare (important-return-value t))
  (let ((o1 (if (overlay-buffer o)
                (make-overlay (overlay-start o) (overlay-end o)
                              ;; FIXME: there's no easy way to find the
                              ;; insertion-type of overlay's start and end.
                              (overlay-buffer o))
              (let ((o1 (make-overlay (point-min) (point-min))))
                (delete-overlay o1)
                o1)))
	(props (overlay-properties o)))
    (while props
      (overlay-put o1 (pop props) (pop props)))
    o1))

(defun remove-overlays (&optional beg end name val)
  "Remove overlays between BEG and END that have property NAME with value VAL.
Overlays might be moved and/or split.  If any targeted overlays
start before BEG, the overlays will be altered so that they end
at BEG.  Likewise, if the targeted overlays end after END, they
will be altered so that they start at END.  Overlays that start
at or after BEG and end before END will be removed completely.

BEG and END default respectively to the beginning and end of the
buffer.
Values are compared with `eq'.
If either NAME or VAL are specified, both should be specified."
  ;; This speeds up the loops over overlays.
  (unless beg (setq beg (point-min)))
  (unless end (setq end (point-max)))
  (overlay-recenter end)
  (if (< end beg)
      (setq beg (prog1 end (setq end beg))))
  (save-excursion
    (dolist (o (overlays-in beg end))
      (when (eq (overlay-get o name) val)
	;; Either push this overlay outside beg...end
	;; or split it to exclude beg...end
	;; or delete it entirely (if it is contained in beg...end).
	(if (< (overlay-start o) beg)
	    (if (> (overlay-end o) end)
		(progn
		  (move-overlay (copy-overlay o)
				(overlay-start o) beg)
		  (move-overlay o end (overlay-end o)))
	      (move-overlay o (overlay-start o) beg))
	  (if (> (overlay-end o) end)
	      (move-overlay o end (overlay-end o))
	    (delete-overlay o)))))))

;;;; Miscellanea.

(defvar suspend-hook nil
  "Normal hook run by `suspend-emacs', before suspending.")

(defvar suspend-resume-hook nil
  "Normal hook run by `suspend-emacs', after Emacs is continued.")

(defvar after-pdump-load-hook nil
  "Normal hook run after loading the .pdmp file.")

(defvar temp-buffer-show-hook nil
  "Normal hook run by `with-output-to-temp-buffer' after displaying the buffer.
When the hook runs, the temporary buffer is current, and the window it
was displayed in is selected.")

(defvar temp-buffer-setup-hook nil
  "Normal hook run by `with-output-to-temp-buffer' at the start.
When the hook runs, the temporary buffer is current.
This hook is normally set up with a function to put the buffer in Help
mode.")

(defvar user-emacs-directory
  ;; The value does not matter since Emacs sets this at startup.
  nil
  "Directory beneath which additional per-user Emacs-specific files are placed.
Various programs in Emacs store information in this directory.
Note that this should end with a directory separator.
See also `locate-user-emacs-file'.")

;;;; Misc. useful functions.

(defsubst buffer-narrowed-p ()
  "Return non-nil if the current buffer is narrowed."
  (declare (side-effect-free t))
  (/= (- (point-max) (point-min)) (buffer-size)))

(defmacro with-restriction (start end &rest rest)
  "Execute BODY with restrictions set to START and END.

The current restrictions, if any, are restored upon return.

When the optional :label LABEL argument is present, in which
LABEL is a symbol, inside BODY, `narrow-to-region' and `widen'
can be used only within the START and END limits.  To gain access
to other portions of the buffer, use `without-restriction' with the
same LABEL argument.

\(fn START END [:label LABEL] BODY)"
  (declare (indent 0) (debug t))
  (if (eq (car rest) :label)
      `(internal--with-restriction ,start ,end (lambda () ,@(cddr rest))
                                 ,(cadr rest))
    `(internal--with-restriction ,start ,end (lambda () ,@rest))))

(defun internal--with-restriction (start end body &optional label)
  "Helper function for `with-restriction', which see."
  (save-restriction
    (narrow-to-region start end)
    (if label (internal--label-restriction label))
    (funcall body)))

(defmacro without-restriction (&rest rest)
  "Execute BODY without restrictions.

The current restrictions, if any, are restored upon return.

When the optional :label LABEL argument is present, the
restrictions set by `with-restriction' with the same LABEL argument
are lifted.

\(fn [:label LABEL] BODY)"
  (declare (indent 0) (debug t))
  (if (eq (car rest) :label)
      `(internal--without-restriction (lambda () ,@(cddr rest))
                                    ,(cadr rest))
    `(internal--without-restriction (lambda () ,@rest))))

(defun internal--without-restriction (body &optional label)
  "Helper function for `without-restriction', which see."
  (save-restriction
    (if label (internal--unlabel-restriction label))
    (widen)
    (funcall body)))

(defun find-tag-default-bounds ()
  "Determine the boundaries of the default tag, based on text at point.
Return a cons cell with the beginning and end of the found tag.
If there is no plausible default, return nil."
  (bounds-of-thing-at-point 'symbol))

(defun find-tag-default ()
  "Determine default tag to search for, based on text at point.
If there is no plausible default, return nil."
  (let ((bounds (find-tag-default-bounds)))
    (when bounds
      (buffer-substring-no-properties (car bounds) (cdr bounds)))))

(defun find-tag-default-as-regexp ()
  "Return regexp that matches the default tag at point.
If there is no tag at point, return nil.

When in a major mode that does not provide its own
`find-tag-default-function', return a regexp that matches the
symbol at point exactly."
  (let ((tag (funcall (or find-tag-default-function
			  (get major-mode 'find-tag-default-function)
			  #'find-tag-default))))
    (if tag (regexp-quote tag))))

(defun find-tag-default-as-symbol-regexp ()
  "Return regexp that matches the default tag at point as symbol.
If there is no tag at point, return nil.

When in a major mode that does not provide its own
`find-tag-default-function', return a regexp that matches the
symbol at point exactly."
  (let ((tag-regexp (find-tag-default-as-regexp)))
    (if (and tag-regexp
	     (eq (or find-tag-default-function
		     (get major-mode 'find-tag-default-function)
		     #'find-tag-default)
		 #'find-tag-default))
	(format "\\_<%s\\_>" tag-regexp)
      tag-regexp)))

(defun play-sound (sound)
  "SOUND is a list of the form `(sound KEYWORD VALUE...)'.
The following keywords are recognized:

  :file FILE - read sound data from FILE.  If FILE isn't an
absolute file name, it is searched in `data-directory'.

  :data DATA - read sound data from string DATA.

Exactly one of :file or :data must be present.

  :volume VOL - set volume to VOL.  VOL must an integer in the
range 0..100 or a float in the range 0..1.0.  If not specified,
don't change the volume setting of the sound device.

  :device DEVICE - play sound on DEVICE.  If not specified,
a system-dependent default device name is used.

Note: :data and :device are currently not supported on Windows."
  (if (fboundp 'play-sound-internal)
      (play-sound-internal sound)
    (error "This Emacs binary lacks sound support")))

(declare-function w32-shell-dos-semantics "w32-fns" nil)

(defun shell-quote-argument (argument &optional posix)
  "Quote ARGUMENT for passing as argument to an inferior shell.

This function is designed to work with the syntax of your system's
standard shell, and might produce incorrect results with unusual shells.
See Info node `(elisp)Security Considerations'.

If the optional POSIX argument is non-nil, ARGUMENT is quoted
according to POSIX shell quoting rules, regardless of the
system's shell."
  (declare (important-return-value t))
  (cond
   ((and (not posix) (eq system-type 'ms-dos))
    ;; Quote using double quotes, but escape any existing quotes in
    ;; the argument with backslashes.
    (let ((result "")
          (start 0)
          end)
      (if (or (null (string-match "[^\"]" argument))
              (< (match-end 0) (length argument)))
          (while (string-match "[\"]" argument start)
            (setq end (match-beginning 0)
                  result (concat result (substring argument start end)
                                 "\\" (substring argument end (1+ end)))
                  start (1+ end))))
      (concat "\"" result (substring argument start) "\"")))

   ((and (not posix) (eq system-type 'windows-nt) (w32-shell-dos-semantics))

    ;; First, quote argument so that CommandLineToArgvW will
    ;; understand it.  See
    ;; https://msdn.microsoft.com/en-us/library/17w5ykft%28v=vs.85%29.aspx
    ;; After we perform that level of quoting, escape shell
    ;; metacharacters so that cmd won't mangle our argument.  If the
    ;; argument contains no double quote characters, we can just
    ;; surround it with double quotes.  Otherwise, we need to prefix
    ;; each shell metacharacter with a caret.

    (setq argument
          ;; escape backslashes at end of string
          (replace-regexp-in-string
           "\\(\\\\*\\)$"
           "\\1\\1"
           ;; escape backslashes and quotes in string body
           (replace-regexp-in-string
            "\\(\\\\*\\)\""
            "\\1\\1\\\\\""
            argument)))

    (if (string-match "[%!\"]" argument)
        (concat
         "^\""
         (replace-regexp-in-string
          "\\([%!()\"<>&|^]\\)"
          "^\\1"
          argument)
         "^\"")
      (concat "\"" argument "\"")))

   (t
    (if (equal argument "")
        "''"
      ;; Quote everything except POSIX filename characters.
      ;; This should be safe enough even for really weird shells.
      (string-replace
       "\n" "'\n'"
       (replace-regexp-in-string "[^-0-9a-zA-Z_./\n]" "\\\\\\&" argument))))
   ))

(defsubst string-to-list (string)
  "Return a list of characters in STRING."
  (declare (side-effect-free t))
  (append string nil))

(defsubst string-to-vector (string)
  "Return a vector of characters in STRING."
  (declare (side-effect-free t))
  (vconcat string))

(defun string-or-null-p (object)
  "Return t if OBJECT is a string or nil.
Otherwise, return nil."
  (declare (pure t) (side-effect-free error-free))
  (or (stringp object) (null object)))

(defun list-of-strings-p (object)
  "Return t if OBJECT is nil or a list of strings."
  (declare (pure t) (side-effect-free error-free))
  (while (and (consp object) (stringp (car object)))
    (setq object (cdr object)))
  (null object))

(defun booleanp (object)
  "Return t if OBJECT is one of the two canonical boolean values: t or nil.
Otherwise, return nil."
  (declare (pure t) (side-effect-free error-free))
  (and (memq object '(nil t)) t))

(defun special-form-p (object)
  "Non-nil if and only if OBJECT is a special form."
  (declare (side-effect-free error-free))
  (if (and (symbolp object) (fboundp object))
      (setq object (indirect-function object)))
  (and (subrp object) (eq (cdr (subr-arity object)) 'unevalled)))

(defun plistp (object)
  "Non-nil if and only if OBJECT is a valid plist."
  (declare (pure t) (side-effect-free error-free))
  (let ((len (proper-list-p object)))
    (and len (zerop (% len 2)))))

(defun macrop (object)
  "Non-nil if and only if OBJECT is a macro."
  (declare (side-effect-free t))
  (let ((def (indirect-function object)))
    (when (consp def)
      (or (eq 'macro (car def))
          (and (autoloadp def) (memq (nth 4 def) '(macro t)))))))

(defun compiled-function-p (object)
  "Return non-nil if OBJECT is a function that has been compiled.
Does not distinguish between functions implemented in machine code
or byte-code."
  (declare (side-effect-free error-free))
  (or (subrp object) (byte-code-function-p object)))

(defun field-at-pos (pos)
  "Return the field at position POS, taking stickiness etc into account."
  (declare (important-return-value t))
  (let ((raw-field (get-char-property (field-beginning pos) 'field)))
    (if (eq raw-field 'boundary)
	(get-char-property (1- (field-end pos)) 'field)
      raw-field)))

(defun sha1 (object &optional start end binary)
  "Return the SHA-1 (Secure Hash Algorithm) of an OBJECT.
OBJECT is either a string or a buffer.  Optional arguments START and
END are character positions specifying which portion of OBJECT for
computing the hash.  If BINARY is non-nil, return a 40-byte unibyte
string; otherwise returna 40-character string.

Note that SHA-1 is not collision resistant and should not be used
for anything security-related.  See `secure-hash' for
alternatives."
  (declare (side-effect-free t))
  (secure-hash 'sha1 object start end binary))

(defun function-get (f prop &optional autoload)
  "Return the value of property PROP of function F.
If AUTOLOAD is non-nil and F is autoloaded, try to load it
in the hope that it will set PROP.  If AUTOLOAD is `macro', do it only
if it's an autoloaded macro."
  (declare (important-return-value t))
  (let ((val nil))
    (while (and (symbolp f)
                (null (setq val (get f prop)))
                (fboundp f))
      (let ((fundef (symbol-function f)))
        (if (and autoload (autoloadp fundef)
                 (not (equal fundef
                             (autoload-do-load fundef f
                                               (if (eq autoload 'macro)
                                                   'macro)))))
            nil                         ;Re-try `get' on the same `f'.
          (setq f fundef))))
    val))

;;;; Support for yanking and text properties.
;; Why here in subr.el rather than in simple.el?  --Stef

(defvar yank-handled-properties)
(defvar yank-excluded-properties)

(defun remove-yank-excluded-properties (start end)
  "Process text properties between START and END, inserted for a `yank'.
Perform the handling specified by `yank-handled-properties', then
remove properties specified by `yank-excluded-properties'."
  (let ((inhibit-read-only t))
    (dolist (handler yank-handled-properties)
      (let ((prop (car handler))
            (fun  (cdr handler))
            (run-start start))
        (while (< run-start end)
          (let ((value (get-text-property run-start prop))
                (run-end (next-single-property-change
                          run-start prop nil end)))
            (funcall fun value run-start run-end)
            (setq run-start run-end)))))
    (if (eq yank-excluded-properties t)
        (set-text-properties start end nil)
      (remove-list-of-text-properties start end yank-excluded-properties))))

(defvar yank-undo-function)

(defun insert-for-yank (string)
  "Insert STRING at point for the `yank' command.

This function is like `insert', except it honors the variables
`yank-handled-properties' and `yank-excluded-properties', and the
`yank-handler' text property, in the way that `yank' does.

It also runs the string through `yank-transform-functions'."
  ;; Allow altering the yank string.
  (run-hook-wrapped 'yank-transform-functions
                    (lambda (f) (setq string (funcall f string)) nil))
  (let (to)
    (while (setq to (next-single-property-change 0 'yank-handler string))
      (insert-for-yank-1 (substring string 0 to))
      (setq string (substring string to))))
  (insert-for-yank-1 string))

(defun insert-for-yank-1 (string)
  "Helper for `insert-for-yank', which see."
  (let* ((handler (and (stringp string)
		       (get-text-property 0 'yank-handler string)))
	 (param (or (nth 1 handler) string))
	 (opoint (point))
	 (inhibit-read-only inhibit-read-only)
	 end)

    ;; FIXME: This throws away any yank-undo-function set by previous calls
    ;; to insert-for-yank-1 within the loop of insert-for-yank!
    (setq yank-undo-function t)
    (if (nth 0 handler) ; FUNCTION
	(funcall (car handler) param)
      (insert param))
    (setq end (point))

    ;; Prevent read-only properties from interfering with the
    ;; following text property changes.
    (setq inhibit-read-only t)

    (unless (nth 2 handler) ; NOEXCLUDE
      (remove-yank-excluded-properties opoint end))

    ;; If last inserted char has properties, mark them as rear-nonsticky.
    (if (and (> end opoint)
	     (text-properties-at (1- end)))
	(put-text-property (1- end) end 'rear-nonsticky t))

    (if (eq yank-undo-function t)		   ; not set by FUNCTION
	(setq yank-undo-function (nth 3 handler))) ; UNDO
    (if (nth 4 handler)				   ; COMMAND
	(setq this-command (nth 4 handler)))))

(defun insert-buffer-substring-no-properties (buffer &optional start end)
  "Insert before point a substring of BUFFER, without text properties.
BUFFER may be a buffer or a buffer name.
Arguments START and END are character positions specifying the substring.
They default to the values of (point-min) and (point-max) in BUFFER."
  (let ((opoint (point)))
    (insert-buffer-substring buffer start end)
    (let ((inhibit-read-only t))
      (set-text-properties opoint (point) nil))))

(defun insert-buffer-substring-as-yank (buffer &optional start end)
  "Insert before point a part of BUFFER, stripping some text properties.
BUFFER may be a buffer or a buffer name.
Arguments START and END are character positions specifying the substring.
They default to the values of (point-min) and (point-max) in BUFFER.
Before insertion, process text properties according to
`yank-handled-properties' and `yank-excluded-properties'."
  ;; Since the buffer text should not normally have yank-handler properties,
  ;; there is no need to handle them here.
  (let ((opoint (point)))
    (insert-buffer-substring buffer start end)
    (remove-yank-excluded-properties opoint (point))))

(defun insert-into-buffer (buffer &optional start end)
  "Insert the contents of the current buffer into BUFFER.
If START/END, only insert that region from the current buffer.
Point in BUFFER will be placed after the inserted text."
  (let ((current (current-buffer)))
    (with-current-buffer buffer
      (insert-buffer-substring current start end))))

(defun replace-string-in-region (string replacement &optional start end)
  "Replace STRING with REPLACEMENT in the region from START to END.
The number of replaced occurrences are returned, or nil if STRING
doesn't exist in the region.

If START is nil, use the current point.  If END is nil, use `point-max'.

Comparisons and replacements are done with fixed case."
  (if start
      (when (< start (point-min))
        (error "Start before start of buffer"))
    (setq start (point)))
  (if end
      (when (> end (point-max))
        (error "End after end of buffer"))
    (setq end (point-max)))
  (save-excursion
    (goto-char start)
    (save-restriction
      (narrow-to-region start end)
      (let ((matches 0)
            (case-fold-search nil))
        (while (search-forward string nil t)
          (delete-region (match-beginning 0) (match-end 0))
          (insert replacement)
          (setq matches (1+ matches)))
        (and (not (zerop matches))
             matches)))))

(defun replace-regexp-in-region (regexp replacement &optional start end)
  "Replace REGEXP with REPLACEMENT in the region from START to END.
The number of replaced occurrences are returned, or nil if REGEXP
doesn't exist in the region.

If START is nil, use the current point.  If END is nil, use `point-max'.

Comparisons and replacements are done with fixed case.

REPLACEMENT can use the following special elements:

  `\\&' in NEWTEXT means substitute original matched text.
  `\\N' means substitute what matched the Nth `\\(...\\)'.
       If Nth parens didn't match, substitute nothing.
  `\\\\' means insert one `\\'.
  `\\?' is treated literally."
  (if start
      (when (< start (point-min))
        (error "Start before start of buffer"))
    (setq start (point)))
  (if end
      (when (> end (point-max))
        (error "End after end of buffer"))
    (setq end (point-max)))
  (save-excursion
    (goto-char start)
    (save-restriction
      (narrow-to-region start end)
      (let ((matches 0)
            (case-fold-search nil))
          (while (re-search-forward regexp nil t)
          (replace-match replacement t)
          (setq matches (1+ matches)))
        (and (not (zerop matches))
             matches)))))

(defun yank-handle-font-lock-face-property (face start end)
  "If `font-lock-defaults' is nil, apply FACE as a `face' property.
START and END denote the start and end of the text to act on.
Do nothing if FACE is nil."
  (and face
       (null font-lock-defaults)
       (put-text-property start end 'face face)))

;; This removes `mouse-face' properties in *Help* buffer buttons:
;; https://lists.gnu.org/r/emacs-devel/2002-04/msg00648.html
(defun yank-handle-category-property (category start end)
  "Apply property category CATEGORY's properties between START and END."
  (when category
    (let ((start2 start))
      (while (< start2 end)
	(let ((end2     (next-property-change start2 nil end))
	      (original (text-properties-at start2)))
	  (set-text-properties start2 end2 (symbol-plist category))
	  (add-text-properties start2 end2 original)
	  (setq start2 end2))))))


;;;; Synchronous shell commands.

(defun start-process-shell-command (name buffer command)
  "Start a program in a subprocess.  Return the process object for it.
NAME is name for process.  It is modified if necessary to make it unique.
BUFFER is the buffer (or buffer name) to associate with the process.
 Process output goes at end of that buffer, unless you specify
 an output stream or filter function to handle the output.
 BUFFER may be also nil, meaning that this process is not associated
 with any buffer.
COMMAND is the shell command to run."
  ;; We used to use `exec' to replace the shell with the command,
  ;; but that failed to handle (...) and semicolon, etc.
  (start-process name buffer shell-file-name shell-command-switch command))

(defun start-file-process-shell-command (name buffer command)
  "Start a program in a subprocess.  Return the process object for it.
Similar to `start-process-shell-command', but calls `start-file-process'."
  ;; On remote hosts, the local `shell-file-name' might be useless.
  (with-connection-local-variables
   (start-file-process
    name buffer shell-file-name shell-command-switch command)))

(defun call-process-shell-command (command &optional infile buffer display
					   &rest args)
  "Execute the shell command COMMAND synchronously in separate process.
The remaining arguments are optional.
The program's input comes from file INFILE (nil means `/dev/null').
Insert output in BUFFER before point; t means current buffer;
 nil for BUFFER means discard it; 0 means discard and don't wait.
BUFFER can also have the form (REAL-BUFFER STDERR-FILE); in that case,
REAL-BUFFER says what to do with standard output, as above,
while STDERR-FILE says what to do with standard error in the child.
STDERR-FILE may be nil (discard standard error output),
t (mix it with ordinary output), or a file name string.

Fourth arg DISPLAY non-nil means redisplay buffer as output is inserted.
Wildcards and redirection are handled as usual in the shell.

If BUFFER is 0, `call-process-shell-command' returns immediately with value nil.
Otherwise it waits for COMMAND to terminate and returns a numeric exit
status or a signal description string.
If you quit, the process is killed with SIGINT, or SIGKILL if you quit again.

An old calling convention accepted any number of arguments after DISPLAY,
which were just concatenated to COMMAND.  This is still supported but strongly
discouraged."
  (declare (advertised-calling-convention
            (command &optional infile buffer display) "24.5"))
  ;; We used to use `exec' to replace the shell with the command,
  ;; but that failed to handle (...) and semicolon, etc.
  (call-process shell-file-name
		infile buffer display
		shell-command-switch
		(mapconcat #'identity (cons command args) " ")))

(defun process-file-shell-command (command &optional infile buffer display
					   &rest args)
  "Process files synchronously in a separate process.
Similar to `call-process-shell-command', but calls `process-file'."
  (declare (advertised-calling-convention
            (command &optional infile buffer display) "24.5"))
  ;; On remote hosts, the local `shell-file-name' might be useless.
  (with-connection-local-variables
   (process-file
    shell-file-name infile buffer display shell-command-switch
    (mapconcat #'identity (cons command args) " "))))

(defun call-shell-region (start end command &optional delete buffer)
  "Send text from START to END as input to an inferior shell running COMMAND.
Delete the text if fourth arg DELETE is non-nil.

Insert output in BUFFER before point; t means current buffer; nil for
 BUFFER means discard it; 0 means discard and don't wait; and `(:file
 FILE)', where FILE is a file name string, means that it should be
 written to that file (if the file already exists it is overwritten).
BUFFER can also have the form (REAL-BUFFER STDERR-FILE); in that case,
REAL-BUFFER says what to do with standard output, as above,
while STDERR-FILE says what to do with standard error in the child.
STDERR-FILE may be nil (discard standard error output),
t (mix it with ordinary output), or a file name string.

If BUFFER is 0, `call-shell-region' returns immediately with value nil.
Otherwise it waits for COMMAND to terminate
and returns a numeric exit status or a signal description string.
If you quit, the process is killed with SIGINT, or SIGKILL if you quit again."
  (call-process-region start end
                       shell-file-name delete buffer nil
                       shell-command-switch command))

;;;; Lisp macros to do various things temporarily.

(defmacro track-mouse (&rest body)
  "Evaluate BODY with mouse movement events enabled.
Within a `track-mouse' form, mouse motion generates input events that
 you can read with `read-event'.
Normally, mouse motion is ignored."
  (declare (debug (def-body)) (indent 0))
  `(internal--track-mouse (lambda () ,@body)))

(defmacro with-current-buffer (buffer-or-name &rest body)
  "Execute the forms in BODY with BUFFER-OR-NAME temporarily current.
BUFFER-OR-NAME must be a buffer or the name of an existing buffer.
The value returned is the value of the last form in BODY.  See
also `with-temp-buffer'."
  (declare (indent 1) (debug t))
  `(save-current-buffer
     (set-buffer ,buffer-or-name)
     ,@body))

(defun internal--before-with-selected-window (window)
  (let ((other-frame (window-frame window)))
    (list window (selected-window)
          ;; Selecting a window on another frame also changes that
          ;; frame's frame-selected-window.  We must save&restore it.
          (unless (eq (selected-frame) other-frame)
            (frame-selected-window other-frame))
          ;; Also remember the top-frame if on ttys.
          (unless (eq (selected-frame) other-frame)
            (tty-top-frame other-frame)))))

(defun internal--after-with-selected-window (state)
  ;; First reset frame-selected-window.
  (when (window-live-p (nth 2 state))
    ;; We don't use set-frame-selected-window because it does not
    ;; pass the `norecord' argument to Fselect_window.
    (select-window (nth 2 state) 'norecord)
    (and (frame-live-p (nth 3 state))
         (not (eq (tty-top-frame) (nth 3 state)))
         (select-frame (nth 3 state) 'norecord)))
  ;; Then reset the actual selected-window.
  (when (window-live-p (nth 1 state))
    (select-window (nth 1 state) 'norecord)))

(defun generate-new-buffer (name &optional inhibit-buffer-hooks)
  "Create and return a buffer with a name based on NAME.
Choose the buffer's name using `generate-new-buffer-name'.
See `get-buffer-create' for the meaning of INHIBIT-BUFFER-HOOKS."
  (get-buffer-create (generate-new-buffer-name name) inhibit-buffer-hooks))

(defmacro with-selected-window (window &rest body)
  "Execute the forms in BODY with WINDOW as the selected window.
The value returned is the value of the last form in BODY.

This macro saves and restores the selected window, as well as the
selected window of each frame.  It does not change the order of
recently selected windows.  If the previously selected window of
some frame is no longer live at the end of BODY, that frame's
selected window is left alone.  If the selected window is no
longer live, then whatever window is selected at the end of BODY
remains selected.

This macro uses `save-current-buffer' to save and restore the
current buffer, since otherwise its normal operation could
potentially make a different buffer current.  It does not alter
the buffer list ordering."
  (declare (indent 1) (debug t))
  `(let ((save-selected-window--state
          (internal--before-with-selected-window ,window)))
     (save-current-buffer
       (unwind-protect
           (progn (select-window (car save-selected-window--state) 'norecord)
		  ,@body)
         (internal--after-with-selected-window save-selected-window--state)))))

(defmacro with-selected-frame (frame &rest body)
  "Execute the forms in BODY with FRAME as the selected frame.
The value returned is the value of the last form in BODY.

This macro saves and restores the selected frame, and changes the
order of neither the recently selected windows nor the buffers in
the buffer list."
  (declare (indent 1) (debug t))
  (let ((old-frame (make-symbol "old-frame"))
	(old-buffer (make-symbol "old-buffer")))
    `(let ((,old-frame (selected-frame))
	   (,old-buffer (current-buffer)))
       (unwind-protect
	   (progn (select-frame ,frame 'norecord)
		  ,@body)
	 (when (frame-live-p ,old-frame)
	   (select-frame ,old-frame 'norecord))
	 (when (buffer-live-p ,old-buffer)
	   (set-buffer ,old-buffer))))))

(defmacro save-window-excursion (&rest body)
  "Execute BODY, then restore previous window configuration.
This macro saves the window configuration on the selected frame,
executes BODY, then calls `set-window-configuration' to restore
the saved window configuration.  The return value is the last
form in BODY.  The window configuration is also restored if BODY
exits nonlocally.

BEWARE: Most uses of this macro introduce bugs.
E.g. it should not be used to try and prevent some code from opening
a new window, since that window may sometimes appear in another frame,
in which case `save-window-excursion' cannot help."
  (declare (indent 0) (debug t))
  (let ((c (make-symbol "wconfig")))
    `(let ((,c (current-window-configuration)))
       (unwind-protect (progn ,@body)
         (set-window-configuration ,c)))))

(defun internal-temp-output-buffer-show (buffer)
  "Internal function for `with-output-to-temp-buffer'."
  (with-current-buffer buffer
    (set-buffer-modified-p nil)
    (goto-char (point-min)))

  (if temp-buffer-show-function
      (funcall temp-buffer-show-function buffer)
    (with-current-buffer buffer
      (let* ((window
	      (let ((window-combination-limit
		   ;; When `window-combination-limit' equals
		   ;; `temp-buffer' or `temp-buffer-resize' and
		   ;; `temp-buffer-resize-mode' is enabled in this
		   ;; buffer bind it to t so resizing steals space
		   ;; preferably from the window that was split.
		   (if (or (eq window-combination-limit 'temp-buffer)
			   (and (eq window-combination-limit
				    'temp-buffer-resize)
				temp-buffer-resize-mode))
		       t
		     window-combination-limit)))
		(display-buffer buffer)))
	     (frame (and window (window-frame window))))
	(when window
	  (unless (eq frame (selected-frame))
	    (make-frame-visible frame))
	  (setq minibuffer-scroll-window window)
	  (set-window-hscroll window 0)
	  ;; Don't try this with NOFORCE non-nil!
	  (set-window-start window (point-min) t)
	  ;; This should not be necessary.
	  (set-window-point window (point-min))
	  ;; Run `temp-buffer-show-hook', with the chosen window selected.
	  (with-selected-window window
	    (run-hooks 'temp-buffer-show-hook))))))
  ;; Return nil.
  nil)

;; Doc is very similar to with-temp-buffer-window.
(defmacro with-output-to-temp-buffer (bufname &rest body)
  "Bind `standard-output' to buffer BUFNAME, eval BODY, then show that buffer.

This is a convenience macro meant for displaying help buffers and
the like.  It empties the BUFNAME buffer before evaluating BODY
and disables undo in that buffer.

It does not make the buffer current for BODY.  Instead it binds
`standard-output' to that buffer, so that output generated with
`prin1' and similar functions in BODY goes into the buffer.

At the end of BODY, this marks buffer BUFNAME unmodified and displays
it in a window, but does not select it.  The normal way to do this is
by calling `display-buffer', then running `temp-buffer-show-hook'.
However, if `temp-buffer-show-function' is non-nil, it calls that
function instead (and does not run `temp-buffer-show-hook').  The
function gets one argument, the buffer to display.

The return value of `with-output-to-temp-buffer' is the value of the
last form in BODY.  If BODY does not finish normally, the buffer
BUFNAME is not displayed.

This runs the hook `temp-buffer-setup-hook' before BODY,
with the buffer BUFNAME temporarily current.  It runs the hook
`temp-buffer-show-hook' after displaying buffer BUFNAME, with that
buffer temporarily current, and the window that was used to display it
temporarily selected.  But it doesn't run `temp-buffer-show-hook'
if it uses `temp-buffer-show-function'.

By default, the setup hook puts the buffer into Help mode before running BODY.
If BODY does not change the major mode, the show hook makes the buffer
read-only, and scans it for function and variable names to make them into
clickable cross-references.

See the related form `with-temp-buffer-window'."
  (declare (debug t))
  (let ((old-dir (make-symbol "old-dir"))
        (buf (make-symbol "buf")))
    `(let* ((,old-dir default-directory)
            (,buf
             (with-current-buffer (get-buffer-create ,bufname)
               (prog1 (current-buffer)
                 (kill-all-local-variables)
                 ;; FIXME: delete_all_overlays
                 (setq default-directory ,old-dir)
                 (setq buffer-read-only nil)
                 (setq buffer-file-name nil)
                 (setq buffer-undo-list t)
                 (let ((inhibit-read-only t)
                       (inhibit-modification-hooks t))
                   (erase-buffer)
                   (run-hooks 'temp-buffer-setup-hook)))))
            (standard-output ,buf))
       (prog1 (progn ,@body)
         (internal-temp-output-buffer-show ,buf)))))

(defmacro with-temp-file (file &rest body)
  "Create a new buffer, evaluate BODY there, and write the buffer to FILE.
The value returned is the value of the last form in BODY.
The buffer does not run the hooks `kill-buffer-hook',
`kill-buffer-query-functions', and `buffer-list-update-hook'.
See also `with-temp-buffer'."
  (declare (indent 1) (debug t))
  (let ((temp-file (make-symbol "temp-file"))
	(temp-buffer (make-symbol "temp-buffer")))
    `(let ((,temp-file ,file)
           (,temp-buffer (generate-new-buffer " *temp file*" t)))
       (unwind-protect
	   (prog1
	       (with-current-buffer ,temp-buffer
		 ,@body)
	     (with-current-buffer ,temp-buffer
	       (write-region nil nil ,temp-file nil 0)))
	 (and (buffer-name ,temp-buffer)
	      (kill-buffer ,temp-buffer))))))

(defmacro with-temp-message (message &rest body)
  "Display MESSAGE temporarily if non-nil while BODY is evaluated.
The original message is restored to the echo area after BODY has finished.
The value returned is the value of the last form in BODY.
MESSAGE is written to the message log buffer if `message-log-max' is non-nil.
If MESSAGE is nil, the echo area and message log buffer are unchanged.
Use a MESSAGE of \"\" to temporarily clear the echo area."
  (declare (debug t) (indent 1))
  (let ((current-message (make-symbol "current-message"))
	(temp-message (make-symbol "with-temp-message")))
    `(let ((,temp-message ,message)
	   (,current-message))
       (unwind-protect
	   (progn
	     (when ,temp-message
	       (setq ,current-message (current-message))
	       (message "%s" ,temp-message))
	     ,@body)
	 (and ,temp-message
	      (if ,current-message
		  (message "%s" ,current-message)
		(message nil)))))))

(defmacro with-temp-buffer (&rest body)
  "Create a temporary buffer, and evaluate BODY there like `progn'.
The buffer does not run the hooks `kill-buffer-hook',
`kill-buffer-query-functions', and `buffer-list-update-hook'.
See also `with-temp-file' and `with-output-to-string'."
  (declare (indent 0) (debug t))
  (let ((temp-buffer (make-symbol "temp-buffer")))
    `(let ((,temp-buffer (generate-new-buffer " *temp*" t)))
       ;; `kill-buffer' can change current-buffer in some odd cases.
       (with-current-buffer ,temp-buffer
         (unwind-protect
	     (progn ,@body)
           (and (buffer-name ,temp-buffer)
                (kill-buffer ,temp-buffer)))))))

(defmacro with-silent-modifications (&rest body)
  "Execute BODY, pretending it does not modify the buffer.
This macro is typically used around modifications of
text properties that do not really affect the buffer's content.
If BODY performs real modifications to the buffer's text, other
than cosmetic ones, undo data may become corrupted.

This macro will run BODY normally, but doesn't count its buffer
modifications as being buffer modifications.  This affects things
like `buffer-modified-p', checking whether the file is locked by
someone else, running buffer modification hooks, and other things
of that nature."
  (declare (debug t) (indent 0))
  (let ((modified (make-symbol "modified")))
    `(let* ((,modified (buffer-modified-p))
            (buffer-undo-list t)
            (inhibit-read-only t)
            (inhibit-modification-hooks t))
       (unwind-protect
           (progn
             ,@body)
         (when (or (not ,modified)
                   (eq ,modified 'autosaved))
           (restore-buffer-modified-p ,modified))))))

(defmacro with-output-to-string (&rest body)
  "Execute BODY, return the text it sent to `standard-output', as a string."
  (declare (indent 0) (debug t))
  `(let ((standard-output (generate-new-buffer " *string-output*" t)))
     (unwind-protect
	 (progn
	   (let ((standard-output standard-output))
	     ,@body)
	   (with-current-buffer standard-output
	     (buffer-string)))
       (kill-buffer standard-output))))

(defmacro with-local-quit (&rest body)
  "Execute BODY, allowing quits to terminate BODY but not escape further.
When a quit terminates BODY, `with-local-quit' returns nil but
requests another quit.  That quit will be processed as soon as quitting
is allowed once again.  (Immediately, if `inhibit-quit' is nil.)"
  (declare (debug t) (indent 0))
  `(condition-case nil
       (let ((inhibit-quit nil))
	 ,@body)
     (quit (setq quit-flag t)
	   ;; This call is to give a chance to handle quit-flag
	   ;; in case inhibit-quit is nil.
	   ;; Without this, it will not be handled until the next function
	   ;; call, and that might allow it to exit thru a condition-case
	   ;; that intends to handle the quit signal next time.
	   (eval '(ignore nil) t))))

(defmacro while-no-input (&rest body)
  "Execute BODY only as long as there's no pending input.
If input arrives, that ends the execution of BODY,
and `while-no-input' returns t.  Quitting makes it return nil.
If BODY finishes, `while-no-input' returns whatever value BODY produced."
  (declare (debug t) (indent 0))
  (let ((catch-sym (make-symbol "input")))
    `(with-local-quit
       (catch ',catch-sym
	 (let ((throw-on-input ',catch-sym)
               val)
           (setq val (or (input-pending-p)
	                 (progn ,@body)))
           (cond
            ;; When input arrives while throw-on-input is non-nil,
            ;; kbd_buffer_store_buffered_event sets quit-flag to the
            ;; value of throw-on-input.  If, when BODY finishes,
            ;; quit-flag still has the same value as throw-on-input, it
            ;; means BODY never tested quit-flag, and therefore ran to
            ;; completion even though input did arrive before it
            ;; finished.  In that case, we must manually simulate what
            ;; 'throw' in process_quit_flag would do, and we must
            ;; reset quit-flag, because leaving it set will cause us
            ;; quit to top-level, which has undesirable consequences,
            ;; such as discarding input etc.  We return t in that case
            ;; because input did arrive during execution of BODY.
            ((eq quit-flag throw-on-input)
             (setq quit-flag nil)
             t)
            ;; This is for when the user actually QUITs during
            ;; execution of BODY.
            (quit-flag
             nil)
            (t val)))))))

(defmacro condition-case-unless-debug (var bodyform &rest handlers)
  "Like `condition-case' except that it does not prevent debugging.
More specifically if `debug-on-error' is set then the debugger will be invoked
even if this catches the signal."
  (declare (debug condition-case) (indent 2))
  `(condition-case ,var
       ,bodyform
     ,@(mapcar (lambda (handler)
                 `((debug ,@(if (listp (car handler)) (car handler)
                              (list (car handler))))
                   ,@(cdr handler)))
               handlers)))

(defmacro with-demoted-errors (format &rest body)
  "Run BODY and demote any errors to simple messages.
FORMAT is a string passed to `message' to format any error message.
It should contain a single %-sequence; e.g., \"Error: %S\".

If `debug-on-error' is non-nil, run BODY without catching its errors.
This is to be used around code that is not expected to signal an error
but that should be robust in the unexpected case that an error is signaled."
  (declare (debug t) (indent 1))
  (let* ((err (make-symbol "err"))
         (orig-body body)
         (orig-format format)
         (format (if (and (stringp format) body) format
                   (prog1 "Error: %S"
                     (if format (push format body)))))
         (exp
          `(condition-case-unless-debug ,err
               ,(macroexp-progn body)
             (error (message ,format ,err) nil))))
    (if (eq orig-body body) exp
      ;; The use without `format' is obsolete, let's warn when we bump
      ;; into any such remaining uses.
      (macroexp-warn-and-return
       (format-message "Missing format argument in `with-demote-errors'")
       exp nil nil
       orig-format))))

(defmacro combine-after-change-calls (&rest body)
  "Execute BODY, but don't call the after-change functions till the end.
If BODY makes changes in the buffer, they are recorded
and the functions on `after-change-functions' are called several times
when BODY is finished.
The return value is the value of the last form in BODY.

If `before-change-functions' is non-nil, then calls to the after-change
functions can't be deferred, so in that case this macro has no effect.

Do not alter `after-change-functions' or `before-change-functions'
in BODY."
  (declare (indent 0) (debug t))
  `(unwind-protect
       (let ((combine-after-change-calls t))
	 . ,body)
     (combine-after-change-execute)))

;;;;;;;;;;;;;;;;;;;;;;;;;;;;;;;;;;;;;;;;;;;;;;;;;;;;;;;;;;;;;;;;;;;;;;;;;;;;;;;;
(defvar undo--combining-change-calls nil
  "Non-nil when `combine-change-calls-1' is running.")

(defun combine-change-calls-1 (beg end body)
  "Evaluate BODY, running the change hooks just once, for region \(BEG END).

Firstly, `before-change-functions' is invoked for the region
\(BEG END), then BODY (a function) is evaluated with
`before-change-functions' and `after-change-functions' bound to
nil, then finally `after-change-functions' is invoked on the
updated region (BEG NEW-END) with a calculated OLD-LEN argument.
If `inhibit-modification-hooks' is initially non-nil, the change
hooks are not run.

The result of `combine-change-calls-1' is the value returned by
BODY.  BODY must not make a different buffer current, except
temporarily.  It must not make any changes to the buffer outside
the specified region.  It must not change
`before-change-functions' or `after-change-functions'.

Additionally, the buffer modifications of BODY are recorded on
the buffer's undo list as a single (apply ...) entry containing
the function `undo--wrap-and-run-primitive-undo'."
  (if (markerp beg) (setq beg (marker-position beg)))
  (if (markerp end) (setq end (marker-position end)))
  (let ((old-bul buffer-undo-list)
	(end-marker (copy-marker end t))
	result)
    (if undo--combining-change-calls
	(setq result (funcall body))
      (let ((undo--combining-change-calls t))
	(if (not inhibit-modification-hooks)
	    (run-hook-with-args 'before-change-functions beg end))
	(let ((bcf before-change-functions)
	      (acf after-change-functions)
	      (local-bcf (local-variable-p 'before-change-functions))
	      (local-acf (local-variable-p 'after-change-functions)))
	  (unwind-protect
              ;; FIXME: WIBNI we could just use `inhibit-modification-hooks'?
              (progn
                ;; Ugly Hack: if the body uses syntax-ppss/syntax-propertize
                ;; (e.g. via a regexp-search or sexp-movement triggering
                ;; on-the-fly syntax-propertize), make sure that this gets
                ;; properly refreshed after subsequent changes.
	        (setq-local before-change-functions
                            (if (memq #'syntax-ppss-flush-cache bcf)
                                '(syntax-ppss-flush-cache)))
                (setq-local after-change-functions nil)
	        (setq result (funcall body)))
	    (if local-bcf (setq before-change-functions bcf)
	      (kill-local-variable 'before-change-functions))
	    (if local-acf (setq after-change-functions acf)
	      (kill-local-variable 'after-change-functions))))
        (when (not (eq buffer-undo-list t))
          (let ((ap-elt
		 (list 'apply
		       (- end end-marker)
		       beg
		       (marker-position end-marker)
		       #'undo--wrap-and-run-primitive-undo
		       beg (marker-position end-marker)
		       ;; We will truncate this list by side-effect below.
		       buffer-undo-list))
		(ptr buffer-undo-list))
	    (if (not (eq buffer-undo-list old-bul))
		(progn
		  (while (and (not (eq (cdr ptr) old-bul))
			      ;; In case garbage collection has removed OLD-BUL.
			      (or (cdr ptr)
			          (progn
			            (message "combine-change-calls: buffer-undo-list broken")
			            nil)))
		    (setq ptr (cdr ptr)))
		  ;; Truncate the list that's in the `apply' entry.
		  (setcdr ptr nil)
		  (push ap-elt buffer-undo-list)
		  (setcdr buffer-undo-list old-bul)))))
	(if (not inhibit-modification-hooks)
	    (run-hook-with-args 'after-change-functions
				beg (marker-position end-marker)
				(- end beg)))))
    (set-marker end-marker nil)
    result))

(defmacro combine-change-calls (beg end &rest body)
  "Evaluate BODY, running the change hooks just once.

BODY is a sequence of Lisp forms to evaluate.  BEG and END bound
the region the change hooks will be run for.

Firstly, `before-change-functions' is invoked for the region
\(BEG END), then the BODY forms are evaluated with
`before-change-functions' and `after-change-functions' bound to
nil, and finally `after-change-functions' is invoked on the
updated region.  The change hooks are not run if
`inhibit-modification-hooks' is initially non-nil.

The result of `combine-change-calls' is the value returned by the
last of the BODY forms to be evaluated.  BODY may not make a
different buffer current, except temporarily.  BODY may not
change the buffer outside the specified region.  It must not
change `before-change-functions' or `after-change-functions'.

Additionally, the buffer modifications of BODY are recorded on
the buffer's undo list as a single \(apply ...) entry containing
the function `undo--wrap-and-run-primitive-undo'."
  (declare (debug (form form def-body)) (indent 2))
  `(combine-change-calls-1 ,beg ,end (lambda () ,@body)))

(defun undo--wrap-and-run-primitive-undo (beg end list)
  "Call `primitive-undo' on the undo elements in LIST.

This function is intended to be called purely by `undo' as the
function in an \(apply DELTA BEG END FUNNAME . ARGS) undo
element.  It invokes `before-change-functions' and
`after-change-functions' once each for the entire region \(BEG
END) rather than once for each individual change.

Additionally the fresh \"redo\" elements which are generated on
`buffer-undo-list' will themselves be \"enclosed\" in
`undo--wrap-and-run-primitive-undo'.

Undo elements of this form are generated by the macro
`combine-change-calls'."
  (combine-change-calls beg end
			(while list
			  (setq list (primitive-undo 1 list)))))

;;;;;;;;;;;;;;;;;;;;;;;;;;;;;;;;;;;;;;;;;;;;;;;;;;;;;;;;;;;;;;;;;;;;;;;;;;;;;;;;

(defmacro with-case-table (table &rest body)
  "Execute the forms in BODY with TABLE as the current case table.
The value returned is the value of the last form in BODY."
  (declare (indent 1) (debug t))
  (let ((old-case-table (make-symbol "table"))
	(old-buffer (make-symbol "buffer")))
    `(let ((,old-case-table (current-case-table))
	   (,old-buffer (current-buffer)))
       (unwind-protect
	   (progn (set-case-table ,table)
		  ,@body)
	 (with-current-buffer ,old-buffer
	   (set-case-table ,old-case-table))))))

(defmacro with-file-modes (modes &rest body)
  "Execute BODY with default file permissions temporarily set to MODES.
MODES is as for `set-default-file-modes'."
  (declare (indent 1) (debug t))
  (let ((umask (make-symbol "umask")))
    `(let ((,umask (default-file-modes)))
       (unwind-protect
           (progn
             (set-default-file-modes ,modes)
             ,@body)
         (set-default-file-modes ,umask)))))

(defmacro with-existing-directory (&rest body)
  "Execute BODY with `default-directory' bound to an existing directory.
If `default-directory' is already an existing directory, it's not changed."
  (declare (indent 0) (debug t))
  `(let ((default-directory (seq-find (lambda (dir)
                                        (and dir
                                             (file-exists-p dir)))
                                      (list default-directory
                                            (expand-file-name "~/")
                                            temporary-file-directory
                                            (getenv "TMPDIR")
                                            "/tmp/")
                                      "/")))
     ,@body))

;;; Matching and match data.

(defmacro save-match-data (&rest body)
  "Execute the BODY forms, restoring the global value of the match data.
The value returned is the value of the last form in BODY.
NOTE: The convention in Elisp is that any function, except for a few
exceptions like car/assoc/+/goto-char, can clobber the match data,
so `save-match-data' should normally be used to save *your* match data
rather than your caller's match data."
  ;; It is better not to use backquote here,
  ;; because that makes a bootstrapping problem
  ;; if you need to recompile all the Lisp files using interpreted code.
  (declare (indent 0) (debug t))
  (let ((saved-match-data (make-symbol "saved-match-data")))
    (list 'let
	  (list (list saved-match-data '(match-data)))
	  (list 'unwind-protect
	        (cons 'progn body)
	        (list 'set-match-data saved-match-data t)))))

(defun match-string (num &optional string)
  "Return the string of text matched by the previous search or regexp operation.
NUM specifies the number of the parenthesized sub-expression in the last
regexp whose match to return.  Zero means return the text matched by the
entire regexp or the whole string.

The return value is nil if NUMth pair didn't match anything, or if there
were fewer than NUM sub-expressions in the regexp used in the search.

STRING should be given if the last search was by `string-match'
on STRING.  If STRING is nil, the current buffer should be the
same buffer as the one in which the search/match was performed.

Note that many functions in Emacs modify the match data, so this
function should be called \"close\" to the function that did the
regexp search.  In particular, saying (for instance)
`M-: (looking-at \"[0-9]\") RET' followed by `M-: (match-string 0) RET'
interactively is seldom meaningful, since the Emacs command loop
may modify the match data."
  (declare (side-effect-free t))
  (if (match-beginning num)
      (if string
	  (substring string (match-beginning num) (match-end num))
	(buffer-substring (match-beginning num) (match-end num)))))

(defun match-string-no-properties (num &optional string)
  "Return string of text matched by last search, without text properties.
NUM specifies which parenthesized expression in the last regexp.
 Value is nil if NUMth pair didn't match, or there were less than NUM pairs.
Zero means the entire text matched by the whole regexp or whole string.
STRING should be given if the last search was by `string-match' on STRING.
If STRING is nil, the current buffer should be the same buffer
the search/match was performed in."
  (declare (side-effect-free t))
  (if (match-beginning num)
      (if string
	  (substring-no-properties string (match-beginning num)
				   (match-end num))
	(buffer-substring-no-properties (match-beginning num)
					(match-end num)))))


(defun match-substitute-replacement (replacement
				     &optional fixedcase literal string subexp)
  "Return REPLACEMENT as it will be inserted by `replace-match'.
In other words, all back-references in the form `\\&' and `\\N'
are substituted with actual strings matched by the last search.
Optional FIXEDCASE, LITERAL, STRING and SUBEXP have the same
meaning as for `replace-match'."
  (declare (side-effect-free t))
  (let ((match (match-string 0 string)))
    (save-match-data
      (match-data--translate (- (match-beginning 0)))
      (replace-match replacement fixedcase literal match subexp))))


(defun looking-back (regexp &optional limit greedy)
  "Return non-nil if text before point matches regular expression REGEXP.
Like `looking-at' except matches before point, and is slower.
LIMIT if non-nil speeds up the search by specifying a minimum
starting position, to avoid checking matches that would start
before LIMIT.

If GREEDY is non-nil, extend the match backwards as far as
possible, stopping when a single additional previous character
cannot be part of a match for REGEXP.  When the match is
extended, its starting position is allowed to occur before
LIMIT.

As a general recommendation, try to avoid using `looking-back'
wherever possible, since it is slow."
  (declare
   (advertised-calling-convention (regexp limit &optional greedy) "25.1"))
  (let ((start (point))
	(pos
	 (save-excursion
	   (and (re-search-backward (concat "\\(?:" regexp "\\)\\=") limit t)
		(point)))))
    (if (and greedy pos)
	(save-restriction
	  (narrow-to-region (point-min) start)
	  (while (and (> pos (point-min))
		      (save-excursion
			(goto-char pos)
			(backward-char 1)
			(looking-at (concat "\\(?:"  regexp "\\)\\'"))))
	    (setq pos (1- pos)))
	  (save-excursion
	    (goto-char pos)
	    (looking-at (concat "\\(?:"  regexp "\\)\\'")))))
    (not (null pos))))

(defsubst looking-at-p (regexp)
  "\
Same as `looking-at' except this function does not change the match data."
  (declare (side-effect-free t))
  (looking-at regexp t))

(defsubst string-match-p (regexp string &optional start)
  "\
Same as `string-match' except this function does not change the match data."
  (declare (side-effect-free t))
  (string-match regexp string start t))

(defun subregexp-context-p (regexp pos &optional start)
  "Return non-nil if POS is in a normal subregexp context in REGEXP.
A subregexp context is one where a sub-regexp can appear.
A non-subregexp context is for example within brackets, or within a
repetition bounds operator `\\=\\{...\\}', or right after a `\\'.
If START is non-nil, it should be a position in REGEXP, smaller
than POS, and known to be in a subregexp context."
  (declare (important-return-value t))
  ;; Here's one possible implementation, with the great benefit that it
  ;; reuses the regexp-matcher's own parser, so it understands all the
  ;; details of the syntax.  A disadvantage is that it needs to match the
  ;; error string.
  (condition-case err
      (progn
        (string-match (substring regexp (or start 0) pos) "")
        t)
    (invalid-regexp
     (not (member (cadr err) '("Unmatched [ or [^"
                               "Unmatched \\{"
                               "Trailing backslash")))))
  ;; An alternative implementation:
  ;; (defconst re-context-re
  ;;   (let* ((harmless-ch "[^\\[]")
  ;;          (harmless-esc "\\\\[^{]")
  ;;          (class-harmless-ch "[^][]")
  ;;          (class-lb-harmless "[^]:]")
  ;;          (class-lb-colon-maybe-charclass ":\\([a-z]+:]\\)?")
  ;;          (class-lb (concat "\\[\\(" class-lb-harmless
  ;;                            "\\|" class-lb-colon-maybe-charclass "\\)"))
  ;;          (class
  ;;           (concat "\\[^?]?"
  ;;                   "\\(" class-harmless-ch
  ;;                   "\\|" class-lb "\\)*"
  ;;                   "\\[?]"))     ; special handling for bare [ at end of re
  ;;          (braces "\\\\{[0-9,]+\\\\}"))
  ;;     (concat "\\`\\(" harmless-ch "\\|" harmless-esc
  ;;             "\\|" class "\\|" braces "\\)*\\'"))
  ;;   "Matches any prefix that corresponds to a normal subregexp context.")
  ;; (string-match re-context-re (substring regexp (or start 0) pos))
  )

;;;; split-string

(defconst split-string-default-separators "[ \f\t\n\r\v]+"
  "The default value of separators for `split-string'.

A regexp matching strings of whitespace.  May be locale-dependent
\(as yet unimplemented).  Should not match non-breaking spaces.

Warning: binding this to a different value and using it as default is
likely to have undesired semantics.")

;; The specification says that if both SEPARATORS and OMIT-NULLS are
;; defaulted, OMIT-NULLS should be treated as t.  Simplifying the logical
;; expression leads to the equivalent implementation that if SEPARATORS
;; is defaulted, OMIT-NULLS is treated as t.
(defun split-string (string &optional separators omit-nulls trim)
  "Split STRING into substrings bounded by matches for SEPARATORS.

The beginning and end of STRING, and each match for SEPARATORS, are
splitting points.  The substrings matching SEPARATORS are removed, and
the substrings between the splitting points are collected as a list,
which is returned.

If SEPARATORS is non-nil, it should be a regular expression matching text
that separates, but is not part of, the substrings.  If nil it defaults to
`split-string-default-separators', normally \"[ \\f\\t\\n\\r\\v]+\", and
OMIT-NULLS is forced to t.

If OMIT-NULLS is t, zero-length substrings are omitted from the list (so
that for the default value of SEPARATORS leading and trailing whitespace
are effectively trimmed).  If nil, all zero-length substrings are retained,
which correctly parses CSV format, for example.

If TRIM is non-nil, it should be a regular expression to match
text to trim from the beginning and end of each substring.  If trimming
makes the substring empty, it is treated as null.

If you want to trim whitespace from the substrings, the reliably correct
way is using TRIM.  Making SEPARATORS match that whitespace gives incorrect
results when there is whitespace at the start or end of STRING.  If you
see such calls to `split-string', please fix them.

Note that the effect of `(split-string STRING)' is the same as
`(split-string STRING split-string-default-separators t)'.  In the rare
case that you wish to retain zero-length substrings when splitting on
whitespace, use `(split-string STRING split-string-default-separators)'.

Modifies the match data; use `save-match-data' if necessary."
  (declare (important-return-value t))
  (let* ((keep-nulls (not (if separators omit-nulls t)))
	 (rexp (or separators split-string-default-separators))
	 (start 0)
	 this-start this-end
	 notfirst
	 (list nil)
	 (push-one
	  ;; Push the substring in range THIS-START to THIS-END
	  ;; onto LIST, trimming it and perhaps discarding it.
	  (lambda ()
	    (when trim
	      ;; Discard the trim from start of this substring.
	      (let ((tem (string-match trim string this-start)))
		(and (eq tem this-start)
		     (setq this-start (match-end 0)))))

	    (when (or keep-nulls (< this-start this-end))
	      (let ((this (substring string this-start this-end)))

		;; Discard the trim from end of this substring.
		(when trim
		  (let ((tem (string-match (concat trim "\\'") this 0)))
		    (and tem (< tem (length this))
			 (setq this (substring this 0 tem)))))

		;; Trimming could make it empty; check again.
		(when (or keep-nulls (> (length this) 0))
		  (push this list)))))))

    (while (and (string-match rexp string
			      (if (and notfirst
				       (= start (match-beginning 0))
				       (< start (length string)))
				  (1+ start) start))
		(< start (length string)))
      (setq notfirst t)
      (setq this-start start this-end (match-beginning 0)
	    start (match-end 0))

      (funcall push-one))

    ;; Handle the substring at the end of STRING.
    (setq this-start start this-end (length string))
    (funcall push-one)

    (nreverse list)))

(defalias 'string-split #'split-string)

(defun combine-and-quote-strings (strings &optional separator)
  "Concatenate the STRINGS, adding the SEPARATOR (default \" \").
This tries to quote the strings to avoid ambiguity such that
  (split-string-and-unquote (combine-and-quote-strings strs)) == strs
Only some SEPARATORs will work properly.

Note that this is not intended to protect STRINGS from
interpretation by shells, use `shell-quote-argument' for that."
  (declare (important-return-value t))
  (let* ((sep (or separator " "))
         (re (concat "[\\\"]" "\\|" (regexp-quote sep))))
    (mapconcat
     (lambda (str)
       (if (string-match re str)
	   (concat "\"" (replace-regexp-in-string "[\\\"]" "\\\\\\&" str) "\"")
	 str))
     strings sep)))

(defun split-string-and-unquote (string &optional separator)
  "Split the STRING into a list of strings.
It understands Emacs Lisp quoting within STRING, such that
  (split-string-and-unquote (combine-and-quote-strings strs)) == strs
The SEPARATOR regexp defaults to \"\\s-+\"."
  (declare (important-return-value t))
  (let ((sep (or separator "\\s-+"))
	(i (string-search "\"" string)))
    (if (null i)
	(split-string string sep t)	; no quoting:  easy
      (append (unless (eq i 0) (split-string (substring string 0 i) sep t))
	      (let ((rfs (read-from-string string i)))
		(cons (car rfs)
		      (split-string-and-unquote (substring string (cdr rfs))
						sep)))))))


;;;; Replacement in strings.

(defun subst-char-in-string (fromchar tochar string &optional inplace)
  "Replace FROMCHAR with TOCHAR in STRING each time it occurs.
Unless optional argument INPLACE is non-nil, return a new string."
  (let ((i (length string))
	(newstr (if inplace string (copy-sequence string))))
    (while (> i 0)
      (setq i (1- i))
      (if (eq (aref newstr i) fromchar)
	  (aset newstr i tochar)))
    newstr))

(defun string-replace (from-string to-string in-string)
  "Replace FROM-STRING with TO-STRING in IN-STRING each time it occurs."
  (declare (pure t) (side-effect-free t))
  (when (equal from-string "")
    (signal 'wrong-length-argument '(0)))
  (let ((start 0)
        (result nil)
        pos)
    (while (setq pos (string-search from-string in-string start))
      (unless (= start pos)
        (push (substring in-string start pos) result))
      (push to-string result)
      (setq start (+ pos (length from-string))))
    (if (null result)
        ;; No replacements were done, so just return the original string.
        in-string
      ;; Get any remaining bit.
      (unless (= start (length in-string))
        (push (substring in-string start) result))
      (apply #'concat (nreverse result)))))

(defun replace-regexp-in-string (regexp rep string &optional
					fixedcase literal subexp start)
  "Replace all matches for REGEXP with REP in STRING.

Return a new string containing the replacements.

Optional arguments FIXEDCASE, LITERAL and SUBEXP are like the
arguments with the same names of function `replace-match'.  If START
is non-nil, start replacements at that index in STRING, and omit
the first START characters of STRING from the return value.

REP is either a string used as the NEWTEXT arg of `replace-match' or a
function.  If it is a function, it is called with the actual text of each
match, and its value is used as the replacement text.  When REP is called,
the match data are the result of matching REGEXP against a substring
of STRING, the same substring that is the actual text of the match which
is passed to REP as its argument.

To replace only the first match (if any), make REGEXP match up to \\\\='
and replace a sub-expression, e.g.
  (replace-regexp-in-string \"\\\\(foo\\\\).*\\\\\\='\" \"bar\" \" foo foo\" nil nil 1)
    => \" bar foo\""
  (declare (important-return-value t))

  ;; To avoid excessive consing from multiple matches in long strings,
  ;; don't just call `replace-match' continually.  Walk down the
  ;; string looking for matches of REGEXP and building up a (reversed)
  ;; list MATCHES.  This comprises segments of STRING that weren't
  ;; matched interspersed with replacements for segments that were.
  ;; [For a `large' number of replacements it's more efficient to
  ;; operate in a temporary buffer; we can't tell from the function's
  ;; args whether to choose the buffer-based implementation, though it
  ;; might be reasonable to do so for long enough STRING.]
  (let ((l (length string))
	(start (or start 0))
	matches str mb me)
    (save-match-data
      (while (and (< start l) (string-match regexp string start))
	(setq mb (match-beginning 0)
	      me (match-end 0))
	;; If we matched the empty string, make sure we advance by one char
	(when (= me mb) (setq me (min l (1+ mb))))
	;; Generate a replacement for the matched substring.
	;; Operate on only the substring to minimize string consing.
        ;; Translate the match data so that it applies to the matched substring.
        (match-data--translate (- mb))
        (setq str (substring string mb me))
	(setq matches
	      (cons (replace-match (if (stringp rep)
				       rep
				     (funcall rep (match-string 0 str)))
				   fixedcase literal str subexp)
		    (cons (substring string start mb) ; unmatched prefix
			  matches)))
	(setq start me))
      ;; Reconstruct a string from the pieces.
      (setq matches (cons (substring string start l) matches)) ; leftover
      (apply #'concat (nreverse matches)))))

(defsubst string-equal-ignore-case (string1 string2)
  "Compare STRING1 and STRING2 case-insensitively.
Upper-case and lower-case letters are treated as equal.
Unibyte strings are converted to multibyte for comparison.

See also `string-equal'."
  (declare (side-effect-free t))
  (eq t (compare-strings string1 0 nil string2 0 nil t)))

(defun string-prefix-p (prefix string &optional ignore-case)
  "Return non-nil if PREFIX is a prefix of STRING.
If IGNORE-CASE is non-nil, the comparison is done without paying attention
to case differences."
  (declare (side-effect-free t))
  (let ((prefix-length (length prefix)))
    (if (> prefix-length (length string)) nil
      (eq t (compare-strings prefix 0 prefix-length string
			     0 prefix-length ignore-case)))))

(defun string-suffix-p (suffix string  &optional ignore-case)
  "Return non-nil if SUFFIX is a suffix of STRING.
If IGNORE-CASE is non-nil, the comparison is done without paying
attention to case differences."
  (declare (side-effect-free t))
  (let ((start-pos (- (length string) (length suffix))))
    (and (>= start-pos 0)
         (eq t (compare-strings suffix nil nil
                                string start-pos nil ignore-case)))))

(defun bidi-string-mark-left-to-right (str)
  "Return a string that can be safely inserted in left-to-right text.

Normally, inserting a string with right-to-left (RTL) script into
a buffer may cause some subsequent text to be displayed as part
of the RTL segment (usually this affects punctuation characters).
This function returns a string that displays as STR but forces
subsequent text to be displayed as left-to-right.

If STR contains any RTL character, this function returns a string
consisting of STR followed by an invisible left-to-right mark
\(LRM) character.  Otherwise, it returns STR."
  (unless (stringp str)
    (signal 'wrong-type-argument (list 'stringp str)))
  (if (string-match "\\cR" str)
      (concat str (propertize (string ?\x200e) 'invisible t))
    str))

(defun string-greaterp (string1 string2)
  "Return non-nil if STRING1 is greater than STRING2 in lexicographic order.
Case is significant.
Symbols are also allowed; their print names are used instead."
  (declare (pure t) (side-effect-free t))
  (string-lessp string2 string1))


;;;; Specifying things to do later.

(defun load-history-regexp (file)
  "Form a regexp to find FILE in `load-history'.
FILE, a string, is described in the function `eval-after-load'."
  (if (file-name-absolute-p file)
      (setq file (file-truename file)))
  (concat (if (file-name-absolute-p file) "\\`" "\\(\\`\\|/\\)")
	  (regexp-quote file)
	  (if (file-name-extension file)
	      ""
	    ;; Note: regexp-opt can't be used here, since we need to call
	    ;; this before Emacs has been fully started.  2006-05-21
	    (concat "\\(" (mapconcat #'regexp-quote load-suffixes "\\|") "\\)?"))
	  "\\(" (mapconcat #'regexp-quote jka-compr-load-suffixes "\\|")
	  "\\)?\\'"))

(defun load-history-filename-element (file-regexp)
  "Get the first elt of `load-history' whose car matches FILE-REGEXP.
Return nil if there isn't one."
  (let* ((loads load-history)
	 (load-elt (and loads (car loads))))
    (save-match-data
      (while (and loads
		  (or (null (car load-elt))
		      (not (string-match file-regexp (car load-elt)))))
	(setq loads (cdr loads)
	      load-elt (and loads (car loads)))))
    load-elt))

(defun eval-after-load (file form)
  "Arrange that if FILE is loaded, FORM will be run immediately afterwards.
If FILE is already loaded, evaluate FORM right now.
FORM can be an Elisp expression (in which case it's passed to `eval'),
or a function (in which case it's passed to `funcall' with no argument).

If a matching file is loaded again, FORM will be evaluated again.

If FILE is a string, it may be either an absolute or a relative file
name, and may have an extension (e.g. \".el\") or may lack one, and
additionally may or may not have an extension denoting a compressed
format (e.g. \".gz\").

When FILE is absolute, this first converts it to a true name by chasing
symbolic links.  Only a file of this name (see next paragraph regarding
extensions) will trigger the evaluation of FORM.  When FILE is relative,
a file whose absolute true name ends in FILE will trigger evaluation.

When FILE lacks an extension, a file name with any extension will trigger
evaluation.  Otherwise, its extension must match FILE's.  A further
extension for a compressed format (e.g. \".gz\") on FILE will not affect
this name matching.

Alternatively, FILE can be a feature (i.e. a symbol), in which case FORM
is evaluated at the end of any file that `provide's this feature.
If the feature is provided when evaluating code not associated with a
file, FORM is evaluated immediately after the provide statement.

Usually FILE is just a library name like \"font-lock\" or a feature name
like `font-lock'.

This function makes or adds to an entry on `after-load-alist'.

See also `with-eval-after-load'."
  (declare (indent 1)
           (compiler-macro
            (lambda (whole)
              (if (eq 'quote (car-safe form))
                  ;; Quote with lambda so the compiler can look inside.
                  `(eval-after-load ,file (lambda () ,(nth 1 form)))
                whole))))
  ;; Add this FORM into after-load-alist (regardless of whether we'll be
  ;; evaluating it now).
  (let* ((regexp-or-feature
	  (if (stringp file)
              (setq file (purecopy (load-history-regexp file)))
            file))
	 (elt (assoc regexp-or-feature after-load-alist))
         (func
          (if (functionp form) form
            ;; Try to use the "current" lexical/dynamic mode for `form'.
            (eval `(lambda () ,form) lexical-binding))))
    (unless elt
      (setq elt (list regexp-or-feature))
      (push elt after-load-alist))
    ;; Is there an already loaded file whose name (or `provide' name)
    ;; matches FILE?
    (prog1 (if (if (stringp file)
		   (load-history-filename-element regexp-or-feature)
		 (featurep file))
	       (funcall func))
      (let ((delayed-func
             (if (not (symbolp regexp-or-feature)) func
               ;; For features, the after-load-alist elements get run when
               ;; `provide' is called rather than at the end of the file.
               ;; So add an indirection to make sure that `func' is really run
               ;; "after-load" in case the provide call happens early.
               (lambda ()
                 (if (not load-file-name)
                     ;; Not being provided from a file, run func right now.
                     (funcall func)
                   (let ((lfn load-file-name)
                         ;; Don't use letrec, because equal (in
                         ;; add/remove-hook) could get trapped in a cycle
                         ;; (bug#46326).
                         (fun (make-symbol "eval-after-load-helper")))
                     (fset fun (lambda (file)
                                 (when (equal file lfn)
                                   (remove-hook 'after-load-functions fun)
                                   (funcall func))))
                     (add-hook 'after-load-functions fun 'append)))))))
        ;; Add FORM to the element unless it's already there.
        (unless (member delayed-func (cdr elt))
          (nconc elt (list delayed-func)))))))

(defmacro with-eval-after-load (file &rest body)
  "Execute BODY after FILE is loaded.
FILE is normally a feature name, but it can also be a file name,
in case that file does not provide any feature.  See `eval-after-load'
for more details about the different forms of FILE and their semantics."
  (declare (indent 1) (debug (form def-body)))
  `(eval-after-load ,file (lambda () ,@body)))

(defvar after-load-functions nil
  "Special hook run after loading a file.
Each function there is called with a single argument, the absolute
name of the file just loaded.")

(defun do-after-load-evaluation (abs-file)
  "Evaluate all `eval-after-load' forms, if any, for ABS-FILE.
ABS-FILE, a string, should be the absolute true name of a file just loaded.
This function is called directly from the C code."
  ;; Run the relevant eval-after-load forms.
  (dolist (a-l-element after-load-alist)
    (when (and (stringp (car a-l-element))
               (string-match-p (car a-l-element) abs-file))
      ;; discard the file name regexp
      (mapc #'funcall (cdr a-l-element))))
  ;; Complain when the user uses obsolete files.
  (when (string-match-p "/obsolete/[^/]*\\'" abs-file)
    ;; Maybe we should just use display-warning?  This seems yucky...
    (let* ((file (file-name-nondirectory abs-file))
           (package (intern (substring file 0
			               (string-match "\\.elc?\\>" file))
                            obarray))
	   (msg (format "Package %s is deprecated" package))
	   (fun (lambda (msg) (message "%s" msg))))
      (when (or (not (fboundp 'byte-compile-warning-enabled-p))
                (byte-compile-warning-enabled-p 'obsolete package))
        (cond
	 ((bound-and-true-p byte-compile-current-file)
	  ;; Don't warn about obsolete files using other obsolete files.
	  (unless (and (stringp byte-compile-current-file)
		       (string-match-p "/obsolete/[^/]*\\'"
				       (expand-file-name
					byte-compile-current-file
					byte-compile-root-dir)))
	    (byte-compile-warn "%s" msg)))
         (noninteractive (funcall fun msg)) ;; No timer will be run!
	 (t (run-with-idle-timer 0 nil fun msg))))))

  ;; Finally, run any other hook.
  (run-hook-with-args 'after-load-functions abs-file))


(defun display-delayed-warnings ()
  "Display delayed warnings from `delayed-warnings-list'.
Used from `delayed-warnings-hook' (which see)."
  (dolist (warning (nreverse delayed-warnings-list))
    (apply #'display-warning warning))
  (setq delayed-warnings-list nil))

(defun collapse-delayed-warnings ()
  "Remove duplicates from `delayed-warnings-list'.
Collapse identical adjacent warnings into one (plus count).
Used from `delayed-warnings-hook' (which see)."
  (let ((count 1)
        collapsed warning)
    (while delayed-warnings-list
      (setq warning (pop delayed-warnings-list))
      (if (equal warning (car delayed-warnings-list))
          (setq count (1+ count))
        (when (> count 1)
          (setcdr warning (cons (format "%s [%d times]" (cadr warning) count)
                                (cddr warning)))
          (setq count 1))
        (push warning collapsed)))
    (setq delayed-warnings-list (nreverse collapsed))))

;; At present this is used only for Emacs internals.
;; Ref https://lists.gnu.org/r/emacs-devel/2012-02/msg00085.html
(defvar delayed-warnings-hook '(collapse-delayed-warnings
                                display-delayed-warnings)
  "Normal hook run to process and display delayed warnings.
By default, this hook contains functions to consolidate the
warnings listed in `delayed-warnings-list', display them, and set
`delayed-warnings-list' back to nil.")

(defun delay-warning (type message &optional level buffer-name)
  "Display a delayed warning.
Aside from going through `delayed-warnings-list', this is equivalent
to `display-warning'."
  (push (list type message level buffer-name) delayed-warnings-list))


;;;; invisibility specs

(defun add-to-invisibility-spec (element)
  "Add ELEMENT to `buffer-invisibility-spec'.
See documentation for `buffer-invisibility-spec' for the kind of elements
that can be added.

If `buffer-invisibility-spec' isn't a list before calling this
function, `buffer-invisibility-spec' will afterwards be a list
with the value `(t ELEMENT)'.  This means that if text exists
that invisibility values that aren't either t or ELEMENT, that
text will become visible."
  (if (eq buffer-invisibility-spec t)
      (setq buffer-invisibility-spec (list t)))
  (setq buffer-invisibility-spec
	(cons element buffer-invisibility-spec)))

(defun remove-from-invisibility-spec (element)
  "Remove ELEMENT from `buffer-invisibility-spec'.
If `buffer-invisibility-spec' isn't a list before calling this
function, it will be made into a list containing just t as the
only list member.  This means that if text exists with non-t
invisibility values, that text will become visible."
  (setq buffer-invisibility-spec
        (if (consp buffer-invisibility-spec)
	    (delete element buffer-invisibility-spec)
          (list t))))

;;;; Syntax tables.

(defmacro with-syntax-table (table &rest body)
  "Evaluate BODY with syntax table of current buffer set to TABLE.
The syntax table of the current buffer is saved, BODY is evaluated, and the
saved table is restored, even in case of an abnormal exit.
Value is what BODY returns."
  (declare (debug t) (indent 1))
  (let ((old-table (make-symbol "table"))
	(old-buffer (make-symbol "buffer")))
    `(let ((,old-table (syntax-table))
	   (,old-buffer (current-buffer)))
       (unwind-protect
	   (progn
	     (set-syntax-table ,table)
	     ,@body)
	 (save-current-buffer
	   (set-buffer ,old-buffer)
	   (set-syntax-table ,old-table))))))

(defun make-syntax-table (&optional oldtable)
  "Return a new syntax table.
Create a syntax table that inherits from OLDTABLE (if non-nil) or
from `standard-syntax-table' otherwise."
  (let ((table (make-char-table 'syntax-table nil)))
    (set-char-table-parent table (or oldtable (standard-syntax-table)))
    table))

(defun syntax-after (pos)
  "Return the raw syntax descriptor for the char after POS.
If POS is outside the buffer's accessible portion, return nil."
  (declare (important-return-value t))
  (unless (or (< pos (point-min)) (>= pos (point-max)))
    (let ((st (if parse-sexp-lookup-properties
		  (get-char-property pos 'syntax-table))))
      (if (consp st) st
	(aref (or st (syntax-table)) (char-after pos))))))

(defun syntax-class (syntax)
  "Return the code for the syntax class described by SYNTAX.

SYNTAX should be a raw syntax descriptor; the return value is a
integer that encodes the corresponding syntax class.  See Info
node `(elisp)Syntax Table Internals' for a list of codes.

If SYNTAX is nil, return nil."
  (declare (pure t) (side-effect-free t))
  (and syntax (logand (car syntax) 65535)))

;; Utility motion commands

(defvar word-move-empty-char-table nil
  "Used in `forward-word-strictly' and `backward-word-strictly'
to countermand the effect of `find-word-boundary-function-table'.")

(defun forward-word-strictly (&optional arg)
  "Move point forward ARG words (backward if ARG is negative).
If ARG is omitted or nil, move point forward one word.
Normally returns t.
If an edge of the buffer or a field boundary is reached, point is left there
and the function returns nil.  Field boundaries are not noticed if
`inhibit-field-text-motion' is non-nil.

This function is like `forward-word', but it is not affected
by `find-word-boundary-function-table'.  It is also not interactive."
  (let ((find-word-boundary-function-table
         (if (char-table-p word-move-empty-char-table)
             word-move-empty-char-table
           (setq word-move-empty-char-table (make-char-table nil)))))
    (forward-word (or arg 1))))

(defun backward-word-strictly (&optional arg)
  "Move backward until encountering the beginning of a word.
With argument ARG, do this that many times.
If ARG is omitted or nil, move point backward one word.

This function is like `forward-word', but it is not affected
by `find-word-boundary-function-table'.  It is also not interactive."
  (let ((find-word-boundary-function-table
         (if (char-table-p word-move-empty-char-table)
             word-move-empty-char-table
           (setq word-move-empty-char-table (make-char-table nil)))))
    (forward-word (- (or arg 1)))))

;;  Whitespace

(defun forward-whitespace (arg)
  "Move point to the end of the next sequence of whitespace chars.
Each such sequence may be a single newline, or a sequence of
consecutive space and/or tab characters.
With prefix argument ARG, do it ARG times if positive, or move
backwards ARG times if negative."
  (interactive "^p")
  (if (natnump arg)
      (re-search-forward "[ \t]+\\|\n" nil 'move arg)
    (while (< arg 0)
      (if (re-search-backward "[ \t]+\\|\n" nil 'move)
	  (or (eq (char-after (match-beginning 0)) ?\n)
	      (skip-chars-backward " \t")))
      (setq arg (1+ arg)))))

;;  Symbols

(defun forward-symbol (arg)
  "Move point to the next position that is the end of a symbol.
A symbol is any sequence of characters that are in either the
word constituent or symbol constituent syntax class.
With prefix argument ARG, do it ARG times if positive, or move
backwards ARG times if negative."
  (interactive "^p")
  (if (natnump arg)
      (re-search-forward "\\(\\sw\\|\\s_\\)+" nil 'move arg)
    (while (< arg 0)
      (if (re-search-backward "\\(\\sw\\|\\s_\\)+" nil 'move)
	  (skip-syntax-backward "w_"))
      (setq arg (1+ arg)))))

;;  Syntax blocks

(defun forward-same-syntax (&optional arg)
  "Move point past all characters with the same syntax class.
With prefix argument ARG, do it ARG times if positive, or move
backwards ARG times if negative."
  (interactive "^p")
  (or arg (setq arg 1))
  (while (< arg 0)
    (skip-syntax-backward
     (char-to-string (char-syntax (char-before))))
    (setq arg (1+ arg)))
  (while (> arg 0)
    (skip-syntax-forward (char-to-string (char-syntax (char-after))))
    (setq arg (1- arg))))


;;;; Text clones

(defvar text-clone--maintaining nil)

(defun text-clone--maintain (ol1 after beg end &optional _len)
  "Propagate the changes made under the overlay OL1 to the other clones.
This is used on the `modification-hooks' property of text clones."
  (when (and after (not undo-in-progress)
             (not text-clone--maintaining)
             (overlay-start ol1))
    (let ((margin (if (overlay-get ol1 'text-clone-spreadp) 1 0)))
      (setq beg (max beg (+ (overlay-start ol1) margin)))
      (setq end (min end (- (overlay-end ol1) margin)))
      (when (<= beg end)
	(save-excursion
	  (when (overlay-get ol1 'text-clone-syntax)
	    ;; Check content of the clone's text.
	    (let ((cbeg (+ (overlay-start ol1) margin))
		  (cend (- (overlay-end ol1) margin)))
	      (goto-char cbeg)
	      (save-match-data
		(if (not (re-search-forward
			  (overlay-get ol1 'text-clone-syntax) cend t))
		    ;; Mark the overlay for deletion.
		    (setq end cbeg)
		  (when (< (match-end 0) cend)
		    ;; Shrink the clone at its end.
		    (setq end (min end (match-end 0)))
		    (move-overlay ol1 (overlay-start ol1)
				  (+ (match-end 0) margin)))
		  (when (> (match-beginning 0) cbeg)
		    ;; Shrink the clone at its beginning.
		    (setq beg (max (match-beginning 0) beg))
		    (move-overlay ol1 (- (match-beginning 0) margin)
				  (overlay-end ol1)))))))
	  ;; Now go ahead and update the clones.
	  (let ((head (- beg (overlay-start ol1)))
		(tail (- (overlay-end ol1) end))
		(str (buffer-substring beg end))
		(nothing-left t)
		(text-clone--maintaining t))
	    (dolist (ol2 (overlay-get ol1 'text-clones))
	      (let ((oe (overlay-end ol2)))
		(unless (or (eq ol1 ol2) (null oe))
		  (setq nothing-left nil)
		  (let ((mod-beg (+ (overlay-start ol2) head)))
		    ;;(overlay-put ol2 'modification-hooks nil)
		    (goto-char (- (overlay-end ol2) tail))
		    (unless (> mod-beg (point))
		      (save-excursion (insert str))
		      (delete-region mod-beg (point)))
		    ;;(overlay-put ol2 'modification-hooks '(text-clone--maintain))
		    ))))
	    (if nothing-left (delete-overlay ol1))))))))

(defun text-clone-create (start end &optional spreadp syntax)
  "Create a text clone of START...END at point.
Text clones are chunks of text that are automatically kept identical:
changes done to one of the clones will be immediately propagated to the other.

The buffer's content at point is assumed to be already identical to
the one between START and END.
If SYNTAX is provided it's a regexp that describes the possible text of
the clones; the clone will be shrunk or killed if necessary to ensure that
its text matches the regexp.
If SPREADP is non-nil it indicates that text inserted before/after the
clone should be incorporated in the clone."
  ;; To deal with SPREADP we can either use an overlay with `nil t' along
  ;; with insert-(behind|in-front-of)-hooks or use a slightly larger overlay
  ;; (with a one-char margin at each end) with `t nil'.
  ;; We opted for a larger overlay because it behaves better in the case
  ;; where the clone is reduced to the empty string (we want the overlay to
  ;; stay when the clone's content is the empty string and we want to use
  ;; `evaporate' to make sure those overlays get deleted when needed).
  ;;
  (let* ((pt-end (+ (point) (- end start)))
  	 (start-margin (if (or (not spreadp) (bobp) (<= start (point-min)))
			   0 1))
  	 (end-margin (if (or (not spreadp)
			     (>= pt-end (point-max))
  			     (>= start (point-max)))
  			 0 1))
         ;; FIXME: Reuse overlays at point to extend dups!
  	 (ol1 (make-overlay (- start start-margin) (+ end end-margin) nil t))
  	 (ol2 (make-overlay (- (point) start-margin) (+ pt-end end-margin) nil t))
	 (dups (list ol1 ol2)))
    (overlay-put ol1 'modification-hooks '(text-clone--maintain))
    (when spreadp (overlay-put ol1 'text-clone-spreadp t))
    (when syntax (overlay-put ol1 'text-clone-syntax syntax))
    ;;(overlay-put ol1 'face 'underline)
    (overlay-put ol1 'evaporate t)
    (overlay-put ol1 'text-clones dups)
    ;;
    (overlay-put ol2 'modification-hooks '(text-clone--maintain))
    (when spreadp (overlay-put ol2 'text-clone-spreadp t))
    (when syntax (overlay-put ol2 'text-clone-syntax syntax))
    ;;(overlay-put ol2 'face 'underline)
    (overlay-put ol2 'evaporate t)
    (overlay-put ol2 'text-clones dups)))

;;;; Mail user agents.

;; Here we include just enough for other packages to be able
;; to define them.

(defun define-mail-user-agent (symbol composefunc sendfunc
				      &optional abortfunc hookvar)
  "Define a symbol to identify a mail-sending package for `mail-user-agent'.

SYMBOL can be any Lisp symbol.  Its function definition and/or
value as a variable do not matter for this usage; we use only certain
properties on its property list, to encode the rest of the arguments.

COMPOSEFUNC is program callable function that composes an outgoing
mail message buffer.  This function should set up the basics of the
buffer without requiring user interaction.  It should populate the
standard mail headers, leaving the `to:' and `subject:' headers blank
by default.

COMPOSEFUNC should accept several optional arguments--the same
arguments that `compose-mail' takes.  See that function's documentation.

SENDFUNC is the command a user would run to send the message.

Optional ABORTFUNC is the command a user would run to abort the
message.  For mail packages that don't have a separate abort function,
this can be `kill-buffer' (the equivalent of omitting this argument).

Optional HOOKVAR is a hook variable that gets run before the message
is actually sent.  Callers that use the `mail-user-agent' may
install a hook function temporarily on this hook variable.
If HOOKVAR is nil, `mail-send-hook' is used.

The properties used on SYMBOL are `composefunc', `sendfunc',
`abortfunc', and `hookvar'."
  (declare (indent defun))
  (put symbol 'composefunc composefunc)
  (put symbol 'sendfunc sendfunc)
  (put symbol 'abortfunc (or abortfunc #'kill-buffer))
  (put symbol 'hookvar (or hookvar 'mail-send-hook)))


(defun backtrace-frames (&optional base)
  "Collect all frames of current backtrace into a list.
If non-nil, BASE should be a function, and frames before its
nearest activation frame are discarded."
  (let ((frames nil))
    (mapbacktrace (lambda (&rest frame) (push frame frames))
                  (or base 'backtrace-frames))
    (nreverse frames)))

(defun backtrace-frame (nframes &optional base)
  "Return the function and arguments NFRAMES up from current execution point.
If non-nil, BASE should be a function, and NFRAMES counts from its
nearest activation frame.
If the frame has not evaluated the arguments yet (or is a special form),
the value is (nil FUNCTION ARG-FORMS...).
If the frame has evaluated its arguments and called its function already,
the value is (t FUNCTION ARG-VALUES...).
A &rest arg is represented as the tail of the list ARG-VALUES.
FUNCTION is whatever was supplied as car of evaluated list,
or a lambda expression for macro calls.
If NFRAMES is more than the number of frames, the value is nil."
  (backtrace-frame--internal
   (lambda (evald func args _) `(,evald ,func ,@args))
   nframes (or base 'backtrace-frame)))


(defvar called-interactively-p-functions nil
  "Special hook called to skip special frames in `called-interactively-p'.
The functions are called with 3 arguments: (I FRAME1 FRAME2),
where FRAME1 is a \"current frame\", FRAME2 is the next frame,
I is the index of the frame after FRAME2.  It should return nil
if those frames don't seem special and otherwise, it should return
the number of frames to skip (minus 1).")

(defconst internal--funcall-interactively
  (symbol-function 'funcall-interactively))

(defun called-interactively-p (&optional kind)
  "Return t if the containing function was called by `call-interactively'.
If KIND is `interactive', then return t only if the call was made
interactively by the user, i.e. not in `noninteractive' mode nor
when `executing-kbd-macro'.
If KIND is `any', on the other hand, it will return t for any kind of
interactive call, including being called as the binding of a key or
from a keyboard macro, even in `noninteractive' mode.

This function is very brittle, it may fail to return the intended result when
the code is debugged, advised, or instrumented in some form.  Some macros and
special forms (such as `condition-case') may also sometimes wrap their bodies
in a `lambda', so any call to `called-interactively-p' from those bodies will
indicate whether that lambda (rather than the surrounding function) was called
interactively.

Instead of using this function, it is cleaner and more reliable to give your
function an extra optional argument whose `interactive' spec specifies
non-nil unconditionally (\"p\" is a good way to do this), or via
\(not (or executing-kbd-macro noninteractive)).

The only known proper use of `interactive' for KIND is in deciding
whether to display a helpful message, or how to display it.  If you're
thinking of using it for any other purpose, it is quite likely that
you're making a mistake.  Think: what do you want to do when the
command is called from a keyboard macro?"
  (declare (advertised-calling-convention (kind) "23.1"))
  (when (not (and (eq kind 'interactive)
                  (or executing-kbd-macro noninteractive)))
    (let* ((i 1) ;; 0 is the called-interactively-p frame.
           frame nextframe
           (get-next-frame
            (lambda ()
              (setq frame nextframe)
              (setq nextframe (backtrace-frame i 'called-interactively-p))
              ;; (message "Frame %d = %S" i nextframe)
              (setq i (1+ i)))))
      (funcall get-next-frame) ;; Get the first frame.
      (while
          ;; FIXME: The edebug and advice handling should be made modular and
          ;; provided directly by edebug.el and nadvice.el.
          (progn
            ;; frame    =(backtrace-frame i-2)
            ;; nextframe=(backtrace-frame i-1)
            (funcall get-next-frame)
            ;; `pcase' would be a fairly good fit here, but it sometimes moves
            ;; branches within local functions, which then messes up the
            ;; `backtrace-frame' data we get,
            (or
             ;; Skip special forms (from non-compiled code).
             (and frame (null (car frame)))
             ;; Skip also `interactive-p' (because we don't want to know if
             ;; interactive-p was called interactively but if it's caller was).
             (eq (nth 1 frame) 'interactive-p)
             ;; Skip package-specific stack-frames.
             (let ((skip (run-hook-with-args-until-success
                          'called-interactively-p-functions
                          i frame nextframe)))
               (pcase skip
                 ('nil nil)
                 (0 t)
                 (_ (setq i (+ i skip -1)) (funcall get-next-frame)))))))
      ;; Now `frame' should be "the function from which we were called".
      (pcase (cons frame nextframe)
        ;; No subr calls `interactive-p', so we can rule that out.
        (`((,_ ,(pred (lambda (f) (subr-primitive-p (indirect-function f)))) . ,_) . ,_) nil)
        ;; In case #<subr funcall-interactively> without going through the
        ;; `funcall-interactively' symbol (bug#3984).
        (`(,_ . (t ,(pred (lambda (f)
                            (eq internal--funcall-interactively
                                (indirect-function f))))
                   . ,_))
         t)))))

(defun interactive-p ()
  "Return t if the containing function was run directly by user input.
This means that the function was called with `call-interactively'
\(which includes being called as the binding of a key)
and input is currently coming from the keyboard (not a keyboard macro),
and Emacs is not running in batch mode (`noninteractive' is nil).

The only known proper use of `interactive-p' is in deciding whether to
display a helpful message, or how to display it.  If you're thinking
of using it for any other purpose, it is quite likely that you're
making a mistake.  Think: what do you want to do when the command is
called from a keyboard macro or in batch mode?

To test whether your function was called with `call-interactively',
either (i) add an extra optional argument and give it an `interactive'
spec that specifies non-nil unconditionally (such as \"p\"); or (ii)
use `called-interactively-p'.

To test whether a function can be called interactively, use
`commandp'."
  ;; Kept around for now.  See discussion at:
  ;; https://lists.gnu.org/r/emacs-devel/2020-08/msg00564.html
  (declare (obsolete called-interactively-p "23.2")
           (side-effect-free error-free))
  (called-interactively-p 'interactive))

(defun internal-push-keymap (keymap symbol)
  (let ((map (symbol-value symbol)))
    (unless (memq keymap map)
      (unless (memq 'add-keymap-witness (symbol-value symbol))
        (setq map (make-composed-keymap nil (symbol-value symbol)))
        (push 'add-keymap-witness (cdr map))
        (set symbol map))
      (push keymap (cdr map)))))

(defun internal-pop-keymap (keymap symbol)
  (let ((map (symbol-value symbol)))
    (when (memq keymap map)
      (setf (cdr map) (delq keymap (cdr map))))
    (let ((tail (cddr map)))
      (and (or (null tail) (keymapp tail))
           (eq 'add-keymap-witness (nth 1 map))
           (set symbol tail)))))

(define-obsolete-function-alias
  'set-temporary-overlay-map #'set-transient-map "24.4")

(defvar set-transient-map-timeout nil
  "Timeout in seconds for deactivation of a transient keymap.
If this is a number, it specifies the amount of idle time
after which to deactivate the keymap set by `set-transient-map',
thus overriding the value of the TIMEOUT argument to that function.")

(defvar set-transient-map-timer nil
  "Timer for `set-transient-map-timeout'.")

(defun set-transient-map (map &optional keep-pred on-exit message timeout)
  "Set MAP as a temporary keymap taking precedence over other keymaps.
Normally, MAP is used only once, to look up the very next key.
However, if the optional argument KEEP-PRED is t, MAP stays
active if a key from MAP is used.  KEEP-PRED can also be a
function of no arguments: it is called from `pre-command-hook' and
if it returns non-nil, then MAP stays active.

Optional arg ON-EXIT, if non-nil, specifies a function that is
called, with no arguments, after MAP is deactivated.

Optional arg MESSAGE, if non-nil, requests display of an informative
message after activating the transient map.  If MESSAGE is a string,
it specifies the format string for the message to display, and the %k
specifier in the string is replaced with the list of keys from the
transient map.  Any other non-nil value of MESSAGE means to use the
message format string \"Repeat with %k\".  Upon deactivating the map,
the displayed message will be cleared out.

Optional arg TIMEOUT, if non-nil, should be a number specifying the
number of seconds of idle time after which the map is deactivated.
The variable `set-transient-map-timeout', if non-nil, overrides the
value of TIMEOUT.

This function uses `overriding-terminal-local-map', which takes precedence
over all other keymaps.  As usual, if no match for a key is found in MAP,
the normal key lookup sequence then continues.

This returns an \"exit function\", which can be called with no argument
to deactivate this transient map, regardless of KEEP-PRED."
  (let* ((timeout (or set-transient-map-timeout timeout))
         (message
          (when message
            (let (keys)
              (map-keymap (lambda (key cmd) (and cmd (push key keys))) map)
              (format-spec (if (stringp message) message "Repeat with %k")
                           `((?k . ,(mapconcat
                                     (lambda (key)
                                       (substitute-command-keys
                                        (format "\\`%s'"
                                                (key-description (vector key)))))
                                     keys ", ")))))))
         (clearfun (make-symbol "clear-transient-map"))
         (exitfun
          (lambda ()
            (internal-pop-keymap map 'overriding-terminal-local-map)
            (remove-hook 'pre-command-hook clearfun)
            ;; Clear the prompt after exiting.
            (when message (message ""))
            (when set-transient-map-timer (cancel-timer set-transient-map-timer))
            (when on-exit (funcall on-exit)))))
    ;; Don't use letrec, because equal (in add/remove-hook) could get trapped
    ;; in a cycle. (bug#46326)
    (fset clearfun
          (lambda ()
            (with-demoted-errors "set-transient-map PCH: %S"
              (if (cond
                       ((null keep-pred) nil)
                       ((and (not (eq map (cadr overriding-terminal-local-map)))
                             (memq map (cddr overriding-terminal-local-map)))
                        ;; There's presumably some other transient-map in
                        ;; effect.  Wait for that one to terminate before we
                        ;; remove ourselves.
                        ;; For example, if isearch and C-u both use transient
                        ;; maps, then the lifetime of the C-u should be nested
                        ;; within isearch's, so the pre-command-hook of
                        ;; isearch should be suspended during the C-u one so
                        ;; we don't exit isearch just because we hit 1 after
                        ;; C-u and that 1 exits isearch whereas it doesn't
                        ;; exit C-u.
                        t)
                       ((eq t keep-pred)
                        (let ((mc (lookup-key map (this-command-keys-vector))))
                          ;; We may have a remapped command, so chase
                          ;; down that.
                          (when (and mc (symbolp mc))
                            (setq mc (or (command-remapping mc) mc)))
                          ;; If the key is unbound `this-command` is
                          ;; nil and so is `mc`.
                          (and mc (eq this-command mc))))
                       (t (funcall keep-pred)))
                  ;; Repeat the message for the next command.
                  (when message (message "%s" message))
                (funcall exitfun)))))
    (add-hook 'pre-command-hook clearfun)
    (internal-push-keymap map 'overriding-terminal-local-map)
    (when timeout
      (when set-transient-map-timer (cancel-timer set-transient-map-timer))
      (setq set-transient-map-timer (run-with-idle-timer timeout nil exitfun)))
    (when message (message "%s" message))
    exitfun))

;;;; Progress reporters.

;; Progress reporter has the following structure:
;;
;;	(NEXT-UPDATE-VALUE . [NEXT-UPDATE-TIME
;;			      MIN-VALUE
;;			      MAX-VALUE
;;			      MESSAGE
;;			      MIN-CHANGE
;;                            MIN-TIME
;;                            MESSAGE-SUFFIX])
;;
;; This weirdness is for optimization reasons: we want
;; `progress-reporter-update' to be as fast as possible, so
;; `(car reporter)' is better than `(aref reporter 0)'.
;;
;; NEXT-UPDATE-TIME is a float.  While `float-time' loses a couple
;; digits of precision, it doesn't really matter here.  On the other
;; hand, it greatly simplifies the code.

(defsubst progress-reporter-update (reporter &optional value suffix)
  "Report progress of an operation in the echo area.
REPORTER should be the result of a call to `make-progress-reporter'.

If REPORTER is a numerical progress reporter---i.e. if it was
 made using non-nil MIN-VALUE and MAX-VALUE arguments to
 `make-progress-reporter'---then VALUE should be a number between
 MIN-VALUE and MAX-VALUE.

Optional argument SUFFIX is a string to be displayed after
REPORTER's main message and progress text.  If REPORTER is a
non-numerical reporter, then VALUE should be nil, or a string to
use instead of SUFFIX.

This function is relatively inexpensive.  If the change since
last update is too small or insufficient time has passed, it does
nothing."
  (when (or (not (numberp value))      ; For pulsing reporter
	    (>= value (car reporter))) ; For numerical reporter
    (progress-reporter-do-update reporter value suffix)))

(defun make-progress-reporter (message &optional min-value max-value
				       current-value min-change min-time)
  "Return progress reporter object for use with `progress-reporter-update'.

MESSAGE is shown in the echo area, with a status indicator
appended to the end.  When you call `progress-reporter-done', the
word \"done\" is printed after the MESSAGE.  You can change the
MESSAGE of an existing progress reporter by calling
`progress-reporter-force-update'.

MIN-VALUE and MAX-VALUE, if non-nil, are starting (0% complete)
and final (100% complete) states of operation; the latter should
be larger.  In this case, the status message shows the percentage
progress.

If MIN-VALUE and/or MAX-VALUE is omitted or nil, the status
message shows a \"spinning\", non-numeric indicator.

Optional CURRENT-VALUE is the initial progress; the default is
MIN-VALUE.
Optional MIN-CHANGE is the minimal change in percents to report;
the default is 1%.
CURRENT-VALUE and MIN-CHANGE do not have any effect if MIN-VALUE
and/or MAX-VALUE are nil.

Optional MIN-TIME specifies the minimum interval time between
echo area updates (default is 0.2 seconds.)  If the OS is not
capable of measuring fractions of seconds, this parameter is
effectively rounded up."
  (when (string-match "[[:alnum:]]\\'" message)
    (setq message (concat message "...")))
  (unless min-time
    (setq min-time 0.2))
  (let ((reporter
	 ;; Force a call to `message' now
	 (cons (or min-value 0)
	       (vector (if (>= min-time 0.02)
			   (float-time) nil)
		       min-value
		       max-value
		       message
		       (if min-change (max (min min-change 50) 1) 1)
                       min-time
                       ;; SUFFIX
                       nil))))
    (progress-reporter-update reporter (or current-value min-value))
    reporter))

(defun progress-reporter-force-update (reporter &optional value new-message suffix)
  "Report progress of an operation in the echo area unconditionally.

REPORTER, VALUE, and SUFFIX are the same as in `progress-reporter-update'.
NEW-MESSAGE, if non-nil, sets a new message for the reporter."
  (let ((parameters (cdr reporter)))
    (when new-message
      (aset parameters 3 new-message))
    (when (aref parameters 0)
      (aset parameters 0 (float-time)))
    (progress-reporter-do-update reporter value suffix)))

(defvar progress-reporter--pulse-characters ["-" "\\" "|" "/"]
  "Characters to use for pulsing progress reporters.")

(defun progress-reporter-do-update (reporter value &optional suffix)
  (let* ((parameters   (cdr reporter))
	 (update-time  (aref parameters 0))
	 (min-value    (aref parameters 1))
	 (max-value    (aref parameters 2))
	 (text         (aref parameters 3))
	 (enough-time-passed
	  ;; See if enough time has passed since the last update.
	  (or (not update-time)
	      (when (time-less-p update-time nil)
		;; Calculate time for the next update
		(aset parameters 0 (+ update-time (aref parameters 5)))))))
    (cond ((and min-value max-value)
	   ;; Numerical indicator
	   (let* ((one-percent (/ (- max-value min-value) 100.0))
		  (percentage  (if (= max-value min-value)
				   0
				 (truncate (/ (- value min-value)
					      one-percent)))))
	     ;; Calculate NEXT-UPDATE-VALUE.  If we are not printing
	     ;; message because not enough time has passed, use 1
	     ;; instead of MIN-CHANGE.  This makes delays between echo
	     ;; area updates closer to MIN-TIME.
	     (setcar reporter
		     (min (+ min-value (* (+ percentage
					     (if enough-time-passed
						 ;; MIN-CHANGE
						 (aref parameters 4)
					       1))
					  one-percent))
			  max-value))
	     (when (integerp value)
	       (setcar reporter (ceiling (car reporter))))
	     ;; Print message only if enough time has passed
	     (when enough-time-passed
               (if suffix
                   (aset parameters 6 suffix)
                 (setq suffix (or (aref parameters 6) "")))
               (if (> percentage 0)
                   (message "%s%d%% %s" text percentage suffix)
                 (message "%s %s" text suffix)))))
	  ;; Pulsing indicator
	  (enough-time-passed
           (when (and value (not suffix))
             (setq suffix value))
           (if suffix
               (aset parameters 6 suffix)
             (setq suffix (or (aref parameters 6) "")))
           (let* ((index (mod (1+ (car reporter)) 4))
                  (message-log-max nil)
                  (pulse-char (aref progress-reporter--pulse-characters
                                    index)))
	     (setcar reporter index)
             (message "%s %s %s" text pulse-char suffix))))))

(defun progress-reporter-done (reporter)
  "Print reporter's message followed by word \"done\" in echo area."
  (message "%sdone" (aref (cdr reporter) 3)))

(defmacro dotimes-with-progress-reporter (spec reporter-or-message &rest body)
  "Loop a certain number of times and report progress in the echo area.
Evaluate BODY with VAR bound to successive integers running from
0, inclusive, to COUNT, exclusive.  Then evaluate RESULT to get
the return value (nil if RESULT is omitted).

REPORTER-OR-MESSAGE is a progress reporter object or a string.  In the latter
case, use this string to create a progress reporter.

At each iteration, print the reporter message followed by progress
percentage in the echo area.  After the loop is finished,
print the reporter message followed by the word \"done\".

This macro is a convenience wrapper around `make-progress-reporter' and friends.

\(fn (VAR COUNT [RESULT]) REPORTER-OR-MESSAGE BODY...)"
  (declare (indent 2) (debug ((symbolp form &optional form) form body)))
  (let ((prep (make-symbol "--dotimes-prep--"))
        (end (make-symbol "--dotimes-end--")))
    `(let ((,prep ,reporter-or-message)
           (,end ,(cadr spec)))
       (when (stringp ,prep)
         (setq ,prep (make-progress-reporter ,prep 0 ,end)))
       (dotimes (,(car spec) ,end)
         ,@body
         (progress-reporter-update ,prep (1+ ,(car spec))))
       (progress-reporter-done ,prep)
       (or ,@(cdr (cdr spec)) nil))))

(defmacro dolist-with-progress-reporter (spec reporter-or-message &rest body)
  "Loop over a list and report progress in the echo area.
Evaluate BODY with VAR bound to each car from LIST, in turn.
Then evaluate RESULT to get return value, default nil.

REPORTER-OR-MESSAGE is a progress reporter object or a string.  In the latter
case, use this string to create a progress reporter.

At each iteration, print the reporter message followed by progress
percentage in the echo area.  After the loop is finished,
print the reporter message followed by the word \"done\".

\(fn (VAR LIST [RESULT]) REPORTER-OR-MESSAGE BODY...)"
  (declare (indent 2) (debug ((symbolp form &optional form) form body)))
  (let ((prep (make-symbol "--dolist-progress-reporter--"))
        (count (make-symbol "--dolist-count--"))
        (list (make-symbol "--dolist-list--")))
    `(let ((,prep ,reporter-or-message)
           (,count 0)
           (,list ,(cadr spec)))
       (when (stringp ,prep)
         (setq ,prep (make-progress-reporter ,prep 0 (length ,list))))
       (dolist (,(car spec) ,list)
         ,@body
         (progress-reporter-update ,prep (setq ,count (1+ ,count))))
       (progress-reporter-done ,prep)
       (or ,@(cdr (cdr spec)) nil))))


;;;; Comparing version strings.

(defconst version-separator "."
  "Specify the string used to separate the version elements.

Usually the separator is \".\", but it can be any other string.")


(defconst version-regexp-alist
  '(("^[-._+ ]?snapshot$"                                 . -4)
    ;; treat "1.2.3-20050920" and "1.2-3" as snapshot releases
    ("^[-._+]$"                                           . -4)
    ;; treat "1.2.3-CVS" as snapshot release
    ("^[-._+ ]?\\(cvs\\|git\\|bzr\\|svn\\|hg\\|darcs\\)$" . -4)
    ;; treat "-unknown" the same as snapshots.
    ("^[-._+ ]?unknown$"                                  . -4)
    ("^[-._+ ]?alpha$"                                    . -3)
    ("^[-._+ ]?beta$"                                     . -2)
    ("^[-._+ ]?\\(pre\\|rc\\)$"                           . -1))
  "Specify association between non-numeric version and its priority.

This association is used to handle version string like \"1.0pre2\",
\"0.9alpha1\", etc.  It's used by `version-to-list' (which see) to convert the
non-numeric part of a version string to an integer.  For example:

   String Version    Integer List Version
   \"0.9snapshot\"     (0  9 -4)
   \"1.0-git\"         (1  0 -4)
   \"1.0.cvs\"         (1  0 -4)
   \"1.0pre2\"         (1  0 -1 2)
   \"1.0PRE2\"         (1  0 -1 2)
   \"22.8beta3\"       (22 8 -2 3)
   \"22.8 Beta3\"      (22 8 -2 3)
   \"0.9alpha1\"       (0  9 -3 1)
   \"0.9AlphA1\"       (0  9 -3 1)
   \"0.9 alpha\"       (0  9 -3)

Each element has the following form:

   (REGEXP . PRIORITY)

Where:

REGEXP		regexp used to match non-numeric part of a version string.
		It should begin with the `^' anchor and end with a `$' to
		prevent false hits.  Letter-case is ignored while matching
		REGEXP.

PRIORITY	a negative integer specifying non-numeric priority of REGEXP.")


(defun version-to-list (ver)
  "Convert version string VER into a list of integers.

The version syntax is given by the following EBNF:

   VERSION ::= NUMBER ( SEPARATOR NUMBER )*.

   NUMBER ::= (0|1|2|3|4|5|6|7|8|9)+.

   SEPARATOR ::= `version-separator' (which see)
	       | `version-regexp-alist' (which see).

The NUMBER part is optional if SEPARATOR is a match for an element
in `version-regexp-alist'.

Examples of valid version syntax:

   1.0pre2   1.0.7.5   22.8beta3   0.9alpha1   6.9.30Beta   2.4.snapshot   .5

Examples of invalid version syntax:

   1.0prepre2   1.0..7.5   22.8X3   alpha3.2

Examples of version conversion:

   Version String    Version as a List of Integers
   \".5\"              (0 5)
   \"0.9 alpha\"       (0  9 -3)
   \"0.9AlphA1\"       (0  9 -3 1)
   \"0.9snapshot\"     (0  9 -4)
   \"1.0-git\"         (1  0 -4)
   \"1.0.7.5\"         (1  0  7 5)
   \"1.0.cvs\"         (1  0 -4)
   \"1.0PRE2\"         (1  0 -1 2)
   \"1.0pre2\"         (1  0 -1 2)
   \"22.8 Beta3\"      (22 8 -2 3)
   \"22.8beta3\"       (22 8 -2 3)

See documentation for `version-separator' and `version-regexp-alist'."
  (declare (side-effect-free t))
  (unless (stringp ver)
    (error "Version must be a string"))
  ;; Change .x.y to 0.x.y
  (if (and (>= (length ver) (length version-separator))
	   (string-equal (substring ver 0 (length version-separator))
			 version-separator))
      (setq ver (concat "0" ver)))
  (unless (string-match-p "^[0-9]" ver)
    (error "Invalid version syntax: `%s' (must start with a number)" ver))

  (save-match-data
    (let ((i 0)
	  (case-fold-search t)		; ignore case in matching
	  lst s al)
      ;; Parse the version-string up to a separator until there are none left
      (while (and (setq s (string-match "[0-9]+" ver i))
		  (= s i))
        ;; Add the numeric part to the beginning of the version list;
        ;; lst gets reversed at the end
	(setq lst (cons (string-to-number (substring ver i (match-end 0)))
			lst)
	      i   (match-end 0))
	;; handle non-numeric part
	(when (and (setq s (string-match "[^0-9]+" ver i))
		   (= s i))
	  (setq s (substring ver i (match-end 0))
		i (match-end 0))
	  ;; handle alpha, beta, pre, etc. separator
	  (unless (string= s version-separator)
	    (setq al version-regexp-alist)
	    (while (and al (not (string-match (caar al) s)))
	      (setq al (cdr al)))
	    (cond (al
		   (push (cdar al) lst))
        ;; Convert 22.3a to 22.3.1, 22.3b to 22.3.2, etc., but only if
        ;; the letter is the end of the version-string, to avoid
        ;; 22.8X3 being valid
        ((and (string-match "^[-._+ ]?\\([a-zA-Z]\\)$" s)
           (= i (length ver)))
		   (push (- (aref (downcase (match-string 1 s)) 0) ?a -1)
			 lst))
		  (t (error "Invalid version syntax: `%s'" ver))))))
    (nreverse lst))))

(defun version-list-< (l1 l2)
  "Return t if L1, a list specification of a version, is lower than L2.

Note that a version specified by the list (1) is equal to (1 0),
\(1 0 0), (1 0 0 0), etc.  That is, the trailing zeros are insignificant.
Also, a version given by the list (1) is higher than (1 -1), which in
turn is higher than (1 -2), which is higher than (1 -3)."
  (declare (pure t) (side-effect-free t))
  (while (and l1 l2 (= (car l1) (car l2)))
    (setq l1 (cdr l1)
	  l2 (cdr l2)))
  (cond
   ;; l1 not null and l2 not null
   ((and l1 l2) (< (car l1) (car l2)))
   ;; l1 null and l2 null         ==> l1 length = l2 length
   ((and (null l1) (null l2)) nil)
   ;; l1 not null and l2 null     ==> l1 length > l2 length
   (l1 (< (version-list-not-zero l1) 0))
   ;; l1 null and l2 not null     ==> l2 length > l1 length
   (t  (< 0 (version-list-not-zero l2)))))


(defun version-list-= (l1 l2)
  "Return t if L1, a list specification of a version, is equal to L2.

Note that a version specified by the list (1) is equal to (1 0),
\(1 0 0), (1 0 0 0), etc.  That is, the trailing zeros are insignificant.
Also, a version given by the list (1) is higher than (1 -1), which in
turn is higher than (1 -2), which is higher than (1 -3)."
  (declare (pure t) (side-effect-free t))
  (while (and l1 l2 (= (car l1) (car l2)))
    (setq l1 (cdr l1)
	  l2 (cdr l2)))
  (cond
   ;; l1 not null and l2 not null
   ((and l1 l2) nil)
   ;; l1 null and l2 null     ==> l1 length = l2 length
   ((and (null l1) (null l2)))
   ;; l1 not null and l2 null ==> l1 length > l2 length
   (l1 (zerop (version-list-not-zero l1)))
   ;; l1 null and l2 not null ==> l2 length > l1 length
   (t  (zerop (version-list-not-zero l2)))))


(defun version-list-<= (l1 l2)
  "Return t if L1, a list specification of a version, is lower or equal to L2.

Note that integer list (1) is equal to (1 0), (1 0 0), (1 0 0 0),
etc.  That is, the trailing zeroes are insignificant.  Also, integer
list (1) is greater than (1 -1) which is greater than (1 -2)
which is greater than (1 -3)."
  (declare (pure t) (side-effect-free t))
  (while (and l1 l2 (= (car l1) (car l2)))
    (setq l1 (cdr l1)
	  l2 (cdr l2)))
  (cond
   ;; l1 not null and l2 not null
   ((and l1 l2) (< (car l1) (car l2)))
   ;; l1 null and l2 null     ==> l1 length = l2 length
   ((and (null l1) (null l2)))
   ;; l1 not null and l2 null ==> l1 length > l2 length
   (l1 (<= (version-list-not-zero l1) 0))
   ;; l1 null and l2 not null ==> l2 length > l1 length
   (t  (<= 0 (version-list-not-zero l2)))))

(defun version-list-not-zero (lst)
  "Return the first non-zero element of LST, which is a list of integers.

If all LST elements are zeros or LST is nil, return zero."
  (declare (pure t) (side-effect-free t))
  (while (and lst (zerop (car lst)))
    (setq lst (cdr lst)))
  (if lst
      (car lst)
    ;; there is no element different of zero
    0))


(defun version< (v1 v2)
  "Return t if version V1 is lower (older) than V2.

Note that version string \"1\" is equal to \"1.0\", \"1.0.0\", \"1.0.0.0\",
etc.  That is, the trailing \".0\"s are insignificant.  Also, version
string \"1\" is higher (newer) than \"1pre\", which is higher than \"1beta\",
which is higher than \"1alpha\", which is higher than \"1snapshot\".
Also, \"-GIT\", \"-CVS\" and \"-NNN\" are treated as snapshot versions."
  (declare (side-effect-free t))
  (version-list-< (version-to-list v1) (version-to-list v2)))

(defun version<= (v1 v2)
  "Return t if version V1 is lower (older) than or equal to V2.

Note that version string \"1\" is equal to \"1.0\", \"1.0.0\", \"1.0.0.0\",
etc.  That is, the trailing \".0\"s are insignificant.  Also, version
string \"1\" is higher (newer) than \"1pre\", which is higher than \"1beta\",
which is higher than \"1alpha\", which is higher than \"1snapshot\".
Also, \"-GIT\", \"-CVS\" and \"-NNN\" are treated as snapshot versions."
  (declare (side-effect-free t))
  (version-list-<= (version-to-list v1) (version-to-list v2)))

(defun version= (v1 v2)
  "Return t if version V1 is equal to V2.

Note that version string \"1\" is equal to \"1.0\", \"1.0.0\", \"1.0.0.0\",
etc.  That is, the trailing \".0\"s are insignificant.  Also, version
string \"1\" is higher (newer) than \"1pre\", which is higher than \"1beta\",
which is higher than \"1alpha\", which is higher than \"1snapshot\".
Also, \"-GIT\", \"-CVS\" and \"-NNN\" are treated as snapshot versions."
  (declare (side-effect-free t))
  (version-list-= (version-to-list v1) (version-to-list v2)))

(defvar package--builtin-versions
  ;; Mostly populated by loaddefs.el.
  (purecopy `((emacs . ,(version-to-list emacs-version))))
  "Alist giving the version of each versioned builtin package.
I.e. each element of the list is of the form (NAME . VERSION) where
NAME is the package name as a symbol, and VERSION is its version
as a list.")

(defun package--description-file (dir)
  "Return package description file name for package DIR."
  (concat (let ((subdir (file-name-nondirectory
                         (directory-file-name dir))))
            (if (string-match "\\([^.].*?\\)-\\([0-9]+\\(?:[.][0-9]+\\|\\(?:pre\\|beta\\|alpha\\)[0-9]+\\)*\\)" subdir)
                (match-string 1 subdir) subdir))
          "-pkg.el"))


;;; Thread support.

(defmacro with-mutex (mutex &rest body)
  "Invoke BODY with MUTEX held, releasing MUTEX when done.
This is the simplest safe way to acquire and release a mutex."
  (declare (indent 1) (debug t))
  (let ((sym (make-symbol "mutex")))
    `(let ((,sym ,mutex))
       (mutex-lock ,sym)
       (unwind-protect
	   (progn ,@body)
	 (mutex-unlock ,sym)))))


;;; Apropos.

(defun apropos-internal (regexp &optional predicate)
  "Show all symbols whose names contain match for REGEXP.
If optional 2nd arg PREDICATE is non-nil, (funcall PREDICATE SYMBOL) is done
for each symbol and a symbol is mentioned only if that returns non-nil.
Return list of symbols found."
  (let (found)
    (mapatoms (lambda (symbol)
                (when (and (string-match regexp (symbol-name symbol))
                           (or (not predicate)
                               (funcall predicate symbol)))
                  (push symbol found))))
    (sort found #'string-lessp)))


;;; Misc.

(defvar definition-prefixes (make-hash-table :test 'equal)
  "Hash table mapping prefixes to the files in which they're used.
This can be used to automatically fetch not-yet-loaded definitions.
More specifically, if there is a value of the form (FILES...) for
a string PREFIX it means that the FILES define variables or functions
with names that start with PREFIX.

Note that it does not imply that all definitions starting with PREFIX can
be found in those files.  E.g. if prefix is \"gnus-article-\" there might
still be definitions of the form \"gnus-article-toto-titi\" in other files,
which would presumably appear in this table under another prefix such as
\"gnus-\" or \"gnus-article-toto-\".")

(defun register-definition-prefixes (file prefixes)
  "Register that FILE uses PREFIXES."
  (dolist (prefix prefixes)
    (puthash prefix (cons file (gethash prefix definition-prefixes))
             definition-prefixes)))

(defconst menu-bar-separator '("--")
  "Separator for menus.")

;; The following statement ought to be in print.c, but `provide' can't
;; be used there.
;; https://lists.gnu.org/r/emacs-devel/2009-08/msg00236.html
(when (hash-table-p (car (read-from-string
			  (prin1-to-string (make-hash-table)))))
  (provide 'hashtable-print-readable))

;; This is used in lisp/Makefile.in and in leim/Makefile.in to
;; generate file names for autoloads, custom-deps, and finder-data.
(defun unmsys--file-name (file)
  "Produce the canonical file name for FILE from its MSYS form.

On systems other than MS-Windows, just returns FILE.
On MS-Windows, converts /d/foo/bar form of file names
passed by MSYS Make into d:/foo/bar that Emacs can grok.

This function is called from lisp/Makefile and leim/Makefile."
  (when (and (eq system-type 'windows-nt)
	     (string-match "\\`/[a-zA-Z]/" file))
    (setq file (concat (substring file 1 2) ":" (substring file 2))))
  file)

(defun flatten-tree (tree)
  "Return a \"flattened\" copy of TREE.
In other words, return a list of the non-nil terminal nodes, or
leaves, of the tree of cons cells rooted at TREE.  Leaves in the
returned list are in the same order as in TREE.

\(flatten-tree \\='(1 (2 . 3) nil (4 5 (6)) 7))
=> (1 2 3 4 5 6 7)"
  (declare (side-effect-free error-free))
  (let (elems)
    (while (consp tree)
      (let ((elem (pop tree)))
        (while (consp elem)
          (push (cdr elem) tree)
          (setq elem (car elem)))
        (if elem (push elem elems))))
    (if tree (push tree elems))
    (nreverse elems)))

;; Technically, `flatten-list' is a misnomer, but we provide it here
;; for discoverability:
(defalias 'flatten-list #'flatten-tree)

(defun string-trim-left (string &optional regexp)
  "Trim STRING of leading string matching REGEXP.

REGEXP defaults to \"[ \\t\\n\\r]+\"."
  (declare (important-return-value t))
  (if (string-match (if regexp
                        (concat "\\`\\(?:" regexp "\\)")
                      "\\`[ \t\n\r]+")
                    string)
      (substring string (match-end 0))
    string))

(defun string-trim-right (string &optional regexp)
  "Trim STRING of trailing string matching REGEXP.

REGEXP defaults to  \"[ \\t\\n\\r]+\"."
  (declare (side-effect-free t))
  (let ((i (string-match-p (if regexp
                               (concat "\\(?:" regexp "\\)\\'")
                             "[ \t\n\r]+\\'")
                           string)))
    (if i (substring string 0 i) string)))

(defun string-trim (string &optional trim-left trim-right)
  "Trim STRING of leading and trailing strings matching TRIM-LEFT and TRIM-RIGHT.

TRIM-LEFT and TRIM-RIGHT default to \"[ \\t\\n\\r]+\"."
  (declare (important-return-value t))
  (string-trim-left (string-trim-right string trim-right) trim-left))

;; The initial anchoring is for better performance in searching matches.
(defconst regexp-unmatchable "\\`a\\`"
  "Standard regexp guaranteed not to match any string at all.")

(defun run-hook-query-error-with-timeout (hook)
  "Run HOOK, catching errors, and querying the user about whether to continue.
If a function in HOOK signals an error, the user will be prompted
whether to continue or not.  If the user doesn't respond,
evaluation will continue if the user doesn't respond within five
seconds."
  (run-hook-wrapped
   hook
   (lambda (fun)
     (condition-case err
         (funcall fun)
       (error
        (unless (y-or-n-p-with-timeout (format "Error %s; continue?" err)
                                       5 t)
          (error err))))
     ;; Continue running.
     nil)))

(defun internal--fill-string-single-line (str)
  "Fill string STR to `fill-column'.
This is intended for very simple filling while bootstrapping
Emacs itself, and does not support all the customization options
of fill.el (for example `fill-region')."
  (if (< (length str) fill-column)
      str
    (let* ((limit (min fill-column (length str)))
           (fst (substring str 0 limit))
           (lst (substring str limit)))
      (cond ((string-match "\\( \\)$" fst)
             (setq fst (replace-match "\n" nil nil fst 1)))
            ((string-match "^ \\(.*\\)" lst)
             (setq fst (concat fst "\n"))
             (setq lst (match-string 1 lst)))
            ((string-match ".*\\( \\(.+\\)\\)$" fst)
             (setq lst (concat (match-string 2 fst) lst))
             (setq fst (replace-match "\n" nil nil fst 1))))
      (concat fst (internal--fill-string-single-line lst)))))

(defun internal--format-docstring-line (string &rest objects)
  "Format a single line from a documentation string out of STRING and OBJECTS.
Signal an error if STRING contains a newline.
This is intended for internal use only.  Avoid using this for the
first line of a docstring; the first line should be a complete
sentence (see Info node `(elisp) Documentation Tips')."
  (when (string-match "\n" string)
    (error "Unable to fill string containing newline: %S" string))
  (internal--fill-string-single-line (apply #'format string objects)))

(defun json-available-p ()
  "Return non-nil if Emacs has libjansson support."
  (and (fboundp 'json--available-p)
       (json--available-p)))

(defun ensure-list (object)
  "Return OBJECT as a list.
If OBJECT is already a list, return OBJECT itself.  If it's
not a list, return a one-element list containing OBJECT."
  (declare (side-effect-free error-free))
  (if (listp object)
      object
    (list object)))

(defmacro with-delayed-message (args &rest body)
  "Like `progn', but display MESSAGE if BODY takes longer than TIMEOUT seconds.
The MESSAGE form will be evaluated immediately, but the resulting
string will be displayed only if BODY takes longer than TIMEOUT seconds.

\(fn (timeout message) &rest body)"
  (declare (indent 1))
  `(funcall-with-delayed-message ,(car args) ,(cadr args)
                                 (lambda ()
                                   ,@body)))

(defun function-alias-p (func &optional _noerror)
  "Return nil if FUNC is not a function alias.
If FUNC is a function alias, return the function alias chain."
  (declare (advertised-calling-convention (func) "30.1")
           (side-effect-free error-free))
  (let ((chain nil))
    (while (and (symbolp func)
                (setq func (symbol-function func))
                (symbolp func))
      (push func chain))
    (nreverse chain)))

(defun readablep (object)
  "Say whether OBJECT has a readable syntax.
This means that OBJECT can be printed out and then read back
again by the Lisp reader.  This function returns nil if OBJECT is
unreadable, and the printed representation (from `prin1') of
OBJECT if it is readable."
  (declare (side-effect-free error-free))
  (catch 'unreadable
    (let ((print-unreadable-function
           (lambda (_object _escape)
             (throw 'unreadable nil))))
      (prin1-to-string object))))

(defun delete-line ()
  "Delete the current line."
  (delete-region (pos-bol) (pos-bol 2)))

(defun ensure-empty-lines (&optional lines)
  "Ensure that there are LINES number of empty lines before point.
If LINES is nil or omitted, ensure that there is a single empty
line before point.

If called interactively, LINES is given by the prefix argument.

If there are more than LINES empty lines before point, the number
of empty lines is reduced to LINES.

If point is not at the beginning of a line, a newline character
is inserted before adjusting the number of empty lines."
  (interactive "p")
  (unless (bolp)
    (insert "\n"))
  (let ((lines (or lines 1))
        (start (save-excursion
                 (if (re-search-backward "[^\n]" nil t)
                     (+ (point) 2)
                   (point-min)))))
    (cond
     ((> (- (point) start) lines)
      (delete-region (point) (- (point) (- (point) start lines))))
     ((< (- (point) start) lines)
      (insert (make-string (- lines (- (point) start)) ?\n))))))

(defun string-lines (string &optional omit-nulls keep-newlines)
  "Split STRING into a list of lines.
If OMIT-NULLS, empty lines will be removed from the results.
If KEEP-NEWLINES, don't strip trailing newlines from the result
lines."
  (declare (side-effect-free t))
  (if (equal string "")
      (if omit-nulls
          nil
        (list ""))
    (let ((lines nil)
          (start 0))
      (while (< start (length string))
        (let ((newline (string-search "\n" string start)))
          (if newline
              (progn
                (when (or (not omit-nulls)
                          (not (= start newline)))
                  (let ((line (substring string start
                                         (if keep-newlines
                                             (1+ newline)
                                           newline))))
                    (when (not (and keep-newlines omit-nulls
                                    (equal line "\n")))
                      (push line lines))))
                (setq start (1+ newline)))
            ;; No newline in the remaining part.
            (if (zerop start)
                ;; Avoid a string copy if there are no newlines at all.
                (push string lines)
              (push (substring string start) lines))
            (setq start (length string)))))
      (nreverse lines))))

(defun buffer-match-p (condition buffer-or-name &optional arg)
  "Return non-nil if BUFFER-OR-NAME matches CONDITION.
CONDITION is either:
- the symbol t, to always match,
- the symbol nil, which never matches,
- a regular expression, to match a buffer name,
- a predicate function that takes BUFFER-OR-NAME and ARG as
  arguments, and returns non-nil if the buffer matches,
- a cons-cell, where the car describes how to interpret the cdr.
  The car can be one of the following:
  * `derived-mode': the buffer matches if the buffer's major mode
    is derived from the major mode in the cons-cell's cdr.
  * `major-mode': the buffer matches if the buffer's major mode
    is eq to the cons-cell's cdr.  Prefer using `derived-mode'
    instead when both can work.
  * `not': the cadr is interpreted as a negation of a condition.
  * `and': the cdr is a list of recursive conditions, that all have
    to be met.
  * `or': the cdr is a list of recursive condition, of which at
    least one has to be met."
  (letrec
      ((buffer (get-buffer buffer-or-name))
       (match
        (lambda (conditions)
          (catch 'match
            (dolist (condition conditions)
              (when (pcase condition
                      ('t t)
                      ((pred stringp)
                       (string-match-p condition (buffer-name buffer)))
                      ((pred functionp)
                       (if (eq 1 (cdr (func-arity condition)))
                           (funcall condition buffer-or-name)
                         (funcall condition buffer-or-name arg)))
                      (`(major-mode . ,mode)
                       (eq
                        (buffer-local-value 'major-mode buffer)
                        mode))
                      (`(derived-mode . ,mode)
                       (provided-mode-derived-p
                        (buffer-local-value 'major-mode buffer)
                        mode))
                      (`(not . ,cond)
                       (not (funcall match cond)))
                      (`(or . ,args)
                       (funcall match args))
                      (`(and . ,args)
                       (catch 'fail
                         (dolist (c args)
                           (unless (funcall match (list c))
                             (throw 'fail nil)))
                         t)))
                (throw 'match t)))))))
    (funcall match (list condition))))

(defun match-buffers (condition &optional buffers arg)
  "Return a list of buffers that match CONDITION, or nil if none match.
See `buffer-match-p' for various supported CONDITIONs.
By default all buffers are checked, but the optional
argument BUFFERS can restrict that: its value should be
an explicit list of buffers to check.
Optional argument ARG is passed to `buffer-match-p', for
predicate conditions in CONDITION."
  (let (bufs)
    (dolist (buf (or buffers (buffer-list)))
      (when (buffer-match-p condition (get-buffer buf) arg)
        (push buf bufs)))
    bufs))

(defmacro with-memoization (place &rest code)
  "Return the value of CODE and stash it in PLACE.
If PLACE's value is non-nil, then don't bother evaluating CODE
and return the value found in PLACE instead."
  (declare (indent 1) (debug (gv-place body)))
  (gv-letplace (getter setter) place
    `(or ,getter
         ,(macroexp-let2 nil val (macroexp-progn code)
            `(progn
               ,(funcall setter val)
               ,val)))))

;;; subr.el ends here<|MERGE_RESOLUTION|>--- conflicted
+++ resolved
@@ -1683,7 +1683,7 @@
 `posn-timestamp': The time the event occurred, in milliseconds.
 
 For more information, see Info node `(elisp)Click Events'."
-<<<<<<< HEAD
+  (declare (side-effect-free t))
   (or (and (consp event)
            ;; Ignore touchscreen events.  They store the posn in a
            ;; different format, and can have multiple posns.
@@ -1691,10 +1691,6 @@
                                     touchscreen-update
                                     touchscreen-end)))
            (nth 1 event))
-=======
-  (declare (side-effect-free t))
-  (or (and (consp event) (nth 1 event))
->>>>>>> ecc1d990
       (event--posn-at-point)))
 
 (defun event-end (event)
@@ -1702,16 +1698,12 @@
 EVENT should be a click, drag, or key press event.
 
 See `event-start' for a description of the value returned."
-<<<<<<< HEAD
+  (declare (side-effect-free t))
   (or (and (consp event)
            (not (memq (car event) '(touchscreen-begin
                                     touchscreen-update
                                     touchscreen-end)))
            (nth (if (consp (nth 2 event)) 2 1) event))
-=======
-  (declare (side-effect-free t))
-  (or (and (consp event) (nth (if (consp (nth 2 event)) 2 1) event))
->>>>>>> ecc1d990
       (event--posn-at-point)))
 
 (defsubst event-click-count (event)
